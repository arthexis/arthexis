--- conflicted
+++ resolved
@@ -2,119 +2,8 @@
 """Django's command-line utility for administrative tasks."""
 import os
 import sys
-<<<<<<< HEAD
 
 from config.loadenv import loadenv
-=======
-from pathlib import Path
-
-from config.loadenv import loadenv
-
-
-BASE_DIR = Path(__file__).resolve().parent
-VENV_DIR = BASE_DIR / ".venv"
-VENV_BIN = "Scripts" if os.name == "nt" else "bin"
-VENV_PYTHON = VENV_DIR / VENV_BIN / ("python.exe" if os.name == "nt" else "python")
-
-
-def _dev_tasks() -> None:
-    """Perform optional maintenance tasks during auto-reload."""
-    try:
-        import subprocess
-
-        import django
-        from django.conf import settings
-        from django.core.management import call_command
-        from django.core.management.base import CommandError
-        from django.db.migrations.exceptions import InconsistentMigrationHistory
-
-        django.setup()
-        if not settings.DEBUG:
-            return
-
-        venv_dir = VENV_DIR
-        if not VENV_PYTHON.exists():
-            subprocess.run([sys.executable, "-m", "venv", str(venv_dir)], check=False)
-        if not VENV_PYTHON.exists():
-            return
-
-        req = Path("requirements.txt")
-        if req.exists():
-            freeze = subprocess.run(
-                [str(VENV_PYTHON), "-m", "pip", "freeze"],
-                capture_output=True,
-                text=True,
-                check=False,
-            )
-            installed = {}
-            for line in freeze.stdout.splitlines():
-                if "==" in line:
-                    name, ver = line.split("==", 1)
-                    installed[name.lower()] = ver
-                elif "@" in line:
-                    name = line.split("@", 1)[0]
-                    installed[name.strip().lower()] = None
-            from packaging.requirements import Requirement
-
-            req_lines = [
-                line.strip()
-                for line in req.read_text().splitlines()
-                if line.strip() and not line.startswith("#")
-            ]
-            needs_install = False
-            for line in req_lines:
-                try:
-                    requirement = Requirement(line)
-                except Exception:
-                    needs_install = True
-                    break
-                name = requirement.name.lower()
-                version = installed.get(name)
-                if version is None:
-                    if name not in installed:
-                        needs_install = True
-                        break
-                elif requirement.specifier and not requirement.specifier.contains(
-                    version, prereleases=True
-                ):
-                    needs_install = True
-                    break
-            if needs_install:
-                subprocess.run(
-                    [str(VENV_PYTHON), "-m", "pip", "install", "-r", str(req)],
-                    check=False,
-                )
-
-        try:
-            call_command("makemigrations", interactive=False)
-        except CommandError:
-            call_command("makemigrations", merge=True, interactive=False)
-        try:
-            call_command("migrate", interactive=False)
-        except InconsistentMigrationHistory:
-            call_command(
-                "migrate",
-                "ocpp",
-                "zero",
-                fake=True,
-                interactive=False,
-            )
-            call_command("migrate", interactive=False)
-
-        proc = subprocess.run(
-            ["git", "status", "--porcelain"], capture_output=True, text=True
-        )
-        if proc.stdout.strip():
-            subprocess.run(["git", "add", "-A"], check=False)
-            subprocess.run(
-                ["git", "commit", "-m", "Auto migrations"],
-                check=False,
-            )
-            subprocess.run(["git", "push"], check=False)
-    except Exception as exc:  # pragma: no cover - dev helper
-        print(f"Dev task error: {exc}")
->>>>>>> 108a362b
-
 
 def main() -> None:
     """Run administrative tasks."""
@@ -153,30 +42,7 @@
             "forget to activate a virtual environment?"
         ) from exc
 
-<<<<<<< HEAD
     execute_from_command_line(sys.argv)
-=======
-    def _execute():
-        _dev_tasks()
-        if (
-            settings.DEBUG
-            and VENV_PYTHON.exists()
-            and Path(sys.executable).resolve() != VENV_PYTHON.resolve()
-        ):
-            os.execv(str(VENV_PYTHON), [str(VENV_PYTHON), *sys.argv])
-        execute_from_command_line(sys.argv)
-
-    if (
-        settings.DEBUG
-        and os.environ.get("RUN_MAIN") != "true"
-        and len(sys.argv) > 1
-        and sys.argv[1] == "runserver"
-    ):
-        run_with_reloader(_execute)
-    else:
-        _execute()
->>>>>>> 108a362b
-
 
 if __name__ == "__main__":  # pragma: no cover - script entry
     main()
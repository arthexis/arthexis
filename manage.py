#!/usr/bin/env python
"""Django's command-line utility for administrative tasks."""
import logging
import os
import sys

from config.loadenv import loadenv

<<<<<<< HEAD
=======

def _notify_and_exit(message: str) -> None:
    """Display a Windows notification, open latest log, and exit."""
    if os.name == "nt":  # pragma: no cover - Windows only behaviour
        try:
            import ctypes

            ctypes.windll.user32.MessageBoxW(0, message, "ArtHexis", 0)
        except Exception:
            pass
        logs_dir = Path(__file__).resolve().parent / "logs"
        log_files = list(logs_dir.glob("*.log"))
        if log_files:
            latest = max(log_files, key=lambda p: p.stat().st_mtime)
            try:
                subprocess.Popen(["notepad.exe", str(latest)])
            except Exception:
                pass
    raise SystemExit(message)


def _maybe_sync_git() -> None:
    """Check for pending git updates and sync if possible."""
    if os.environ.get("RUN_MAIN") != "true":
        return
    try:
        from django.conf import settings

        if not settings.DEBUG:
            return
    except Exception:
        return

    fetch_result = subprocess.run(
        ["git", "fetch"], capture_output=True, text=True
    )
    if fetch_result.returncode != 0:
        logging.error("Git fetch failed: %s", fetch_result.stderr.strip())
        _notify_and_exit("Git fetch failed. Check logs for details.")

    dirty = subprocess.run(
        ["git", "status", "--porcelain"], capture_output=True, text=True
    ).stdout.strip()
    status = subprocess.run(["git", "status", "-uno"], capture_output=True, text=True).stdout
    if "behind" in status:
        if not dirty:
            result = subprocess.run(
                ["git", "pull", "--ff-only"], capture_output=True, text=True
            )
            if result.returncode != 0:
                logging.error("Git pull failed: %s", result.stderr.strip())
                _notify_and_exit("Git pull failed. Check logs for details.")
        else:
            _notify_and_exit("Uncommitted changes prevent auto-sync.")

>>>>>>> 2fc5f693
def main() -> None:
    """Run administrative tasks."""
    loadenv()
    os.environ.setdefault("DJANGO_SETTINGS_MODULE", "config.settings")
    from django.conf import settings

    if settings.DEBUG:
        from utils.git_sync import start_background_sync

        start_background_sync()
    try:
        from django.core.management import execute_from_command_line
        from daphne.management.commands.runserver import (
            Command as DaphneRunserver,
        )
        from django.core.management.commands import runserver as core_runserver

        core_runserver.Command = DaphneRunserver

        def patched_on_bind(self, server_port):
            original_on_bind(self, server_port)
            host = self.addr or (
                self.default_addr_ipv6 if self.use_ipv6 else self.default_addr
            )
            scheme = "wss" if getattr(self, "ssl_options", None) else "ws"
            for path in ["/ws/echo/", "/<path>/<cid>/"]:
                self.stdout.write(
                    f"WebSocket available at {scheme}://{host}:{server_port}{path}"
                )
            http_scheme = "https" if getattr(self, "ssl_options", None) else "http"
            self.stdout.write(
                f"Admin available at {http_scheme}://{host}:{server_port}/admin/"
            )

        original_on_bind = core_runserver.Command.on_bind
        core_runserver.Command.on_bind = patched_on_bind
    except ImportError as exc:  # pragma: no cover - Django bootstrap
        raise ImportError(
            "Couldn't import Django. Are you sure it's installed and "
            "available on your PYTHONPATH environment variable? Did you "
            "forget to activate a virtual environment?"
        ) from exc

    execute_from_command_line(sys.argv)

if __name__ == "__main__":  # pragma: no cover - script entry
    main()<|MERGE_RESOLUTION|>--- conflicted
+++ resolved
@@ -6,8 +6,6 @@
 
 from config.loadenv import loadenv
 
-<<<<<<< HEAD
-=======
 
 def _notify_and_exit(message: str) -> None:
     """Display a Windows notification, open latest log, and exit."""
@@ -63,7 +61,7 @@
         else:
             _notify_and_exit("Uncommitted changes prevent auto-sync.")
 
->>>>>>> 2fc5f693
+
 def main() -> None:
     """Run administrative tasks."""
     loadenv()

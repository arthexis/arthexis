"""In-memory store for OCPP data with file backed logs."""

from __future__ import annotations

import asyncio
import concurrent.futures
from collections import deque
from dataclasses import dataclass
from datetime import datetime, timezone
import json
import os
from pathlib import Path
import re
import threading
import heapq
import itertools
from typing import Iterable, Iterator

from core.log_paths import select_log_dir

IDENTITY_SEPARATOR = "#"
AGGREGATE_SLUG = "all"
PENDING_SLUG = "pending"

MAX_CONNECTIONS_PER_IP = 2

connections: dict[str, object] = {}
transactions: dict[str, object] = {}
# Maximum number of recent log entries to keep in memory per identity.
MAX_IN_MEMORY_LOG_ENTRIES = 1000

logs: dict[str, dict[str, deque[str]]] = {"charger": {}, "simulator": {}}
# store per charger session logs before they are flushed to disk
history: dict[str, dict[str, object]] = {}
simulators = {}
ip_connections: dict[str, set[object]] = {}
pending_calls: dict[str, dict[str, object]] = {}
_pending_call_events: dict[str, threading.Event] = {}
_pending_call_results: dict[str, dict[str, object]] = {}
_pending_call_lock = threading.Lock()
_pending_call_handles: dict[str, asyncio.TimerHandle] = {}
triggered_followups: dict[str, list[dict[str, object]]] = {}

# mapping of charger id / cp_path to friendly names used for log files
log_names: dict[str, dict[str, str]] = {"charger": {}, "simulator": {}}

BASE_DIR = Path(__file__).resolve().parent.parent
LOG_DIR = select_log_dir(BASE_DIR)
SESSION_DIR = LOG_DIR / "sessions"
SESSION_DIR.mkdir(exist_ok=True)
LOCK_DIR = BASE_DIR / "locks"
LOCK_DIR.mkdir(exist_ok=True)
SESSION_LOCK = LOCK_DIR / "charging.lck"
_lock_task: asyncio.Task | None = None

_scheduler_loop: asyncio.AbstractEventLoop | None = None
_scheduler_thread: threading.Thread | None = None
_scheduler_lock = threading.Lock()

SESSION_LOG_BUFFER_LIMIT = 16


@dataclass(frozen=True)
class LogEntry:
    """Structured log entry returned by :func:`iter_log_entries`."""

    timestamp: datetime
    text: str


def connector_slug(value: int | str | None) -> str:
    """Return the canonical slug for a connector value."""

    if value in (None, "", AGGREGATE_SLUG):
        return AGGREGATE_SLUG
    try:
        return str(int(value))
    except (TypeError, ValueError):
        return str(value)


def identity_key(serial: str, connector: int | str | None) -> str:
    """Return the identity key used for in-memory store lookups."""

    return f"{serial}{IDENTITY_SEPARATOR}{connector_slug(connector)}"


def register_ip_connection(ip: str | None, consumer: object) -> bool:
    """Track a websocket connection for the provided client IP."""

    if not ip:
        return True
    conns = ip_connections.setdefault(ip, set())
    if consumer in conns:
        return True
    if len(conns) >= MAX_CONNECTIONS_PER_IP:
        return False
    conns.add(consumer)
    return True


def release_ip_connection(ip: str | None, consumer: object) -> None:
    """Remove a websocket connection from the active client registry."""

    if not ip:
        return
    conns = ip_connections.get(ip)
    if not conns:
        return
    conns.discard(consumer)
    if not conns:
        ip_connections.pop(ip, None)


def pending_key(serial: str) -> str:
    """Return the key used before a connector id has been negotiated."""

    return f"{serial}{IDENTITY_SEPARATOR}{PENDING_SLUG}"


def _candidate_keys(serial: str, connector: int | str | None) -> list[str]:
    """Return possible keys for lookups with fallbacks."""

    keys: list[str] = []
    if connector not in (None, "", AGGREGATE_SLUG):
        keys.append(identity_key(serial, connector))
    else:
        keys.append(identity_key(serial, None))
        prefix = f"{serial}{IDENTITY_SEPARATOR}"
        for key in connections.keys():
            if key.startswith(prefix) and key not in keys:
                keys.append(key)
    keys.append(pending_key(serial))
    keys.append(serial)
    seen: set[str] = set()
    result: list[str] = []
    for key in keys:
        if key and key not in seen:
            seen.add(key)
            result.append(key)
    return result


def iter_identity_keys(serial: str) -> list[str]:
    """Return all known keys for the provided serial."""

    prefix = f"{serial}{IDENTITY_SEPARATOR}"
    keys = [key for key in connections.keys() if key.startswith(prefix)]
    if serial in connections:
        keys.append(serial)
    return keys


def is_connected(serial: str, connector: int | str | None = None) -> bool:
    """Return whether a connection exists for the provided charger identity."""

    if connector in (None, "", AGGREGATE_SLUG):
        prefix = f"{serial}{IDENTITY_SEPARATOR}"
        return (
            any(key.startswith(prefix) for key in connections) or serial in connections
        )
    return any(key in connections for key in _candidate_keys(serial, connector))


def get_connection(serial: str, connector: int | str | None = None):
    """Return the websocket consumer for the requested identity, if any."""

    for key in _candidate_keys(serial, connector):
        conn = connections.get(key)
        if conn is not None:
            return conn
    return None


def set_connection(serial: str, connector: int | str | None, consumer) -> str:
    """Store a websocket consumer under the negotiated identity."""

    key = identity_key(serial, connector)
    connections[key] = consumer
    return key


def pop_connection(serial: str, connector: int | str | None = None):
    """Remove a stored connection for the given identity."""

    for key in _candidate_keys(serial, connector):
        conn = connections.pop(key, None)
        if conn is not None:
            return conn
    return None


def get_transaction(serial: str, connector: int | str | None = None):
    """Return the active transaction for the provided identity."""

    for key in _candidate_keys(serial, connector):
        tx = transactions.get(key)
        if tx is not None:
            return tx
    return None


def set_transaction(serial: str, connector: int | str | None, tx) -> str:
    """Store an active transaction under the provided identity."""

    key = identity_key(serial, connector)
    transactions[key] = tx
    return key


def pop_transaction(serial: str, connector: int | str | None = None):
    """Remove and return an active transaction for the identity."""

    for key in _candidate_keys(serial, connector):
        tx = transactions.pop(key, None)
        if tx is not None:
            return tx
    return None


def register_pending_call(message_id: str, metadata: dict[str, object]) -> None:
    """Store metadata about an outstanding CSMS call."""

    copy = dict(metadata)
    with _pending_call_lock:
        pending_calls[message_id] = copy
        event = threading.Event()
        _pending_call_events[message_id] = event
        _pending_call_results.pop(message_id, None)
        handle = _pending_call_handles.pop(message_id, None)
    if handle:
        _cancel_timer_handle(handle)


def pop_pending_call(message_id: str) -> dict[str, object] | None:
    """Return and remove metadata for a previously registered call."""

    with _pending_call_lock:
        metadata = pending_calls.pop(message_id, None)
        handle = _pending_call_handles.pop(message_id, None)
    if handle:
        _cancel_timer_handle(handle)
    return metadata


def record_pending_call_result(
    message_id: str,
    *,
    metadata: dict[str, object] | None = None,
    success: bool = True,
    payload: object | None = None,
    error_code: str | None = None,
    error_description: str | None = None,
    error_details: object | None = None,
) -> None:
    """Record the outcome for a previously registered pending call."""

    result = {
        "metadata": dict(metadata or {}),
        "success": success,
        "payload": payload,
        "error_code": error_code,
        "error_description": error_description,
        "error_details": error_details,
    }
    with _pending_call_lock:
        _pending_call_results[message_id] = result
        event = _pending_call_events.pop(message_id, None)
        handle = _pending_call_handles.pop(message_id, None)
    if handle:
        _cancel_timer_handle(handle)
    if event:
        event.set()


def wait_for_pending_call(
    message_id: str, *, timeout: float = 5.0
) -> dict[str, object] | None:
    """Wait for a pending call to be resolved and return the stored result."""

    with _pending_call_lock:
        existing = _pending_call_results.pop(message_id, None)
        if existing is not None:
            return existing
        event = _pending_call_events.get(message_id)
    if not event:
        return None
    if not event.wait(timeout):
        return None
    with _pending_call_lock:
        result = _pending_call_results.pop(message_id, None)
        _pending_call_events.pop(message_id, None)
        return result


def schedule_call_timeout(
    message_id: str,
    *,
    timeout: float = 5.0,
    action: str | None = None,
    log_key: str | None = None,
    log_type: str = "charger",
    message: str | None = None,
) -> None:
    """Schedule a timeout notice if a pending call is not answered."""

    loop = _ensure_scheduler_loop()

    def _notify() -> None:
        target_log: str | None = None
        entry_label: str | None = None
        with _pending_call_lock:
            _pending_call_handles.pop(message_id, None)
            metadata = pending_calls.get(message_id)
            if not metadata:
                return
            if action and metadata.get("action") != action:
                return
            if metadata.get("timeout_notice_sent"):
                return
            target_log = log_key or metadata.get("log_key")
            if not target_log:
                metadata["timeout_notice_sent"] = True
                return
            entry_label = message
            if not entry_label:
                action_label = action or str(metadata.get("action") or "Call")
                entry_label = f"{action_label} request timed out"
            metadata["timeout_notice_sent"] = True
        if target_log and entry_label:
            add_log(target_log, entry_label, log_type=log_type)

    future: concurrent.futures.Future[asyncio.TimerHandle] = concurrent.futures.Future()

    def _schedule_timer() -> None:
        try:
            handle = loop.call_later(timeout, _notify)
        except Exception as exc:  # pragma: no cover - defensive
            future.set_exception(exc)
            return
        future.set_result(handle)

    loop.call_soon_threadsafe(_schedule_timer)
    handle = future.result()

    with _pending_call_lock:
        previous = _pending_call_handles.pop(message_id, None)
        _pending_call_handles[message_id] = handle
    if previous:
        _cancel_timer_handle(previous)


def register_triggered_followup(
    serial: str,
    action: str,
    *,
    connector: int | str | None = None,
    log_key: str | None = None,
    target: str | None = None,
) -> None:
    """Record that ``serial`` should send ``action`` after a TriggerMessage."""

    entry = {
        "action": action,
        "connector": connector_slug(connector),
        "log_key": log_key,
        "target": target,
    }
    triggered_followups.setdefault(serial, []).append(entry)


def consume_triggered_followup(
    serial: str, action: str, connector: int | str | None = None
) -> dict[str, object] | None:
    """Return metadata for a previously registered follow-up message."""

    entries = triggered_followups.get(serial)
    if not entries:
        return None
    connector_slug_value = connector_slug(connector)
    for index, entry in enumerate(entries):
        if entry.get("action") != action:
            continue
        expected_slug = entry.get("connector")
        if expected_slug == AGGREGATE_SLUG:
            matched = True
        else:
            matched = connector_slug_value == expected_slug
        if not matched:
            continue
        result = entries.pop(index)
        if not entries:
            triggered_followups.pop(serial, None)
        return result
    return None


def clear_pending_calls(serial: str) -> None:
    """Remove any pending calls associated with the provided charger id."""

    to_cancel: list[asyncio.TimerHandle] = []
    with _pending_call_lock:
        to_remove = [
            key
            for key, value in pending_calls.items()
            if value.get("charger_id") == serial
        ]
        for key in to_remove:
            pending_calls.pop(key, None)
            _pending_call_events.pop(key, None)
            _pending_call_results.pop(key, None)
            handle = _pending_call_handles.pop(key, None)
            if handle:
                to_cancel.append(handle)
    for handle in to_cancel:
        _cancel_timer_handle(handle)


def _run_scheduler_loop(
    loop: asyncio.AbstractEventLoop, ready: threading.Event
) -> None:
    asyncio.set_event_loop(loop)
    ready.set()
    loop.run_forever()


def _ensure_scheduler_loop() -> asyncio.AbstractEventLoop:
    global _scheduler_loop, _scheduler_thread

    loop = _scheduler_loop
    if loop and loop.is_running():
        return loop
    with _scheduler_lock:
        loop = _scheduler_loop
        if loop and loop.is_running():
            return loop
        loop = asyncio.new_event_loop()
        ready = threading.Event()
        thread = threading.Thread(
            target=_run_scheduler_loop,
            args=(loop, ready),
            name="ocpp-store-scheduler",
            daemon=True,
        )
        thread.start()
        ready.wait()
        _scheduler_loop = loop
        _scheduler_thread = thread
        return loop


def _cancel_timer_handle(handle: asyncio.TimerHandle) -> None:
    loop = _scheduler_loop
    if loop and loop.is_running():
        loop.call_soon_threadsafe(handle.cancel)
    else:  # pragma: no cover - loop stopped during shutdown
        handle.cancel()


def reassign_identity(old_key: str, new_key: str) -> str:
    """Move any stored data from ``old_key`` to ``new_key``."""

    if old_key == new_key:
        return new_key
    if not old_key:
        return new_key
    for mapping in (connections, transactions, history):
        if old_key in mapping:
            mapping[new_key] = mapping.pop(old_key)
    for log_type in logs:
        store = logs[log_type]
        if old_key in store:
            store[new_key] = store.pop(old_key)
    for log_type in log_names:
        names = log_names[log_type]
        if old_key in names:
            names[new_key] = names.pop(old_key)
    return new_key


async def _touch_lock() -> None:
    try:
        while True:
            SESSION_LOCK.touch()
            await asyncio.sleep(60)
    except asyncio.CancelledError:
        pass


def start_session_lock() -> None:
    global _lock_task
    SESSION_LOCK.touch()
    loop = asyncio.get_event_loop()
    if _lock_task is None or _lock_task.done():
        _lock_task = loop.create_task(_touch_lock())


def stop_session_lock() -> None:
    global _lock_task
    if _lock_task:
        _lock_task.cancel()
        _lock_task = None
    if SESSION_LOCK.exists():
        SESSION_LOCK.unlink()


def register_log_name(cid: str, name: str, log_type: str = "charger") -> None:
    """Register a friendly name for the id used in log files."""

    names = log_names[log_type]
    # Ensure lookups are case-insensitive by overwriting any existing entry
    # that matches the provided cid regardless of case.
    for key in list(names.keys()):
        if key.lower() == cid.lower():
            cid = key
            break
    names[cid] = name


def _safe_name(name: str) -> str:
    return re.sub(r"[^\w.-]", "_", name)


def _file_path(cid: str, log_type: str = "charger") -> Path:
    name = log_names[log_type].get(cid, cid)
    return LOG_DIR / f"{log_type}.{_safe_name(name)}.log"


def add_log(cid: str, entry: str, log_type: str = "charger") -> None:
    """Append a timestamped log entry for the given id and log type."""

    timestamp = datetime.now(timezone.utc).strftime("%Y-%m-%d %H:%M:%S.%f")[:-3]
    entry = f"{timestamp} {entry}"

    store = logs[log_type]
    # Store log entries under the cid as provided but allow retrieval using
    # any casing by recording entries in a case-insensitive manner.
    buffer = None
    lower = cid.lower()
    key = cid
    for existing_key, entries in store.items():
        if existing_key.lower() == lower:
            key = existing_key
            buffer = entries
            break
    if buffer is None:
        buffer = deque(maxlen=MAX_IN_MEMORY_LOG_ENTRIES)
        store[key] = buffer
    elif buffer.maxlen != MAX_IN_MEMORY_LOG_ENTRIES:
        buffer = deque(buffer, maxlen=MAX_IN_MEMORY_LOG_ENTRIES)
        store[key] = buffer
    buffer.append(entry)
    path = _file_path(key, log_type)
    with path.open("a", encoding="utf-8") as handle:
        handle.write(entry + "\n")


def _session_folder(cid: str) -> Path:
    """Return the folder path for session logs for the given charger."""

    name = log_names["charger"].get(cid, cid)
    folder = SESSION_DIR / _safe_name(name)
    folder.mkdir(parents=True, exist_ok=True)
    return folder


def start_session_log(cid: str, tx_id: int) -> None:
    """Begin logging a session for the given charger and transaction id."""

    existing = history.pop(cid, None)
    if existing:
        try:
            _finalize_session(existing)
        except Exception:
            # If finalizing the previous session fails we still want to reset
            # the session metadata so the new session can proceed.
            pass

    start = datetime.now(timezone.utc)
    folder = _session_folder(cid)
    date = start.strftime("%Y%m%d")
    filename = f"{date}_{tx_id}.json"
    path = folder / filename
    handle = path.open("w", encoding="utf-8")
    handle.write("[")
    history[cid] = {
        "transaction": tx_id,
        "start": start,
        "path": path,
        "handle": handle,
        "buffer": [],
        "first": True,
    }


def add_session_message(cid: str, message: str) -> None:
    """Record a raw message for the current session if one is active."""

    sess = history.get(cid)
    if not sess:
        return
    buffer: list[str] = sess.setdefault("buffer", [])
    payload = json.dumps(
        {
            "timestamp": datetime.now(timezone.utc)
            .isoformat()
            .replace("+00:00", "Z"),
            "message": message,
        },
        ensure_ascii=False,
    )
    buffer.append(payload)
    if len(buffer) >= SESSION_LOG_BUFFER_LIMIT:
        _flush_session_buffer(sess)


def end_session_log(cid: str) -> None:
    """Write any recorded session log to disk for the given charger."""

    sess = history.pop(cid, None)
    if not sess:
        return
    _finalize_session(sess)


def _flush_session_buffer(sess: dict[str, object]) -> None:
    handle = sess.get("handle")
    buffer = sess.get("buffer")
    if not handle or not buffer:
        return
    first = bool(sess.get("first", True))
    for raw in list(buffer):
        if not first:
            handle.write(",")
        handle.write("\n  ")
        handle.write(raw)
        first = False
    handle.flush()
    buffer.clear()
    sess["first"] = first


def _finalize_session(sess: dict[str, object]) -> None:
    handle = sess.get("handle")
    try:
        _flush_session_buffer(sess)
        if handle:
            if sess.get("first", True):
                handle.write("]\n")
            else:
                handle.write("\n]\n")
            handle.flush()
    finally:
        if handle:
            try:
                handle.close()
            except Exception:
                pass


def _log_key_candidates(cid: str, log_type: str) -> list[str]:
    """Return log identifiers to inspect for the requested cid."""

    if IDENTITY_SEPARATOR not in cid:
        return [cid]
    serial, slug = cid.split(IDENTITY_SEPARATOR, 1)
    slug = slug or AGGREGATE_SLUG
    if slug != AGGREGATE_SLUG:
        return [cid]
    keys: list[str] = [identity_key(serial, None)]
    prefix = f"{serial}{IDENTITY_SEPARATOR}"
    for source in (log_names[log_type], logs[log_type]):
        for key in source.keys():
            if key.startswith(prefix) and key not in keys:
                keys.append(key)
    return keys


def _resolve_log_identifier(cid: str, log_type: str) -> tuple[str, str | None]:
    """Return the canonical key and friendly name for ``cid``."""

    names = log_names[log_type]
    name = names.get(cid)
    if name is None:
        lower = cid.lower()
        for key, value in names.items():
            if key.lower() == lower:
                cid = key
                name = value
                break
        else:
            try:
                if log_type == "simulator":
                    from .models import Simulator

                    sim = Simulator.objects.filter(cp_path__iexact=cid).first()
                    if sim:
                        cid = sim.cp_path
                        name = sim.name
                        names[cid] = name
                else:
                    from .models import Charger

                    serial = cid.split(IDENTITY_SEPARATOR, 1)[0]
                    ch = Charger.objects.filter(charger_id__iexact=serial).first()
                    if ch and ch.name:
                        name = ch.name
                        names[cid] = name
            except Exception:  # pragma: no cover - best effort lookup
                pass
    return cid, name


def _log_file_for_identifier(cid: str, name: str | None, log_type: str) -> Path:
    path = _file_path(cid, log_type)
    if not path.exists():
        candidates = [_safe_name(name or cid).lower()]
        cid_candidate = _safe_name(cid).lower()
        if cid_candidate not in candidates:
            candidates.append(cid_candidate)
        for candidate in candidates:
            target = f"{log_type}.{candidate}"
            for file in LOG_DIR.glob(f"{log_type}.*.log"):
                if file.stem.lower() == target:
                    path = file
                    break
            if path.exists():
                break
    return path


def _memory_logs_for_identifier(cid: str, log_type: str) -> list[str]:
    store = logs[log_type]
    lower = cid.lower()
    for key, entries in store.items():
        if key.lower() == lower:
            return list(entries)
    return []


<<<<<<< HEAD
def _parse_log_timestamp(entry: str) -> datetime | None:
    """Return the parsed timestamp for a log entry, if available."""

    if len(entry) < 24:
        return None
    try:
        timestamp = datetime.strptime(entry[:23], "%Y-%m-%d %H:%M:%S.%f")
    except ValueError:
        return None
    return timestamp.replace(tzinfo=timezone.utc)


def _iter_file_lines_reverse(path: Path, *, limit: int | None = None) -> Iterator[str]:
    """Yield lines from ``path`` starting with the newest entries."""

    if not path.exists():
        return

    chunk_size = 4096
    remaining = limit
    with path.open("rb") as handle:
        handle.seek(0, os.SEEK_END)
        position = handle.tell()
        buffer = b""
        while position > 0:
            read_size = min(chunk_size, position)
            position -= read_size
            handle.seek(position)
            chunk = handle.read(read_size)
            buffer = chunk + buffer
            lines = buffer.split(b"\n")
            buffer = lines.pop(0)
            for line in reversed(lines):
                if not line:
                    continue
                try:
                    text = line.decode("utf-8")
                except UnicodeDecodeError:
                    text = line.decode("utf-8", errors="ignore")
                yield text
                if remaining is not None:
                    remaining -= 1
                    if remaining <= 0:
                        return
        if buffer:
            try:
                text = buffer.decode("utf-8")
            except UnicodeDecodeError:
                text = buffer.decode("utf-8", errors="ignore")
            if text:
                yield text


def _iter_log_entries_for_key(
    cid: str,
    name: str | None,
    log_type: str,
    *,
    since: datetime | None = None,
    limit: int | None = None,
) -> Iterator[LogEntry]:
    """Yield structured log entries for a specific identifier."""

    yielded = 0
    seen_for_key: set[str] = set()
    memory_entries = _memory_logs_for_identifier(cid, log_type)
    for entry in reversed(memory_entries):
        if entry in seen_for_key:
            continue
        timestamp = _parse_log_timestamp(entry)
        if timestamp is None:
            continue
        seen_for_key.add(entry)
        yield LogEntry(timestamp=timestamp, text=entry)
        yielded += 1
        if since is not None and timestamp < since:
            return
        if limit is not None and yielded >= limit:
            return

    path = _log_file_for_identifier(cid, name, log_type)
    file_limit = None
    if limit is not None:
        file_limit = max(limit - yielded, 0)
        if file_limit == 0:
            return
    for entry in _iter_file_lines_reverse(path, limit=file_limit):
        if entry in seen_for_key:
            continue
        timestamp = _parse_log_timestamp(entry)
        if timestamp is None:
            continue
        seen_for_key.add(entry)
        yield LogEntry(timestamp=timestamp, text=entry)
        yielded += 1
        if since is not None and timestamp < since:
            return
        if limit is not None and yielded >= limit:
            return


def iter_log_entries(
    identifiers: str | Iterable[str],
    log_type: str = "charger",
    *,
    since: datetime | None = None,
    limit: int | None = None,
) -> Iterator[LogEntry]:
    """Yield log entries ordered from newest to oldest.

    ``identifiers`` may be a single charger identifier or an iterable of
    identifiers. Results are de-duplicated across matching memory and file
    sources and iteration stops once entries fall before ``since`` or ``limit``
    is reached.
    """

    if isinstance(identifiers, str):
        requested: list[str] = [identifiers]
    else:
        requested = list(identifiers)

    seen_keys: set[str] = set()
    sources: list[tuple[str, str | None]] = []
    for identifier in requested:
        for key in _log_key_candidates(identifier, log_type):
            lower_key = key.lower()
            if lower_key in seen_keys:
                continue
            seen_keys.add(lower_key)
            resolved, name = _resolve_log_identifier(key, log_type)
            sources.append((resolved, name))

    heap: list[tuple[float, int, LogEntry, Iterator[LogEntry]]] = []
    counter = itertools.count()
    seen_entries: set[str] = set()
    total_yielded = 0

    for resolved, name in sources:
        iterator = _iter_log_entries_for_key(
            resolved,
            name,
            log_type,
            since=since,
            limit=limit,
        )
        try:
            entry = next(iterator)
        except StopIteration:
            continue
        heapq.heappush(
            heap,
            (
                -entry.timestamp.timestamp(),
                next(counter),
                entry,
                iterator,
            ),
        )

    while heap:
        _, _, entry, iterator = heapq.heappop(heap)
        if entry.text not in seen_entries:
            seen_entries.add(entry.text)
            yield entry
            total_yielded += 1
            if limit is not None and total_yielded >= limit:
                return
            if since is not None and entry.timestamp < since:
                return
        try:
            next_entry = next(iterator)
        except StopIteration:
            continue
        heapq.heappush(
            heap,
            (
                -next_entry.timestamp.timestamp(),
                next(counter),
                next_entry,
                iterator,
            ),
        )


def get_logs(cid: str, log_type: str = "charger") -> list[str]:
    """Return all log entries for the given id and type."""

    entries: list[str] = []
=======
def get_logs(
    cid: str, log_type: str = "charger", *, limit: int | None = None
) -> list[str]:
    """Return log entries for the given id and type.

    When ``limit`` is provided only the most recent ``limit`` entries are returned.
    Reading from disk is performed using a bounded deque to avoid loading the
    entire file into memory when only a tail subset is needed.
    """

    max_entries: int | None = None
    if limit is not None:
        try:
            max_entries = int(limit)
        except (TypeError, ValueError):  # pragma: no cover - defensive
            max_entries = None
        if max_entries is not None and max_entries <= 0:
            return []

    if max_entries is None:
        entries_list: list[str] = []
        entries: deque[str] | list[str] = entries_list
    else:
        entries_deque: deque[str] = deque(maxlen=max_entries)
        entries = entries_deque
>>>>>>> 33885924
    seen_paths: set[Path] = set()
    seen_keys: set[str] = set()
    for key in _log_key_candidates(cid, log_type):
        resolved, name = _resolve_log_identifier(key, log_type)
        path = _log_file_for_identifier(resolved, name, log_type)
        if path.exists() and path not in seen_paths:
            if max_entries is None:
                entries.extend(path.read_text(encoding="utf-8").splitlines())
            else:
                with path.open("r", encoding="utf-8") as handle:
                    for line in handle:
                        entries.append(line.rstrip("\r\n"))
            seen_paths.add(path)
        memory_entries = _memory_logs_for_identifier(resolved, log_type)
        lower_key = resolved.lower()
        if memory_entries and lower_key not in seen_keys:
            entries.extend(memory_entries)
            seen_keys.add(lower_key)
    if max_entries is None:
        return entries_list
    return list(entries_deque)


def clear_log(cid: str, log_type: str = "charger") -> None:
    """Remove any stored logs for the given id and type."""
    for key in _log_key_candidates(cid, log_type):
        store_map = logs[log_type]
        resolved = next(
            (k for k in list(store_map.keys()) if k.lower() == key.lower()),
            key,
        )
        store_map.pop(resolved, None)
        path = _file_path(resolved, log_type)
        if not path.exists():
            target = f"{log_type}.{_safe_name(log_names[log_type].get(resolved, resolved)).lower()}"
            for file in LOG_DIR.glob(f"{log_type}.*.log"):
                if file.stem.lower() == target:
                    path = file
                    break
        if path.exists():
            path.unlink()<|MERGE_RESOLUTION|>--- conflicted
+++ resolved
@@ -738,7 +738,6 @@
     return []
 
 
-<<<<<<< HEAD
 def _parse_log_timestamp(entry: str) -> datetime | None:
     """Return the parsed timestamp for a log entry, if available."""
 
@@ -927,33 +926,6 @@
     """Return all log entries for the given id and type."""
 
     entries: list[str] = []
-=======
-def get_logs(
-    cid: str, log_type: str = "charger", *, limit: int | None = None
-) -> list[str]:
-    """Return log entries for the given id and type.
-
-    When ``limit`` is provided only the most recent ``limit`` entries are returned.
-    Reading from disk is performed using a bounded deque to avoid loading the
-    entire file into memory when only a tail subset is needed.
-    """
-
-    max_entries: int | None = None
-    if limit is not None:
-        try:
-            max_entries = int(limit)
-        except (TypeError, ValueError):  # pragma: no cover - defensive
-            max_entries = None
-        if max_entries is not None and max_entries <= 0:
-            return []
-
-    if max_entries is None:
-        entries_list: list[str] = []
-        entries: deque[str] | list[str] = entries_list
-    else:
-        entries_deque: deque[str] = deque(maxlen=max_entries)
-        entries = entries_deque
->>>>>>> 33885924
     seen_paths: set[Path] = set()
     seen_keys: set[str] = set()
     for key in _log_key_candidates(cid, log_type):

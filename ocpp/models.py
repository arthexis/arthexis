--- conflicted
+++ resolved
@@ -190,7 +190,6 @@
     def kw(self) -> float:
         """Return consumed energy in kW for this session."""
         total = 0.0
-<<<<<<< HEAD
         readings = list(
             self.meter_readings.filter(
                 measurand__in=["", "Energy.Active.Import.Register"]
@@ -198,18 +197,11 @@
         )
         use_register = any(r.unit in ("Wh", "kWh") for r in readings)
         start_val = None
-=======
-        prev = self.meter_start / 1000.0 if self.meter_start is not None else None
-        readings = self.meter_readings.filter(
-            measurand__in=["", "Energy.Active.Import.Register"]
-        ).order_by("timestamp")
->>>>>>> c9fc7234
         for reading in readings:
             try:
                 val = float(reading.value)
             except (TypeError, ValueError):  # pragma: no cover - unexpected
                 continue
-<<<<<<< HEAD
             if use_register and reading.unit in ("Wh", "kWh"):
                 val_kwh = val / (1000.0 if reading.unit == "Wh" else 1.0)
                 if start_val is None:
@@ -222,18 +214,7 @@
             else:
                 inc = val if reading.unit == "kW" else val / 1000.0
                 total += inc
-=======
-            if reading.unit != "kW":
-                val /= 1000.0
-            if prev is None:
-                # No meter start; treat reading as incremental energy
-                total += val
-            else:
-                delta = val - prev
-                if delta > 0:
-                    total += delta
-            prev = val
->>>>>>> c9fc7234
+
         if total == 0 and self.meter_start is not None and self.meter_stop is not None:
             total = (self.meter_stop - self.meter_start) / 1000.0
         if total < 0:

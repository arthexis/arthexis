--- conflicted
+++ resolved
@@ -1953,7 +1953,6 @@
     ws = store.get_connection(context.cid, connector_value)
     if ws is None:
         return JsonResponse({"detail": "no connection"}, status=404)
-<<<<<<< HEAD
     try:
         data = json.loads(request.body.decode()) if request.body else {}
     except json.JSONDecodeError:
@@ -2096,92 +2095,6 @@
         )
         async_to_sync(ws.send)(msg)
         store.register_pending_call(
-=======
-    expiry = timezone.localtime(reservation.end_time)
-    payload = {
-        "connectorId": connector_value,
-        "expiryDate": expiry.isoformat(),
-        "idTag": id_tag,
-        "reservationId": reservation.pk,
-    }
-    message_id = uuid.uuid4().hex
-    ocpp_action = "ReserveNow"
-    expected_statuses = CALL_EXPECTED_STATUSES.get(ocpp_action)
-    msg = json.dumps([2, message_id, "ReserveNow", payload])
-    store.add_log(
-        log_key,
-        f"ReserveNow request: reservation={reservation.pk}, expiry={expiry.isoformat()}",
-        log_type="charger",
-    )
-    async_to_sync(ws.send)(msg)
-    requested_at = timezone.now()
-    store.register_pending_call(
-        message_id,
-        {
-            "action": "GetConfiguration",
-            "charger_id": context.cid,
-            "connector_id": connector_value,
-            "log_key": log_key,
-            "requested_at": requested_at,
-        },
-    )
-    timeout_message = (
-        "GetConfiguration timed out: charger did not respond" " (operation may not be supported)"
-    )
-    store.schedule_call_timeout(
-        message_id,
-        timeout=5.0,
-        action="GetConfiguration",
-        log_key=log_key,
-        message=timeout_message,
-    )
-    store.register_pending_call(
-        message_id,
-        {
-            "action": "ReserveNow",
-            "charger_id": context.cid,
-            "connector_id": connector_value,
-            "log_key": log_key,
-            "reservation_pk": reservation.pk,
-            "requested_at": requested_at,
-        },
-    )
-    store.schedule_call_timeout(message_id, action="ReserveNow", log_key=log_key)
-    reservation.ocpp_message_id = message_id
-    reservation.evcs_status = ""
-    reservation.evcs_error = ""
-    reservation.evcs_confirmed = False
-    reservation.evcs_confirmed_at = None
-    reservation.save(
-        update_fields=[
-            "ocpp_message_id",
-            "evcs_status",
-            "evcs_error",
-            "evcs_confirmed",
-            "evcs_confirmed_at",
-            "updated_on",
-        ]
-    )
-    return ActionCall(
-        msg=msg,
-        message_id=message_id,
-        ocpp_action=ocpp_action,
-        expected_statuses=expected_statuses,
-        log_key=log_key,
-    )
-
-
-def _handle_remote_stop(context: ActionContext, _data: dict) -> JsonResponse | ActionCall:
-    tx_obj = store.get_transaction(context.cid, context.connector_value)
-    if not tx_obj:
-        return JsonResponse({"detail": "no transaction"}, status=404)
-    message_id = uuid.uuid4().hex
-    ocpp_action = "RemoteStopTransaction"
-    expected_statuses = CALL_EXPECTED_STATUSES.get(ocpp_action)
-    msg = json.dumps(
-        [
-            2,
->>>>>>> 0602f9fb
             message_id,
             "RemoteStopTransaction",
             {"transactionId": tx_obj.pk},

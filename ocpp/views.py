import json
import uuid
from datetime import datetime, time, timedelta, timezone as dt_timezone
from types import SimpleNamespace

from django.http import Http404, HttpResponse, JsonResponse
from django.http.request import split_domain_port
from django.views.decorators.csrf import csrf_exempt
from django.shortcuts import get_object_or_404, render, resolve_url
from django.template.loader import render_to_string
from django.core.paginator import Paginator
from django.contrib.auth.decorators import login_required
from django.contrib.auth.views import redirect_to_login
from django.utils.translation import gettext_lazy as _, gettext, ngettext
from django.utils.text import slugify
from django.urls import NoReverseMatch, reverse
from django.conf import settings
from django.utils import translation, timezone, formats
from django.core.exceptions import ValidationError

from asgiref.sync import async_to_sync

from utils.api import api_login_required

from nodes.models import Node

from pages.utils import landing
from core.liveupdate import live_update

from django.utils.dateparse import parse_datetime

from . import store
from .models import (
    Transaction,
    Charger,
    ChargerLogRequest,
    DataTransferMessage,
    RFID,
    CPReservation,
    CPFirmwareDeployment,
)
from .evcs import (
    _start_simulator,
    _stop_simulator,
    get_simulator_state,
    _simulator_status_json,
)
from .status_display import STATUS_BADGE_MAP, ERROR_OK_VALUES


CALL_ACTION_LABELS = {
    "RemoteStartTransaction": _("Remote start transaction"),
    "RemoteStopTransaction": _("Remote stop transaction"),
    "ChangeAvailability": _("Change availability"),
    "ChangeConfiguration": _("Change configuration"),
    "DataTransfer": _("Data transfer"),
    "Reset": _("Reset"),
    "TriggerMessage": _("Trigger message"),
    "ReserveNow": _("Reserve connector"),
    "CancelReservation": _("Cancel reservation"),
    "ClearCache": _("Clear cache"),
}

CALL_EXPECTED_STATUSES: dict[str, set[str]] = {
    "RemoteStartTransaction": {"Accepted"},
    "RemoteStopTransaction": {"Accepted"},
    "ChangeAvailability": {"Accepted", "Scheduled"},
    "ChangeConfiguration": {"Accepted", "Rejected", "RebootRequired"},
    "DataTransfer": {"Accepted"},
    "Reset": {"Accepted"},
    "TriggerMessage": {"Accepted"},
    "ReserveNow": {"Accepted"},
    "CancelReservation": {"Accepted", "Rejected"},
    "ClearCache": {"Accepted", "Rejected"},
}


def firmware_download(request, deployment_id: int, token: str):
    deployment = get_object_or_404(
        CPFirmwareDeployment,
        pk=deployment_id,
        download_token=token,
    )
    expires = deployment.download_token_expires_at
    if expires and timezone.now() > expires:
        return HttpResponse(status=403)
    firmware = deployment.firmware
    if firmware is None:
        raise Http404
    payload = firmware.get_payload_bytes()
    if not payload:
        raise Http404
    content_type = firmware.content_type or "application/octet-stream"
    response = HttpResponse(payload, content_type=content_type)
    filename = firmware.filename or f"firmware_{firmware.pk or deployment.pk}"
    safe_filename = filename.replace("\r", "").replace("\n", "").replace("\"", "")
    response["Content-Disposition"] = f'attachment; filename="{safe_filename}"'
    response["Content-Length"] = str(len(payload))
    deployment.downloaded_at = timezone.now()
    deployment.save(update_fields=["downloaded_at", "updated_at"])
    return response


def _format_details(value: object) -> str:
    """Return a JSON representation of ``value`` suitable for error messages."""

    if value in (None, ""):
        return ""
    if isinstance(value, str):
        text = value.strip()
        if text:
            return text
        return ""
    try:
        return json.dumps(value, sort_keys=True, ensure_ascii=False)
    except TypeError:
        return str(value)


def _evaluate_pending_call_result(
    message_id: str,
    ocpp_action: str,
    *,
    expected_statuses: set[str] | None = None,
) -> tuple[bool, str | None, int | None]:
    """Wait for a pending call result and translate failures into messages."""

    action_label = CALL_ACTION_LABELS.get(ocpp_action, ocpp_action)
    result = store.wait_for_pending_call(message_id, timeout=5.0)
    if result is None:
        detail = _("%(action)s did not receive a response from the charger.") % {
            "action": action_label,
        }
        return False, detail, 504
    if not result.get("success", True):
        parts: list[str] = []
        error_code = str(result.get("error_code") or "").strip()
        if error_code:
            parts.append(_("code=%(code)s") % {"code": error_code})
        error_description = str(result.get("error_description") or "").strip()
        if error_description:
            parts.append(
                _("description=%(description)s") % {"description": error_description}
            )
        error_details = result.get("error_details")
        details_text = _format_details(error_details)
        if details_text:
            parts.append(_("details=%(details)s") % {"details": details_text})
        if parts:
            detail = _("%(action)s failed: %(details)s") % {
                "action": action_label,
                "details": ", ".join(parts),
            }
        else:
            detail = _("%(action)s failed.") % {"action": action_label}
        return False, detail, 400
    payload = result.get("payload")
    payload_dict = payload if isinstance(payload, dict) else {}
    if expected_statuses is not None:
        status_value = str(payload_dict.get("status") or "").strip()
        normalized_expected = {value.casefold() for value in expected_statuses if value}
        remaining = {k: v for k, v in payload_dict.items() if k != "status"}
        if not status_value:
            detail = _("%(action)s response did not include a status.") % {
                "action": action_label,
            }
            return False, detail, 400
        if normalized_expected and status_value.casefold() not in normalized_expected:
            detail = _("%(action)s rejected with status %(status)s.") % {
                "action": action_label,
                "status": status_value,
            }
            extra = _format_details(remaining)
            if extra:
                detail += " " + _("Details: %(details)s") % {"details": extra}
            return False, detail, 400
        if status_value.casefold() == "rejected":
            detail = _("%(action)s rejected with status %(status)s.") % {
                "action": action_label,
                "status": status_value,
            }
            extra = _format_details(remaining)
            if extra:
                detail += " " + _("Details: %(details)s") % {"details": extra}
            return False, detail, 400
    return True, None, None


def _normalize_connector_slug(slug: str | None) -> tuple[int | None, str]:
    """Return connector value and normalized slug or raise 404."""

    try:
        value = Charger.connector_value_from_slug(slug)
    except ValueError as exc:  # pragma: no cover - defensive guard
        raise Http404("Invalid connector") from exc
    return value, Charger.connector_slug_from_value(value)


def _reverse_connector_url(name: str, serial: str, connector_slug: str) -> str:
    """Return URL name for connector-aware routes."""

    target = f"{name}-connector"
    if connector_slug == Charger.AGGREGATE_CONNECTOR_SLUG:
        try:
            return reverse(target, args=[serial, connector_slug])
        except NoReverseMatch:
            return reverse(name, args=[serial])
    return reverse(target, args=[serial, connector_slug])


def _get_charger(serial: str, connector_slug: str | None) -> tuple[Charger, str]:
    """Return charger for the requested identity, creating if necessary."""

    try:
        serial = Charger.validate_serial(serial)
    except ValidationError as exc:
        raise Http404("Charger not found") from exc
    connector_value, normalized_slug = _normalize_connector_slug(connector_slug)
    if connector_value is None:
        charger, _ = Charger.objects.get_or_create(
            charger_id=serial,
            connector_id=None,
        )
    else:
        charger, _ = Charger.objects.get_or_create(
            charger_id=serial,
            connector_id=connector_value,
        )
    return charger, normalized_slug


def _connector_set(charger: Charger) -> list[Charger]:
    """Return chargers sharing the same serial ordered for navigation."""

    siblings = list(Charger.objects.filter(charger_id=charger.charger_id))
    siblings.sort(key=lambda c: (c.connector_id is not None, c.connector_id or 0))
    return siblings


def _visible_error_code(value: str | None) -> str | None:
    """Return ``value`` when it represents a real error code."""

    normalized = str(value or "").strip()
    if not normalized:
        return None
    if normalized.lower() in ERROR_OK_VALUES:
        return None
    return normalized


def _visible_chargers(user):
    """Return chargers visible to ``user`` on public dashboards."""

    return Charger.visible_for_user(user).prefetch_related("owner_users", "owner_groups")


def _ensure_charger_access(
    user,
    charger: Charger,
    *,
    request=None,
) -> HttpResponse | None:
    """Ensure ``user`` may view ``charger``.

    Returns a redirect to the login page when authentication is required,
    otherwise raises :class:`~django.http.Http404` if the charger should not be
    visible to the user.
    """

    if charger.is_visible_to(user):
        return None
    if (
        request is not None
        and not getattr(user, "is_authenticated", False)
        and charger.has_owner_scope()
    ):
        return redirect_to_login(
            request.get_full_path(),
            login_url=resolve_url(settings.LOGIN_URL),
        )
    raise Http404("Charger not found")


def _transaction_rfid_details(
    tx_obj, *, cache: dict[str, dict[str, str | None]] | None = None
) -> dict[str, str | None] | None:
    """Return normalized RFID metadata for a transaction-like object."""

    if not tx_obj:
        return None
    rfid_value = getattr(tx_obj, "rfid", None)
    normalized = str(rfid_value or "").strip().upper()
    cache_key = normalized
    if normalized:
        if cache is not None and cache_key in cache:
            return cache[cache_key]
        tag = (
            RFID.matching_queryset(normalized)
            .only("pk", "label_id", "custom_label")
            .first()
        )
        rfid_url = None
        label_value = None
        canonical_value = normalized
        if tag:
            try:
                rfid_url = reverse("admin:core_rfid_change", args=[tag.pk])
            except NoReverseMatch:  # pragma: no cover - admin may be disabled
                rfid_url = None
            custom_label = (tag.custom_label or "").strip()
            if custom_label:
                label_value = custom_label
            elif tag.label_id is not None:
                label_value = str(tag.label_id)
            canonical_value = tag.rfid or canonical_value
        display_value = label_value or canonical_value
        details = {
            "value": display_value,
            "url": rfid_url,
            "uid": canonical_value,
            "type": "rfid",
            "display_label": gettext("RFID"),
        }
        if label_value:
            details["label"] = label_value
        if cache is not None:
            cache[cache_key] = details
        return details

    identifier_value = getattr(tx_obj, "vehicle_identifier", None)
    normalized_identifier = str(identifier_value or "").strip()
    if not normalized_identifier:
        vid_value = getattr(tx_obj, "vid", None)
        vin_value = getattr(tx_obj, "vin", None)
        normalized_identifier = str(vid_value or vin_value or "").strip()
    if not normalized_identifier:
        return None
    source = getattr(tx_obj, "vehicle_identifier_source", "") or "vid"
    if source not in {"vid", "vin"}:
        vid_raw = getattr(tx_obj, "vid", None)
        vin_raw = getattr(tx_obj, "vin", None)
        if str(vid_raw or "").strip():
            source = "vid"
        elif str(vin_raw or "").strip():
            source = "vin"
        else:
            source = "vid"
    cache_key = f"{source}:{normalized_identifier}"
    if cache is not None and cache_key in cache:
        return cache[cache_key]
    label = gettext("VID") if source == "vid" else gettext("VIN")
    details = {
        "value": normalized_identifier,
        "url": None,
        "uid": None,
        "type": source,
        "display_label": label,
    }
    if cache is not None:
        cache[cache_key] = details
    return details


def _connector_overview(
    charger: Charger,
    user=None,
    *,
    rfid_cache: dict[str, dict[str, str | None]] | None = None,
) -> list[dict]:
    """Return connector metadata used for navigation and summaries."""

    overview: list[dict] = []
    for sibling in _connector_set(charger):
        if user is not None and not sibling.is_visible_to(user):
            continue
        tx_obj = store.get_transaction(sibling.charger_id, sibling.connector_id)
        state, color = _charger_state(sibling, tx_obj)
        overview.append(
            {
                "charger": sibling,
                "slug": sibling.connector_slug,
                "label": sibling.connector_label,
                "url": _reverse_connector_url(
                    "charger-page", sibling.charger_id, sibling.connector_slug
                ),
                "status": state,
                "color": color,
                "last_status": sibling.last_status,
                "last_error_code": _visible_error_code(sibling.last_error_code),
                "last_status_timestamp": sibling.last_status_timestamp,
                "last_status_vendor_info": sibling.last_status_vendor_info,
                "tx": tx_obj,
                "rfid_details": _transaction_rfid_details(
                    tx_obj, cache=rfid_cache
                ),
                "connected": store.is_connected(
                    sibling.charger_id, sibling.connector_id
                ),
            }
        )
    return overview


def _normalize_timeline_status(value: str | None) -> str | None:
    """Normalize raw charger status strings into timeline buckets."""

    normalized = (value or "").strip().lower()
    if not normalized:
        return None
    charging_states = {
        "charging",
        "finishing",
        "suspendedev",
        "suspendedevse",
        "occupied",
    }
    available_states = {"available", "preparing", "reserved"}
    offline_states = {"faulted", "unavailable", "outofservice"}
    if normalized in charging_states:
        return "charging"
    if normalized in offline_states:
        return "offline"
    if normalized in available_states:
        return "available"
    # Treat other states as available for the initial implementation.
    return "available"


def _timeline_labels() -> dict[str, str]:
    """Return translated labels for timeline statuses."""

    return {
        "offline": gettext("Offline"),
        "untracked": gettext("Untracked"),
        "available": gettext("Available"),
        "charging": gettext("Charging"),
    }


def _remote_node_active_delta() -> timedelta:
    """Return the grace period for considering a remote node online."""

    value = getattr(settings, "NODE_LAST_SEEN_ACTIVE_DELTA", None)
    if isinstance(value, timedelta):
        return value
    if value is None:
        return timedelta(minutes=5)
    try:
        seconds = float(value)
    except (TypeError, ValueError):
        return timedelta(minutes=5)
    return timedelta(seconds=seconds)


def _is_untracked_origin(
    connector: Charger,
    local_node: Node | None,
    reference_time: datetime,
    active_delta: timedelta,
) -> bool:
    """Return ``True`` when the connector's node origin appears offline."""

    origin = getattr(connector, "node_origin", None)
    if origin is None:
        return False
    local_pk = getattr(local_node, "pk", None)
    if local_pk is not None and origin.pk == local_pk:
        return False
    last_seen = getattr(origin, "last_seen", None)
    if last_seen is None:
        return True
    if timezone.is_naive(last_seen):
        last_seen = timezone.make_aware(last_seen, timezone.get_current_timezone())
    return reference_time - last_seen > active_delta


def _format_segment_range(start: datetime, end: datetime) -> tuple[str, str]:
    """Return localized display values for a timeline range."""

    start_display = formats.date_format(
        timezone.localtime(start), "SHORT_DATETIME_FORMAT"
    )
    end_display = formats.date_format(timezone.localtime(end), "SHORT_DATETIME_FORMAT")
    return start_display, end_display


def _collect_status_events(
    charger: Charger,
    connector: Charger,
    window_start: datetime,
    window_end: datetime,
) -> tuple[list[tuple[datetime, str]], tuple[datetime, str] | None]:
    """Parse log entries into ordered status events for the connector."""

    connector_id = connector.connector_id
    serial = connector.charger_id
    keys = [store.identity_key(serial, connector_id)]
    if connector_id is not None:
        keys.append(store.identity_key(serial, None))
        keys.append(store.pending_key(serial))

    events: list[tuple[datetime, str]] = []
    latest_before_window: tuple[datetime, str] | None = None

    for entry in store.iter_log_entries(keys, log_type="charger", since=window_start):
        if len(entry.text) < 24:
            continue
        message = entry.text[24:].strip()
        log_timestamp = entry.timestamp

        event_time = log_timestamp
        status_bucket: str | None = None

        if message.startswith("StatusNotification processed:"):
            payload_text = message.split(":", 1)[1].strip()
            try:
                payload = json.loads(payload_text)
            except json.JSONDecodeError:
                continue
            target_id = payload.get("connectorId")
            if connector_id is not None:
                try:
                    normalized_target = int(target_id)
                except (TypeError, ValueError):
                    normalized_target = None
                if normalized_target not in {connector_id, None}:
                    continue
            raw_status = payload.get("status")
            status_bucket = _normalize_timeline_status(
                raw_status if isinstance(raw_status, str) else None
            )
            payload_timestamp = payload.get("timestamp")
            if isinstance(payload_timestamp, str):
                parsed = parse_datetime(payload_timestamp)
                if parsed is not None:
                    if timezone.is_naive(parsed):
                        parsed = timezone.make_aware(parsed, timezone=dt_timezone.utc)
                    event_time = parsed
        elif message.startswith("Connected"):
            status_bucket = "available"
        elif message.startswith("Closed"):
            status_bucket = "offline"

        if not status_bucket:
            continue

        if event_time < window_start:
            if (
                latest_before_window is None
                or event_time > latest_before_window[0]
            ):
                latest_before_window = (event_time, status_bucket)
            break
        if event_time > window_end:
            continue
        events.append((event_time, status_bucket))

    events.sort(key=lambda item: item[0])

    deduped_events: list[tuple[datetime, str]] = []
    for event_time, state in events:
        if deduped_events and deduped_events[-1][1] == state:
            continue
        deduped_events.append((event_time, state))

    return deduped_events, latest_before_window


def _usage_timeline(
    charger: Charger,
    connector_overview: list[dict],
    *,
    now: datetime | None = None,
) -> tuple[list[dict], tuple[str, str] | None]:
    """Build usage timeline data for inactive chargers."""

    if now is None:
        now = timezone.now()
    window_end = now
    window_start = now - timedelta(days=7)
    local_node = Node.get_local()
    active_delta = _remote_node_active_delta()

    if charger.connector_id is not None:
        connectors = [charger]
    else:
        connectors = [
            item["charger"]
            for item in connector_overview
            if item.get("charger") and item["charger"].connector_id is not None
        ]
        if not connectors:
            connectors = [
                sibling
                for sibling in _connector_set(charger)
                if sibling.connector_id is not None
            ]

    seen_ids: set[int] = set()
    labels = _timeline_labels()
    timeline_entries: list[dict] = []
    window_display: tuple[str, str] | None = None

    if window_start < window_end:
        window_display = _format_segment_range(window_start, window_end)

    for connector in connectors:
        if connector.connector_id is None:
            continue
        if connector.connector_id in seen_ids:
            continue
        seen_ids.add(connector.connector_id)

        events, prior_event = _collect_status_events(
            charger, connector, window_start, window_end
        )
        fallback_state = _normalize_timeline_status(connector.last_status)
        fallback_source = "status"
        if fallback_state is None:
            fallback_source = "connection"
            fallback_state = (
                "available"
                if store.is_connected(connector.charger_id, connector.connector_id)
                else "offline"
            )
        if (
            fallback_state == "offline"
            and fallback_source == "connection"
            and _is_untracked_origin(
                connector, local_node, window_end, active_delta
            )
        ):
            fallback_state = "untracked"
        current_state = fallback_state
        if prior_event is not None:
            current_state = prior_event[1]
        segments: list[dict] = []
        previous_time = window_start
        total_seconds = (window_end - window_start).total_seconds()

        for event_time, state in events:
            if event_time <= window_start:
                current_state = state
                continue
            if event_time > window_end:
                break
            if state == current_state:
                continue
            segment_start = max(previous_time, window_start)
            segment_end = min(event_time, window_end)
            if segment_end > segment_start:
                duration = (segment_end - segment_start).total_seconds()
                start_display, end_display = _format_segment_range(
                    segment_start, segment_end
                )
                segments.append(
                    {
                        "status": current_state,
                        "label": labels.get(current_state, current_state.title()),
                        "start_display": start_display,
                        "end_display": end_display,
                        "duration": max(duration, 1.0),
                    }
                )
            current_state = state
            previous_time = max(event_time, window_start)

        if previous_time < window_end:
            segment_start = max(previous_time, window_start)
            segment_end = window_end
            if segment_end > segment_start:
                duration = (segment_end - segment_start).total_seconds()
                start_display, end_display = _format_segment_range(
                    segment_start, segment_end
                )
                segments.append(
                    {
                        "status": current_state,
                        "label": labels.get(current_state, current_state.title()),
                        "start_display": start_display,
                        "end_display": end_display,
                        "duration": max(duration, 1.0),
                    }
                )

        if not segments and total_seconds > 0:
            start_display, end_display = _format_segment_range(window_start, window_end)
            segments.append(
                {
                    "status": current_state,
                    "label": labels.get(current_state, current_state.title()),
                    "start_display": start_display,
                    "end_display": end_display,
                    "duration": max(total_seconds, 1.0),
                }
            )

        if segments:
            timeline_entries.append(
                {
                    "label": connector.connector_label,
                    "segments": segments,
                }
            )

    return timeline_entries, window_display


def _live_sessions(charger: Charger) -> list[tuple[Charger, Transaction]]:
    """Return active sessions grouped by connector for the charger."""

    siblings = _connector_set(charger)
    ordered = [c for c in siblings if c.connector_id is not None] + [
        c for c in siblings if c.connector_id is None
    ]
    sessions: list[tuple[Charger, Transaction]] = []
    seen: set[int] = set()
    for sibling in ordered:
        tx_obj = store.get_transaction(sibling.charger_id, sibling.connector_id)
        if not tx_obj:
            continue
        if tx_obj.pk and tx_obj.pk in seen:
            continue
        if tx_obj.pk:
            seen.add(tx_obj.pk)
        sessions.append((sibling, tx_obj))
    return sessions


def _landing_page_translations() -> dict[str, dict[str, str]]:
    """Return static translations used by the charger public landing page."""

    catalog: dict[str, dict[str, str]] = {}
    seen_codes: set[str] = set()
    for code, _name in settings.LANGUAGES:
        normalized = str(code).strip()
        if not normalized or normalized in seen_codes:
            continue
        seen_codes.add(normalized)
        with translation.override(normalized):
            catalog[normalized] = {
                "serial_number_label": gettext("Serial Number"),
                "connector_label": gettext("Connector"),
                "advanced_view_label": gettext("Advanced View"),
                "require_rfid_label": gettext("Require RFID Authorization"),
                "charging_label": gettext("Charging"),
                "energy_label": gettext("Energy"),
                "started_label": gettext("Started"),
                "rfid_label": gettext("RFID"),
                "instruction_text": gettext(
                    "Plug in your vehicle and slide your RFID card over the reader to begin charging."
                ),
                "connectors_heading": gettext("Connectors"),
                "no_active_transaction": gettext("No active transaction"),
                "connectors_active_singular": ngettext(
                    "%(count)s connector active",
                    "%(count)s connectors active",
                    1,
                ),
                "connectors_active_plural": ngettext(
                    "%(count)s connector active",
                    "%(count)s connectors active",
                    2,
                ),
                "status_reported_label": gettext("Reported status"),
                "status_error_label": gettext("Error code"),
                "status_updated_label": gettext("Last status update"),
                "status_vendor_label": gettext("Vendor"),
                "status_info_label": gettext("Info"),
            }
    return catalog


def _has_active_session(tx_obj) -> bool:
    """Return whether the provided transaction-like object is active."""

    if isinstance(tx_obj, (list, tuple, set)):
        return any(_has_active_session(item) for item in tx_obj)
    if not tx_obj:
        return False
    if isinstance(tx_obj, dict):
        return tx_obj.get("stop_time") is None
    stop_time = getattr(tx_obj, "stop_time", None)
    return stop_time is None


def _aggregate_dashboard_state(charger: Charger) -> tuple[str, str] | None:
    """Return an aggregate badge for the charger when summarising connectors."""

    if charger.connector_id is not None:
        return None

    siblings = (
        Charger.objects.filter(charger_id=charger.charger_id)
        .exclude(pk=charger.pk)
        .exclude(connector_id__isnull=True)
    )
    statuses: list[str] = []
    for sibling in siblings:
        tx_obj = store.get_transaction(sibling.charger_id, sibling.connector_id)
        if not tx_obj:
            tx_obj = (
                Transaction.objects.filter(charger=sibling, stop_time__isnull=True)
                .order_by("-start_time")
                .first()
            )
        has_session = _has_active_session(tx_obj)
        status_value = (sibling.last_status or "").strip()
        normalized_status = status_value.casefold() if status_value else ""
        error_code_lower = (sibling.last_error_code or "").strip().lower()
        if has_session:
            statuses.append("charging")
            continue
        if (
            normalized_status in {"charging", "finishing"}
            and error_code_lower in ERROR_OK_VALUES
        ):
            statuses.append("available")
            continue
        if normalized_status:
            statuses.append(normalized_status)
            continue
        if store.is_connected(sibling.charger_id, sibling.connector_id):
            statuses.append("available")

    if not statuses:
        return None

    if any(status == "available" for status in statuses):
        return STATUS_BADGE_MAP["available"]

    if all(status == "charging" for status in statuses):
        return STATUS_BADGE_MAP["charging"]

    return None


def _charger_state(charger: Charger, tx_obj: Transaction | list | None):
    """Return human readable state and color for a charger."""

    status_value = (charger.last_status or "").strip()
    normalized_status = status_value.casefold() if status_value else ""

    aggregate_state = _aggregate_dashboard_state(charger)
    if aggregate_state is not None and normalized_status in {"", "available", "charging"}:
        return aggregate_state

    has_session = _has_active_session(tx_obj)
    if status_value:
        key = normalized_status
        label, color = STATUS_BADGE_MAP.get(key, (status_value, "#0d6efd"))
        error_code = (charger.last_error_code or "").strip()
        error_code_lower = error_code.lower()
        if (
            has_session
            and error_code_lower in ERROR_OK_VALUES
            and (key not in STATUS_BADGE_MAP or key == "available")
        ):
            # Some stations continue reporting "Available" (or an unknown status)
            # while a session is active. Override the badge so the user can see
            # the charger is actually busy.
            label, color = STATUS_BADGE_MAP.get("charging", (_("Charging"), "#198754"))
        elif (
            not has_session
            and key in {"charging", "finishing"}
            and error_code_lower in ERROR_OK_VALUES
        ):
            # Some chargers continue reporting "Charging" after a session ends.
            # When no active transaction exists, surface the state as available
            # so the UI reflects the actual behaviour at the site.
            label, color = STATUS_BADGE_MAP.get("available", (_("Available"), "#0d6efd"))
        elif error_code and error_code_lower not in ERROR_OK_VALUES:
            label = _("%(status)s (%(error)s)") % {
                "status": label,
                "error": error_code,
            }
            color = "#dc3545"
        return label, color

    cid = charger.charger_id
    connected = store.is_connected(cid, charger.connector_id)
    if connected and has_session:
        return _("Charging"), "green"
    if connected:
        return _("Available"), "blue"
    return _("Offline"), "grey"


def _diagnostics_payload(charger: Charger) -> dict[str, str | None]:
    """Return diagnostics metadata for API responses."""

    timestamp = (
        charger.diagnostics_timestamp.isoformat()
        if charger.diagnostics_timestamp
        else None
    )
    status = charger.diagnostics_status or None
    location = charger.diagnostics_location or None
    return {
        "diagnosticsStatus": status,
        "diagnosticsTimestamp": timestamp,
        "diagnosticsLocation": location,
    }


@api_login_required
def charger_list(request):
    """Return a JSON list of known chargers and state."""
    data = []
    for charger in _visible_chargers(request.user):
        cid = charger.charger_id
        sessions: list[tuple[Charger, Transaction]] = []
        tx_obj = store.get_transaction(cid, charger.connector_id)
        if charger.connector_id is None:
            sessions = _live_sessions(charger)
            if sessions:
                tx_obj = sessions[0][1]
        elif tx_obj:
            sessions = [(charger, tx_obj)]
        if not tx_obj:
            tx_obj = (
                Transaction.objects.filter(charger__charger_id=cid)
                .order_by("-start_time")
                .first()
            )
        tx_data = None
        if tx_obj:
            tx_data = {
                "transactionId": tx_obj.pk,
                "meterStart": tx_obj.meter_start,
                "startTime": tx_obj.start_time.isoformat(),
            }
            identifier = str(getattr(tx_obj, "vehicle_identifier", "") or "").strip()
            if identifier:
                tx_data["vid"] = identifier
            legacy_vin = str(getattr(tx_obj, "vin", "") or "").strip()
            if legacy_vin:
                tx_data["vin"] = legacy_vin
            if tx_obj.meter_stop is not None:
                tx_data["meterStop"] = tx_obj.meter_stop
            if tx_obj.stop_time is not None:
                tx_data["stopTime"] = tx_obj.stop_time.isoformat()
        active_transactions = []
        for session_charger, session_tx in sessions:
            active_payload = {
                "charger_id": session_charger.charger_id,
                "connector_id": session_charger.connector_id,
                "connector_slug": session_charger.connector_slug,
                "transactionId": session_tx.pk,
                "meterStart": session_tx.meter_start,
                "startTime": session_tx.start_time.isoformat(),
            }
            identifier = str(getattr(session_tx, "vehicle_identifier", "") or "").strip()
            if identifier:
                active_payload["vid"] = identifier
            legacy_vin = str(getattr(session_tx, "vin", "") or "").strip()
            if legacy_vin:
                active_payload["vin"] = legacy_vin
            if session_tx.meter_stop is not None:
                active_payload["meterStop"] = session_tx.meter_stop
            if session_tx.stop_time is not None:
                active_payload["stopTime"] = session_tx.stop_time.isoformat()
            active_transactions.append(active_payload)
        state, color = _charger_state(
            charger,
            tx_obj if charger.connector_id is not None else (sessions if sessions else None),
        )
        entry = {
            "charger_id": cid,
            "name": charger.name,
            "connector_id": charger.connector_id,
            "connector_slug": charger.connector_slug,
            "connector_label": charger.connector_label,
            "require_rfid": charger.require_rfid,
            "transaction": tx_data,
            "activeTransactions": active_transactions,
            "lastHeartbeat": (
                charger.last_heartbeat.isoformat()
                if charger.last_heartbeat
                else None
            ),
            "lastMeterValues": charger.last_meter_values,
            "firmwareStatus": charger.firmware_status,
            "firmwareStatusInfo": charger.firmware_status_info,
            "firmwareTimestamp": (
                charger.firmware_timestamp.isoformat()
                if charger.firmware_timestamp
                else None
            ),
            "connected": store.is_connected(cid, charger.connector_id),
            "lastStatus": charger.last_status or None,
            "lastErrorCode": charger.last_error_code or None,
            "lastStatusTimestamp": (
                charger.last_status_timestamp.isoformat()
                if charger.last_status_timestamp
                else None
            ),
            "lastStatusVendorInfo": charger.last_status_vendor_info,
            "status": state,
            "statusColor": color,
        }
        entry.update(_diagnostics_payload(charger))
        data.append(entry)
    return JsonResponse({"chargers": data})


@api_login_required
def charger_detail(request, cid, connector=None):
    charger, connector_slug = _get_charger(cid, connector)
    access_response = _ensure_charger_access(
        request.user, charger, request=request
    )
    if access_response is not None:
        return access_response

    sessions: list[tuple[Charger, Transaction]] = []
    tx_obj = store.get_transaction(cid, charger.connector_id)
    if charger.connector_id is None:
        sessions = _live_sessions(charger)
        if sessions:
            tx_obj = sessions[0][1]
    elif tx_obj:
        sessions = [(charger, tx_obj)]
    if not tx_obj:
        tx_obj = (
            Transaction.objects.filter(charger__charger_id=cid)
            .order_by("-start_time")
            .first()
        )

    tx_data = None
    if tx_obj:
        tx_data = {
            "transactionId": tx_obj.pk,
            "meterStart": tx_obj.meter_start,
            "startTime": tx_obj.start_time.isoformat(),
        }
        identifier = str(getattr(tx_obj, "vehicle_identifier", "") or "").strip()
        if identifier:
            tx_data["vid"] = identifier
        legacy_vin = str(getattr(tx_obj, "vin", "") or "").strip()
        if legacy_vin:
            tx_data["vin"] = legacy_vin
        if tx_obj.meter_stop is not None:
            tx_data["meterStop"] = tx_obj.meter_stop
        if tx_obj.stop_time is not None:
            tx_data["stopTime"] = tx_obj.stop_time.isoformat()

    active_transactions = []
    for session_charger, session_tx in sessions:
        payload = {
            "charger_id": session_charger.charger_id,
            "connector_id": session_charger.connector_id,
            "connector_slug": session_charger.connector_slug,
            "transactionId": session_tx.pk,
            "meterStart": session_tx.meter_start,
            "startTime": session_tx.start_time.isoformat(),
        }
        identifier = str(getattr(session_tx, "vehicle_identifier", "") or "").strip()
        if identifier:
            payload["vid"] = identifier
        legacy_vin = str(getattr(session_tx, "vin", "") or "").strip()
        if legacy_vin:
            payload["vin"] = legacy_vin
        if session_tx.meter_stop is not None:
            payload["meterStop"] = session_tx.meter_stop
        if session_tx.stop_time is not None:
            payload["stopTime"] = session_tx.stop_time.isoformat()
        active_transactions.append(payload)

    log_key = store.identity_key(cid, charger.connector_id)
    log = store.get_logs(log_key, log_type="charger")
    state, color = _charger_state(
        charger,
        tx_obj if charger.connector_id is not None else (sessions if sessions else None),
    )
    payload = {
        "charger_id": cid,
        "connector_id": charger.connector_id,
        "connector_slug": connector_slug,
        "name": charger.name,
        "require_rfid": charger.require_rfid,
        "transaction": tx_data,
        "activeTransactions": active_transactions,
        "lastHeartbeat": (
            charger.last_heartbeat.isoformat() if charger.last_heartbeat else None
        ),
        "lastMeterValues": charger.last_meter_values,
        "firmwareStatus": charger.firmware_status,
        "firmwareStatusInfo": charger.firmware_status_info,
        "firmwareTimestamp": (
            charger.firmware_timestamp.isoformat()
            if charger.firmware_timestamp
            else None
        ),
        "log": log,
        "lastStatus": charger.last_status or None,
        "lastErrorCode": charger.last_error_code or None,
        "lastStatusTimestamp": (
            charger.last_status_timestamp.isoformat()
            if charger.last_status_timestamp
            else None
        ),
        "lastStatusVendorInfo": charger.last_status_vendor_info,
        "status": state,
        "statusColor": color,
    }
    payload.update(_diagnostics_payload(charger))
    return JsonResponse(payload)


@landing("CPMS Online Dashboard")
@live_update()
def dashboard(request):
    """Landing page listing all known chargers and their status."""
    node = Node.get_local()
    role = node.role if node else None
    role_name = role.name if role else ""
    allow_anonymous_roles = {"Watchtower", "Constellation", "Satellite"}
    if not request.user.is_authenticated and role_name not in allow_anonymous_roles:
        return redirect_to_login(
            request.get_full_path(), login_url=reverse("pages:login")
        )
    is_watchtower = role_name in {"Watchtower", "Constellation"}
    visible_chargers = (
        _visible_chargers(request.user)
        .select_related("location")
        .order_by("charger_id", "connector_id")
    )
    stats_cache: dict[int, dict[str, float]] = {}

    def _charger_display_name(charger: Charger) -> str:
        if charger.display_name:
            return charger.display_name
        if charger.location:
            return charger.location.name
        return charger.charger_id

    today = timezone.localdate()
    tz = timezone.get_current_timezone()
    day_start = datetime.combine(today, time.min)
    if timezone.is_naive(day_start):
        day_start = timezone.make_aware(day_start, tz)
    day_end = day_start + timedelta(days=1)

    def _charger_stats(charger: Charger) -> dict[str, float]:
        cache_key = charger.pk or id(charger)
        if cache_key not in stats_cache:
            stats_cache[cache_key] = {
                "total_kw": charger.total_kw,
                "today_kw": charger.total_kw_for_range(day_start, day_end),
            }
        return stats_cache[cache_key]

    def _status_url(charger: Charger) -> str:
        return _reverse_connector_url(
            "charger-status",
            charger.charger_id,
            charger.connector_slug,
        )

    chargers: list[dict[str, object]] = []
    charger_groups: list[dict[str, object]] = []
    group_lookup: dict[str, dict[str, object]] = {}

    for charger in visible_chargers:
        tx_obj = store.get_transaction(charger.charger_id, charger.connector_id)
        if not tx_obj:
            tx_obj = (
                Transaction.objects.filter(charger=charger)
                .order_by("-start_time")
                .first()
            )
        has_session = _has_active_session(tx_obj)
        state, color = _charger_state(charger, tx_obj)
        if (
            charger.connector_id is not None
            and not has_session
            and (charger.last_status or "").strip().casefold() == "charging"
        ):
            state, color = STATUS_BADGE_MAP["charging"]
        entry = {
            "charger": charger,
            "state": state,
            "color": color,
            "display_name": _charger_display_name(charger),
            "stats": _charger_stats(charger),
            "status_url": _status_url(charger),
        }
        chargers.append(entry)
        if charger.connector_id is None:
            group = {"parent": entry, "children": []}
            charger_groups.append(group)
            group_lookup[charger.charger_id] = group
        else:
            group = group_lookup.get(charger.charger_id)
            if group is None:
                group = {"parent": None, "children": []}
                charger_groups.append(group)
                group_lookup[charger.charger_id] = group
            group["children"].append(entry)

    for group in charger_groups:
        parent_entry = group.get("parent")
        if not parent_entry or not group["children"]:
            continue
        connector_statuses = [
            (child["charger"].last_status or "").strip().casefold()
            for child in group["children"]
            if child["charger"].connector_id is not None
        ]
        if connector_statuses and all(status == "charging" for status in connector_statuses):
            label, badge_color = STATUS_BADGE_MAP["charging"]
            parent_entry["state"] = label
            parent_entry["color"] = badge_color
    scheme = "wss" if request.is_secure() else "ws"
    host = request.get_host()
    ws_url = f"{scheme}://{host}/ocpp/<CHARGE_POINT_ID>/"
    context = {
        "chargers": chargers,
        "charger_groups": charger_groups,
        "show_demo_notice": is_watchtower,
        "demo_ws_url": ws_url,
        "ws_rate_limit": store.MAX_CONNECTIONS_PER_IP,
    }
    if request.headers.get("x-requested-with") == "XMLHttpRequest" or request.GET.get("partial") == "table":
        html = render_to_string(
            "ocpp/includes/dashboard_table_rows.html", context, request=request
        )
        return JsonResponse({"html": html})
    return render(request, "ocpp/dashboard.html", context)


@login_required(login_url="pages:login")
@landing("Charge Point Simulator")
@live_update()
def cp_simulator(request):
    """Public landing page to control the OCPP charge point simulator."""
    host_header = request.get_host()
    default_host, host_port = split_domain_port(host_header)
    if not default_host:
        default_host = "127.0.0.1"
    default_ws_port = request.get_port() or host_port or "8000"
    default_cp_paths = ["CP1", "CP2"]
    default_serial_numbers = default_cp_paths
    default_connector_id = 1
    default_rfid = "FFFFFFFF"
    default_vins = ["WP0ZZZ00000000000", "WAUZZZ00000000000"]

    message = ""
    dashboard_link: str | None = None
    if request.method == "POST":
        cp_idx = int(request.POST.get("cp") or 1)
        action = request.POST.get("action")
        if action == "start":
            ws_port_value = request.POST.get("ws_port")
            if ws_port_value is None:
                ws_port = int(default_ws_port) if default_ws_port else None
            elif ws_port_value.strip():
                ws_port = int(ws_port_value)
            else:
                ws_port = None
            sim_params = dict(
                host=request.POST.get("host") or default_host,
                ws_port=ws_port,
                cp_path=request.POST.get("cp_path") or default_cp_paths[cp_idx - 1],
                serial_number=request.POST.get("serial_number")
                or default_serial_numbers[cp_idx - 1],
                connector_id=int(
                    request.POST.get("connector_id") or default_connector_id
                ),
                rfid=request.POST.get("rfid") or default_rfid,
                vin=request.POST.get("vin") or default_vins[cp_idx - 1],
                duration=int(request.POST.get("duration") or 600),
                interval=float(request.POST.get("interval") or 5),
                kw_min=float(request.POST.get("kw_min") or 30),
                kw_max=float(request.POST.get("kw_max") or 60),
                pre_charge_delay=float(request.POST.get("pre_charge_delay") or 0),
                repeat=request.POST.get("repeat") or False,
                daemon=True,
                username=request.POST.get("username") or None,
                password=request.POST.get("password") or None,
            )
            try:
                started, status, log_file = _start_simulator(sim_params, cp=cp_idx)
                if started:
                    message = f"CP{cp_idx} started: {status}. Logs: {log_file}"
                    try:
                        dashboard_link = reverse(
                            "charger-status", args=[sim_params["cp_path"]]
                        )
                    except NoReverseMatch:  # pragma: no cover - defensive
                        dashboard_link = None
                else:
                    message = f"CP{cp_idx} {status}. Logs: {log_file}"
            except Exception as exc:  # pragma: no cover - unexpected
                message = f"Failed to start CP{cp_idx}: {exc}"
        elif action == "stop":
            try:
                _stop_simulator(cp=cp_idx)
                message = f"CP{cp_idx} stop requested."
            except Exception as exc:  # pragma: no cover - unexpected
                message = f"Failed to stop CP{cp_idx}: {exc}"
        else:
            message = "Unknown action."

    states_dict = get_simulator_state()
    state_list = [states_dict[1], states_dict[2]]
    params_jsons = [
        json.dumps(state_list[0].get("params", {}), indent=2),
        json.dumps(state_list[1].get("params", {}), indent=2),
    ]
    state_jsons = [
        _simulator_status_json(1),
        _simulator_status_json(2),
    ]

    context = {
        "message": message,
        "dashboard_link": dashboard_link,
        "states": state_list,
        "default_host": default_host,
        "default_ws_port": default_ws_port,
        "default_cp_paths": default_cp_paths,
        "default_serial_numbers": default_serial_numbers,
        "default_connector_id": default_connector_id,
        "default_rfid": default_rfid,
        "default_vins": default_vins,
        "params_jsons": params_jsons,
        "state_jsons": state_jsons,
    }
    return render(request, "ocpp/cp_simulator.html", context)


def charger_page(request, cid, connector=None):
    """Public landing page for a charger displaying usage guidance or progress."""
    charger, connector_slug = _get_charger(cid, connector)
    access_response = _ensure_charger_access(
        request.user, charger, request=request
    )
    if access_response is not None:
        return access_response
    rfid_cache: dict[str, dict[str, str | None]] = {}
    overview = _connector_overview(
        charger, request.user, rfid_cache=rfid_cache
    )
    sessions = _live_sessions(charger)
    tx = None
    active_connector_count = 0
    if charger.connector_id is None:
        if sessions:
            total_kw = 0.0
            start_times = [
                tx_obj.start_time for _, tx_obj in sessions if tx_obj.start_time
            ]
            for _, tx_obj in sessions:
                if tx_obj.kw:
                    total_kw += tx_obj.kw
            tx = SimpleNamespace(
                kw=total_kw, start_time=min(start_times) if start_times else None
            )
            active_connector_count = len(sessions)
    else:
        tx = (
            sessions[0][1]
            if sessions
            else store.get_transaction(cid, charger.connector_id)
        )
        if tx:
            active_connector_count = 1
    state_source = tx if charger.connector_id is not None else (sessions if sessions else None)
    state, color = _charger_state(charger, state_source)
    language_cookie = request.COOKIES.get(settings.LANGUAGE_COOKIE_NAME)
    available_languages = [
        str(code).strip()
        for code, _ in settings.LANGUAGES
        if str(code).strip()
    ]
    supported_languages = set(available_languages)
    charger_language = (charger.language or "es").strip()
    if charger_language not in supported_languages:
        fallback = "es" if "es" in supported_languages else ""
        if not fallback and available_languages:
            fallback = available_languages[0]
        charger_language = fallback
    if (
        charger_language
        and (
            not language_cookie
            or language_cookie not in supported_languages
            or language_cookie != charger_language
        )
    ):
        translation.activate(charger_language)
    current_language = translation.get_language()
    request.LANGUAGE_CODE = current_language
    preferred_language = charger_language or current_language
    connector_links = [
        {
            "slug": item["slug"],
            "label": item["label"],
            "url": item["url"],
            "active": item["slug"] == connector_slug,
        }
        for item in overview
    ]
    connector_overview = [
        item for item in overview if item["charger"].connector_id is not None
    ]
    status_url = _reverse_connector_url("charger-status", cid, connector_slug)
    tx_rfid_details = _transaction_rfid_details(tx, cache=rfid_cache)
    return render(
        request,
        "ocpp/charger_page.html",
        {
            "charger": charger,
            "tx": tx,
            "tx_rfid_details": tx_rfid_details,
            "connector_slug": connector_slug,
            "connector_links": connector_links,
            "connector_overview": connector_overview,
            "active_connector_count": active_connector_count,
            "status_url": status_url,
            "landing_translations": _landing_page_translations(),
            "preferred_language": preferred_language,
            "state": state,
            "color": color,
            "charger_error_code": _visible_error_code(charger.last_error_code),
        },
    )


@login_required
def charger_status(request, cid, connector=None):
    charger, connector_slug = _get_charger(cid, connector)
    access_response = _ensure_charger_access(
        request.user, charger, request=request
    )
    if access_response is not None:
        return access_response
    session_id = request.GET.get("session")
    sessions = _live_sessions(charger)
    live_tx = None
    if charger.connector_id is not None and sessions:
        live_tx = sessions[0][1]
    tx_obj = live_tx
    past_session = False
    if session_id:
        if charger.connector_id is None:
            tx_obj = get_object_or_404(
                Transaction, pk=session_id, charger__charger_id=cid
            )
            past_session = True
        elif not (live_tx and str(live_tx.pk) == session_id):
            tx_obj = get_object_or_404(Transaction, pk=session_id, charger=charger)
            past_session = True
    state, color = _charger_state(
        charger,
        (
            live_tx
            if charger.connector_id is not None
            else (sessions if sessions else None)
        ),
    )
    if charger.connector_id is None:
        transactions_qs = (
            Transaction.objects.filter(charger__charger_id=cid)
            .select_related("charger")
            .order_by("-start_time")
        )
    else:
        transactions_qs = Transaction.objects.filter(charger=charger).order_by(
            "-start_time"
        )
    paginator = Paginator(transactions_qs, 10)
    page_obj = paginator.get_page(request.GET.get("page"))
    transactions = page_obj.object_list
    date_view = request.GET.get("dates", "charger").lower()
    if date_view not in {"charger", "received"}:
        date_view = "charger"

    def _date_query(mode: str) -> str:
        params = request.GET.copy()
        params["dates"] = mode
        query = params.urlencode()
        return f"?{query}" if query else ""

    date_view_options = {
        "charger": _("Charger timestamps"),
        "received": _("Received timestamps"),
    }
    date_toggle_links = [
        {
            "mode": mode,
            "label": label,
            "url": _date_query(mode),
            "active": mode == date_view,
        }
        for mode, label in date_view_options.items()
    ]
    chart_data = {"labels": [], "datasets": []}
    pagination_params = request.GET.copy()
    pagination_params["dates"] = date_view
    pagination_params.pop("page", None)
    pagination_query = pagination_params.urlencode()
    session_params = request.GET.copy()
    session_params["dates"] = date_view
    session_params.pop("session", None)
    session_params.pop("page", None)
    session_query = session_params.urlencode()

    def _series_from_transaction(tx):
        points: list[tuple[str, float]] = []
        readings = list(
            tx.meter_values.filter(energy__isnull=False).order_by("timestamp")
        )
        start_val = None
        if tx.meter_start is not None:
            start_val = float(tx.meter_start) / 1000.0
        for reading in readings:
            try:
                val = float(reading.energy)
            except (TypeError, ValueError):
                continue
            if start_val is None:
                start_val = val
            total = val - start_val
            points.append((reading.timestamp.isoformat(), max(total, 0.0)))
        return points

    if tx_obj and (charger.connector_id is not None or past_session):
        series_points = _series_from_transaction(tx_obj)
        if series_points:
            chart_data["labels"] = [ts for ts, _ in series_points]
            connector_id = None
            if tx_obj.charger and tx_obj.charger.connector_id is not None:
                connector_id = tx_obj.charger.connector_id
            elif charger.connector_id is not None:
                connector_id = charger.connector_id
            chart_data["datasets"].append(
                {
                    "label": str(
                        tx_obj.charger.connector_label
                        if tx_obj.charger and tx_obj.charger.connector_id is not None
                        else charger.connector_label
                    ),
                    "values": [value for _, value in series_points],
                    "connector_id": connector_id,
                }
            )
    elif charger.connector_id is None:
        dataset_points: list[tuple[str, list[tuple[str, float]], int]] = []
        for sibling, sibling_tx in sessions:
            if sibling.connector_id is None or not sibling_tx:
                continue
            points = _series_from_transaction(sibling_tx)
            if not points:
                continue
            dataset_points.append(
                (str(sibling.connector_label), points, sibling.connector_id)
            )
        if dataset_points:
            all_labels: list[str] = sorted(
                {ts for _, points, _ in dataset_points for ts, _ in points}
            )
            chart_data["labels"] = all_labels
            for label, points, connector_id in dataset_points:
                value_map = {ts: val for ts, val in points}
                chart_data["datasets"].append(
                    {
                        "label": label,
                        "values": [value_map.get(ts) for ts in all_labels],
                        "connector_id": connector_id,
                    }
                )
    rfid_cache: dict[str, dict[str, str | None]] = {}
    overview = _connector_overview(
        charger, request.user, rfid_cache=rfid_cache
    )
    connector_links = [
        {
            "slug": item["slug"],
            "label": item["label"],
            "url": _reverse_connector_url("charger-status", cid, item["slug"]),
            "active": item["slug"] == connector_slug,
        }
        for item in overview
    ]
    connector_overview = [
        item for item in overview if item["charger"].connector_id is not None
    ]
    usage_timeline, usage_timeline_window = _usage_timeline(
        charger, connector_overview
    )
    search_url = _reverse_connector_url("charger-session-search", cid, connector_slug)
    configuration_url = None
    if request.user.is_staff:
        try:
            configuration_url = reverse("admin:ocpp_charger_change", args=[charger.pk])
        except NoReverseMatch:  # pragma: no cover - admin may be disabled
            configuration_url = None
    is_connected = store.is_connected(cid, charger.connector_id)
    has_active_session = bool(
        live_tx if charger.connector_id is not None else sessions
    )
    can_remote_start = (
        charger.connector_id is not None
        and is_connected
        and not has_active_session
        and not past_session
    )
    remote_start_messages = None
    if can_remote_start:
        remote_start_messages = {
            "required": str(_("RFID is required to start a session.")),
            "sending": str(_("Sending remote start request...")),
            "success": str(_("Remote start command queued.")),
            "error": str(_("Unable to send remote start request.")),
        }
    action_url = _reverse_connector_url("charger-action", cid, connector_slug)
    chart_should_animate = bool(has_active_session and not past_session)

    tx_rfid_details = _transaction_rfid_details(tx_obj, cache=rfid_cache)

    return render(
        request,
        "ocpp/charger_status.html",
        {
            "charger": charger,
            "tx": tx_obj,
            "tx_rfid_details": tx_rfid_details,
            "state": state,
            "color": color,
            "transactions": transactions,
            "page_obj": page_obj,
            "chart_data": chart_data,
            "past_session": past_session,
            "connector_slug": connector_slug,
            "connector_links": connector_links,
        "connector_overview": connector_overview,
        "search_url": search_url,
        "configuration_url": configuration_url,
        "page_url": _reverse_connector_url("charger-page", cid, connector_slug),
        "is_connected": is_connected,
        "is_idle": is_connected and not has_active_session,
        "can_remote_start": can_remote_start,
        "remote_start_messages": remote_start_messages,
        "action_url": action_url,
        "show_chart": bool(
            chart_data["datasets"]
            and any(
                any(value is not None for value in dataset["values"])
                for dataset in chart_data["datasets"]
            )
        ),
        "date_view": date_view,
        "date_toggle_links": date_toggle_links,
        "pagination_query": pagination_query,
        "session_query": session_query,
        "chart_should_animate": chart_should_animate,
        "usage_timeline": usage_timeline,
        "usage_timeline_window": usage_timeline_window,
        "charger_error_code": _visible_error_code(charger.last_error_code),
    },
)


@login_required
def charger_session_search(request, cid, connector=None):
    charger, connector_slug = _get_charger(cid, connector)
    access_response = _ensure_charger_access(
        request.user, charger, request=request
    )
    if access_response is not None:
        return access_response
    date_str = request.GET.get("date")
    date_view = request.GET.get("dates", "charger").lower()
    if date_view not in {"charger", "received"}:
        date_view = "charger"

    def _date_query(mode: str) -> str:
        params = request.GET.copy()
        params["dates"] = mode
        query = params.urlencode()
        return f"?{query}" if query else ""

    date_toggle_links = [
        {
            "mode": mode,
            "label": label,
            "url": _date_query(mode),
            "active": mode == date_view,
        }
        for mode, label in {
            "charger": _("Charger timestamps"),
            "received": _("Received timestamps"),
        }.items()
    ]
    transactions = None
    if date_str:
        try:
            date_obj = datetime.strptime(date_str, "%Y-%m-%d").date()
            start = datetime.combine(
                date_obj, datetime.min.time(), tzinfo=dt_timezone.utc
            )
            end = start + timedelta(days=1)
            qs = Transaction.objects.filter(start_time__gte=start, start_time__lt=end)
            if charger.connector_id is None:
                qs = qs.filter(charger__charger_id=cid)
            else:
                qs = qs.filter(charger=charger)
            transactions = qs.order_by("-start_time")
        except ValueError:
            transactions = []
    if transactions is not None:
        transactions = list(transactions)
        rfid_cache: dict[str, dict[str, str | None]] = {}
        for tx in transactions:
            details = _transaction_rfid_details(tx, cache=rfid_cache)
            label_value = None
            if details:
                label_value = str(details.get("label") or "").strip() or None
            tx.rfid_label = label_value
    overview = _connector_overview(charger, request.user)
    connector_links = [
        {
            "slug": item["slug"],
            "label": item["label"],
            "url": _reverse_connector_url("charger-session-search", cid, item["slug"]),
            "active": item["slug"] == connector_slug,
        }
        for item in overview
    ]
    status_url = _reverse_connector_url("charger-status", cid, connector_slug)
    return render(
        request,
        "ocpp/charger_session_search.html",
        {
            "charger": charger,
            "transactions": transactions,
            "date": date_str,
            "connector_slug": connector_slug,
            "connector_links": connector_links,
            "status_url": status_url,
            "date_view": date_view,
            "date_toggle_links": date_toggle_links,
        },
    )


@login_required
def charger_log_page(request, cid, connector=None):
    """Render a simple page with the log for the charger or simulator."""
    log_type = request.GET.get("type", "charger")
    connector_links = []
    connector_slug = None
    status_url = None
    if log_type == "charger":
        charger, connector_slug = _get_charger(cid, connector)
        access_response = _ensure_charger_access(
            request.user, charger, request=request
        )
        if access_response is not None:
            return access_response
        log_key = store.identity_key(cid, charger.connector_id)
        overview = _connector_overview(charger, request.user)
        connector_links = [
            {
                "slug": item["slug"],
                "label": item["label"],
                "url": _reverse_connector_url("charger-log", cid, item["slug"]),
                "active": item["slug"] == connector_slug,
            }
            for item in overview
        ]
        target_id = log_key
        status_url = _reverse_connector_url("charger-status", cid, connector_slug)
    else:
        charger = Charger.objects.filter(charger_id=cid).first() or Charger(
            charger_id=cid
        )
        target_id = cid

    slug_source = slugify(target_id) or slugify(cid) or "log"
    filename_parts = [log_type, slug_source]
    download_filename = f"{'-'.join(part for part in filename_parts if part)}.log"
    limit_options = [
        {"value": "20", "label": "20"},
        {"value": "40", "label": "40"},
        {"value": "100", "label": "100"},
        {"value": "all", "label": gettext("All")},
    ]
    allowed_values = [item["value"] for item in limit_options]
    limit_choice = request.GET.get("limit", "20")
    if limit_choice not in allowed_values:
        limit_choice = "20"
    limit_index = allowed_values.index(limit_choice)

    download_requested = request.GET.get("download") == "1"

    limit_value: int | None = None
    if limit_choice != "all":
        try:
            limit_value = int(limit_choice)
        except (TypeError, ValueError):
            limit_value = 20
            limit_choice = "20"
            limit_index = allowed_values.index(limit_choice)
    log_entries: list[str]
    if download_requested:
        log_entries = list(store.get_logs(target_id, log_type=log_type) or [])
        download_content = "\n".join(log_entries)
        if download_content and not download_content.endswith("\n"):
            download_content = f"{download_content}\n"
        response = HttpResponse(download_content, content_type="text/plain; charset=utf-8")
        response["Content-Disposition"] = f'attachment; filename="{download_filename}"'
        return response

    log_entries = list(
        store.get_logs(target_id, log_type=log_type, limit=limit_value) or []
    )

    download_params = request.GET.copy()
    download_params["download"] = "1"
    download_params.pop("limit", None)
    download_query = download_params.urlencode()
    log_download_url = f"{request.path}?{download_query}" if download_query else request.path

    limit_label = limit_options[limit_index]["label"]
    log_content = "\n".join(log_entries)
    return render(
        request,
        "ocpp/charger_logs.html",
        {
            "charger": charger,
            "log": log_entries,
            "log_content": log_content,
            "log_type": log_type,
            "connector_slug": connector_slug,
            "connector_links": connector_links,
            "status_url": status_url,
            "log_limit_options": limit_options,
            "log_limit_index": limit_index,
            "log_limit_choice": limit_choice,
            "log_limit_label": limit_label,
            "log_download_url": log_download_url,
            "log_filename": download_filename,
        },
    )


@csrf_exempt
@api_login_required
def dispatch_action(request, cid, connector=None):
    connector_value, _normalized_slug = _normalize_connector_slug(connector)
    log_key = store.identity_key(cid, connector_value)
    if connector_value is None:
        charger_obj = (
            Charger.objects.filter(charger_id=cid, connector_id__isnull=True)
            .order_by("pk")
            .first()
        )
    else:
        charger_obj = (
            Charger.objects.filter(charger_id=cid, connector_id=connector_value)
            .order_by("pk")
            .first()
        )
    if charger_obj is None:
        if connector_value is None:
            charger_obj, _created = Charger.objects.get_or_create(
                charger_id=cid, connector_id=None
            )
        else:
            charger_obj, _created = Charger.objects.get_or_create(
                charger_id=cid, connector_id=connector_value
            )

    access_response = _ensure_charger_access(
        request.user, charger_obj, request=request
    )
    if access_response is not None:
        return access_response
    ws = store.get_connection(cid, connector_value)
    if ws is None:
        return JsonResponse({"detail": "no connection"}, status=404)
    try:
        data = json.loads(request.body.decode()) if request.body else {}
    except json.JSONDecodeError:
        data = {}
    action = data.get("action")
    message_id: str | None = None
    ocpp_action: str | None = None
    expected_statuses: set[str] | None = None
    msg: str | None = None
    if action == "reserve_now":
        reservation_pk = data.get("reservation") or data.get("reservationId")
        if reservation_pk in (None, ""):
            return JsonResponse({"detail": "reservation required"}, status=400)
        reservation = CPReservation.objects.filter(pk=reservation_pk).first()
        if reservation is None:
            return JsonResponse({"detail": "reservation not found"}, status=404)
        connector_obj = reservation.connector
        if connector_obj is None or connector_obj.connector_id is None:
            detail = _("Unable to determine which connector to reserve.")
            return JsonResponse({"detail": detail}, status=400)
        id_tag = reservation.id_tag_value
        if not id_tag:
            detail = _("Provide an RFID or idTag before creating the reservation.")
            return JsonResponse({"detail": detail}, status=400)
        connector_value = connector_obj.connector_id
        log_key = store.identity_key(cid, connector_value)
        ws = store.get_connection(cid, connector_value)
        if ws is None:
            return JsonResponse({"detail": "no connection"}, status=404)
        expiry = timezone.localtime(reservation.end_time)
        payload = {
            "connectorId": connector_value,
            "expiryDate": expiry.isoformat(),
            "idTag": id_tag,
            "reservationId": reservation.pk,
        }
        message_id = uuid.uuid4().hex
        ocpp_action = "ReserveNow"
        expected_statuses = CALL_EXPECTED_STATUSES.get(ocpp_action)
        msg = json.dumps([2, message_id, "ReserveNow", payload])
        store.add_log(
            log_key,
            f"ReserveNow request: reservation={reservation.pk}, expiry={expiry.isoformat()}",
            log_type="charger",
        )
        async_to_sync(ws.send)(msg)
        requested_at = timezone.now()
        store.register_pending_call(
            message_id,
            {
                "action": "ReserveNow",
                "charger_id": cid,
                "connector_id": connector_value,
                "log_key": log_key,
                "reservation_pk": reservation.pk,
                "requested_at": requested_at,
            },
        )
        store.schedule_call_timeout(
            message_id, action="ReserveNow", log_key=log_key
        )
        reservation.ocpp_message_id = message_id
        reservation.evcs_status = ""
        reservation.evcs_error = ""
        reservation.evcs_confirmed = False
        reservation.evcs_confirmed_at = None
        reservation.save(
            update_fields=[
                "ocpp_message_id",
                "evcs_status",
                "evcs_error",
                "evcs_confirmed",
                "evcs_confirmed_at",
                "updated_on",
            ]
        )
    elif action == "remote_stop":
        tx_obj = store.get_transaction(cid, connector_value)
        if not tx_obj:
            return JsonResponse({"detail": "no transaction"}, status=404)
        message_id = uuid.uuid4().hex
        ocpp_action = "RemoteStopTransaction"
        expected_statuses = CALL_EXPECTED_STATUSES.get(ocpp_action)
        msg = json.dumps(
            [
                2,
                message_id,
                "RemoteStopTransaction",
                {"transactionId": tx_obj.pk},
            ]
        )
        async_to_sync(ws.send)(msg)
        store.register_pending_call(
            message_id,
            {
                "action": "RemoteStopTransaction",
                "charger_id": cid,
                "connector_id": connector_value,
                "log_key": log_key,
                "transaction_id": tx_obj.pk,
                "requested_at": timezone.now(),
            },
        )
    elif action == "remote_start":
        id_tag = data.get("idTag")
        if not isinstance(id_tag, str) or not id_tag.strip():
            return JsonResponse({"detail": "idTag required"}, status=400)
        id_tag = id_tag.strip()
        payload: dict[str, object] = {"idTag": id_tag}
        connector_id = data.get("connectorId")
        if connector_id in ("", None):
            connector_id = None
        if connector_id is None and connector_value is not None:
            connector_id = connector_value
        if connector_id is not None:
            try:
                payload["connectorId"] = int(connector_id)
            except (TypeError, ValueError):
                payload["connectorId"] = connector_id
        if "chargingProfile" in data and data["chargingProfile"] is not None:
            payload["chargingProfile"] = data["chargingProfile"]
        message_id = uuid.uuid4().hex
        ocpp_action = "RemoteStartTransaction"
        expected_statuses = CALL_EXPECTED_STATUSES.get(ocpp_action)
        msg = json.dumps(
            [
                2,
                message_id,
                "RemoteStartTransaction",
                payload,
            ]
        )
        async_to_sync(ws.send)(msg)
        store.register_pending_call(
            message_id,
            {
                "action": "RemoteStartTransaction",
                "charger_id": cid,
                "connector_id": connector_value,
                "log_key": log_key,
                "id_tag": id_tag,
                "requested_at": timezone.now(),
            },
        )
    elif action == "change_availability":
        availability_type = data.get("type")
        if availability_type not in {"Operative", "Inoperative"}:
            return JsonResponse({"detail": "invalid availability type"}, status=400)
        connector_payload = connector_value if connector_value is not None else 0
        if "connectorId" in data:
            candidate = data.get("connectorId")
            if candidate not in (None, ""):
                try:
                    connector_payload = int(candidate)
                except (TypeError, ValueError):
                    connector_payload = candidate
        message_id = uuid.uuid4().hex
        ocpp_action = "ChangeAvailability"
        expected_statuses = CALL_EXPECTED_STATUSES.get(ocpp_action)
        payload = {"connectorId": connector_payload, "type": availability_type}
        msg = json.dumps([2, message_id, "ChangeAvailability", payload])
        async_to_sync(ws.send)(msg)
        requested_at = timezone.now()
        store.register_pending_call(
            message_id,
            {
                "action": "ChangeAvailability",
                "charger_id": cid,
                "connector_id": connector_value,
                "availability_type": availability_type,
                "requested_at": requested_at,
            },
        )
        if charger_obj:
            updates = {
                "availability_requested_state": availability_type,
                "availability_requested_at": requested_at,
                "availability_request_status": "",
                "availability_request_status_at": None,
                "availability_request_details": "",
            }
            Charger.objects.filter(pk=charger_obj.pk).update(**updates)
            for field, value in updates.items():
                setattr(charger_obj, field, value)
    elif action == "change_configuration":
        raw_key = data.get("key")
        if not isinstance(raw_key, str) or not raw_key.strip():
            return JsonResponse({"detail": "key required"}, status=400)
        key_value = raw_key.strip()
        raw_value = data.get("value", None)
        value_included = False
        value_text: str | None = None
        if raw_value is not None:
            if isinstance(raw_value, (str, int, float, bool)):
                value_included = True
                if isinstance(raw_value, str):
                    value_text = raw_value
                else:
                    value_text = str(raw_value)
            else:
                return JsonResponse(
                    {"detail": "value must be a string, number, or boolean"},
                    status=400,
                )
        payload = {"key": key_value}
        if value_included:
            payload["value"] = value_text
        message_id = uuid.uuid4().hex
        ocpp_action = "ChangeConfiguration"
        expected_statuses = CALL_EXPECTED_STATUSES.get(ocpp_action)
        msg = json.dumps([2, message_id, "ChangeConfiguration", payload])
    elif action == "clear_cache":
        message_id = uuid.uuid4().hex
        ocpp_action = "ClearCache"
        expected_statuses = CALL_EXPECTED_STATUSES.get(ocpp_action)
        msg = json.dumps([2, message_id, "ClearCache", {}])
        async_to_sync(ws.send)(msg)
        requested_at = timezone.now()
        store.register_pending_call(
            message_id,
            {
                "action": "ChangeConfiguration",
                "charger_id": cid,
                "connector_id": connector_value,
                "log_key": log_key,
                "key": key_value,
                "value": value_text,
                "requested_at": requested_at,
            },
        )
        timeout_message = str(_("Change configuration request timed out."))
        store.schedule_call_timeout(
            message_id,
            action="ChangeConfiguration",
            log_key=log_key,
            message=timeout_message,
        )
        if value_included and value_text is not None:
            change_message = str(
                _("Requested configuration change for %(key)s to %(value)s")
                % {"key": key_value, "value": value_text}
            )
        else:
            change_message = str(
                _("Requested configuration change for %(key)s")
                % {"key": key_value}
        )
        store.add_log(log_key, change_message, log_type="charger")
    elif action == "cancel_reservation":
        reservation_pk = data.get("reservation") or data.get("reservationId")
        if reservation_pk in (None, ""):
            return JsonResponse({"detail": "reservation required"}, status=400)
        reservation = CPReservation.objects.filter(pk=reservation_pk).first()
        if reservation is None:
            return JsonResponse({"detail": "reservation not found"}, status=404)
        connector_obj = reservation.connector
        if connector_obj is None or connector_obj.connector_id is None:
            detail = _("Unable to determine which connector to cancel.")
            return JsonResponse({"detail": detail}, status=400)
        connector_value = connector_obj.connector_id
        log_key = store.identity_key(cid, connector_value)
        ws = store.get_connection(cid, connector_value)
        if ws is None:
            return JsonResponse({"detail": "no connection"}, status=404)
        message_id = uuid.uuid4().hex
        ocpp_action = "CancelReservation"
        expected_statuses = CALL_EXPECTED_STATUSES.get(ocpp_action)
        payload = {"reservationId": reservation.pk}
        msg = json.dumps([2, message_id, "CancelReservation", payload])
        store.add_log(
            log_key,
            f"CancelReservation request: reservation={reservation.pk}",
            log_type="charger",
        )
        async_to_sync(ws.send)(msg)
        requested_at = timezone.now()
        store.register_pending_call(
            message_id,
            {
                "action": "CancelReservation",
                "charger_id": cid,
                "connector_id": connector_value,
                "log_key": log_key,
                "reservation_pk": reservation.pk,
                "requested_at": requested_at,
            },
        )
        store.schedule_call_timeout(
            message_id, action="CancelReservation", log_key=log_key
        )
        reservation.ocpp_message_id = message_id
        reservation.evcs_status = ""
        reservation.evcs_error = ""
        reservation.evcs_confirmed = False
        reservation.evcs_confirmed_at = None
        reservation.save(
            update_fields=[
                "ocpp_message_id",
                "evcs_status",
                "evcs_error",
                "evcs_confirmed",
                "evcs_confirmed_at",
                "updated_on",
            ]
        )
    elif action == "data_transfer":
        vendor_id = data.get("vendorId")
        if not isinstance(vendor_id, str) or not vendor_id.strip():
            return JsonResponse({"detail": "vendorId required"}, status=400)
        vendor_id = vendor_id.strip()
        payload: dict[str, object] = {"vendorId": vendor_id}
        message_identifier = ""
        if "messageId" in data and data["messageId"] is not None:
            message_candidate = data["messageId"]
            if not isinstance(message_candidate, str):
                return JsonResponse({"detail": "messageId must be a string"}, status=400)
            message_identifier = message_candidate.strip()
            if message_identifier:
                payload["messageId"] = message_identifier
        if "data" in data:
            payload["data"] = data["data"]
        message_id = uuid.uuid4().hex
        ocpp_action = "DataTransfer"
        expected_statuses = CALL_EXPECTED_STATUSES.get(ocpp_action)
        msg = json.dumps([2, message_id, "DataTransfer", payload])
        record = DataTransferMessage.objects.create(
            charger=charger_obj,
            connector_id=connector_value,
            direction=DataTransferMessage.DIRECTION_CSMS_TO_CP,
            ocpp_message_id=message_id,
            vendor_id=vendor_id,
            message_id=message_identifier,
            payload=payload,
            status="Pending",
        )
        async_to_sync(ws.send)(msg)
        store.register_pending_call(
            message_id,
            {
                "action": "DataTransfer",
                "charger_id": cid,
                "connector_id": connector_value,
                "message_pk": record.pk,
                "log_key": log_key,
            },
        )
    elif action == "reset":
        tx_obj = store.get_transaction(cid, connector_value)
        if tx_obj is not None:
            detail = _(
                "Reset is blocked while a charging session is active. "
                "Stop the session first."
            )
            return JsonResponse({"detail": detail}, status=409)
        message_id = uuid.uuid4().hex
        ocpp_action = "Reset"
        expected_statuses = CALL_EXPECTED_STATUSES.get(ocpp_action)
        msg = json.dumps([2, message_id, "Reset", {"type": "Soft"}])
        async_to_sync(ws.send)(msg)
        store.register_pending_call(
            message_id,
            {
                "action": "Reset",
                "charger_id": cid,
                "connector_id": connector_value,
                "log_key": log_key,
                "requested_at": timezone.now(),
            },
        )
    elif action == "trigger_message":
        trigger_target = data.get("target") or data.get("triggerTarget")
        if not isinstance(trigger_target, str) or not trigger_target.strip():
            return JsonResponse({"detail": "target required"}, status=400)
        trigger_target = trigger_target.strip()
        allowed_targets = {
            "BootNotification",
            "DiagnosticsStatusNotification",
            "FirmwareStatusNotification",
            "Heartbeat",
            "MeterValues",
            "StatusNotification",
        }
        if trigger_target not in allowed_targets:
            return JsonResponse({"detail": "invalid target"}, status=400)
        payload: dict[str, object] = {"requestedMessage": trigger_target}
        trigger_connector = None
        connector_field = data.get("connectorId")
        if connector_field in (None, ""):
            connector_field = data.get("connector")
        if connector_field in (None, "") and connector_value is not None:
            connector_field = connector_value
        if connector_field not in (None, ""):
            try:
                trigger_connector = int(connector_field)
            except (TypeError, ValueError):
                return JsonResponse({"detail": "connectorId must be an integer"}, status=400)
            if trigger_connector <= 0:
                return JsonResponse({"detail": "connectorId must be positive"}, status=400)
            payload["connectorId"] = trigger_connector
        message_id = uuid.uuid4().hex
        ocpp_action = "TriggerMessage"
        expected_statuses = CALL_EXPECTED_STATUSES.get(ocpp_action)
        msg = json.dumps([2, message_id, "TriggerMessage", payload])
        async_to_sync(ws.send)(msg)
        store.register_pending_call(
            message_id,
            {
                "action": "TriggerMessage",
                "charger_id": cid,
                "connector_id": connector_value,
                "log_key": log_key,
                "trigger_target": trigger_target,
                "trigger_connector": trigger_connector,
                "requested_at": timezone.now(),
            },
        )
<<<<<<< HEAD
    elif action == "send_local_list":
        entries = data.get("localAuthorizationList")
        if entries is None:
            entries = data.get("local_authorization_list")
        if entries is None:
            entries = []
        if not isinstance(entries, list):
            return JsonResponse({"detail": "localAuthorizationList must be a list"}, status=400)
        version_candidate = data.get("listVersion")
        if version_candidate is None:
            version_candidate = data.get("list_version")
        if version_candidate is None:
            list_version = ((charger_obj.local_auth_list_version or 0) + 1) if charger_obj else 1
        else:
            try:
                list_version = int(version_candidate)
            except (TypeError, ValueError):
                return JsonResponse({"detail": "invalid listVersion"}, status=400)
            if list_version <= 0:
                return JsonResponse({"detail": "invalid listVersion"}, status=400)
        update_type = (
            str(data.get("updateType") or data.get("update_type") or "Full").strip()
            or "Full"
        )
        payload = {
            "listVersion": list_version,
            "updateType": update_type,
            "localAuthorizationList": entries,
        }
        message_id = uuid.uuid4().hex
        ocpp_action = "SendLocalList"
        expected_statuses = CALL_EXPECTED_STATUSES.get(ocpp_action)
        msg = json.dumps([2, message_id, "SendLocalList", payload])
        async_to_sync(ws.send)(msg)
        requested_at = timezone.now()
        store.register_pending_call(
            message_id,
            {
                "action": "SendLocalList",
                "charger_id": cid,
                "connector_id": connector_value,
                "log_key": log_key,
                "list_version": list_version,
                "list_size": len(entries),
                "requested_at": requested_at,
            },
        )
        store.schedule_call_timeout(
            message_id,
            action="SendLocalList",
            log_key=log_key,
            message="SendLocalList request timed out",
        )
    elif action == "get_local_list_version":
        message_id = uuid.uuid4().hex
        ocpp_action = "GetLocalListVersion"
        expected_statuses = CALL_EXPECTED_STATUSES.get(ocpp_action)
        msg = json.dumps([2, message_id, "GetLocalListVersion", {}])
=======
    elif action == "update_firmware":
        deployment_id = (
            data.get("deployment")
            or data.get("deploymentId")
            or data.get("deployment_id")
        )
        if not deployment_id:
            return JsonResponse({"detail": "deployment required"}, status=400)
        deployment = (
            CPFirmwareDeployment.objects.select_related("firmware", "charger")
            .filter(pk=deployment_id)
            .first()
        )
        if deployment is None:
            return JsonResponse({"detail": "deployment not found"}, status=404)
        if deployment.charger and deployment.charger.charger_id != cid:
            return JsonResponse({"detail": "deployment does not match charger"}, status=400)

        message_id = deployment.ocpp_message_id or uuid.uuid4().hex
        retry_count = data.get("retries", deployment.retry_count)
        retry_interval = data.get("retryInterval", deployment.retry_interval)

        retrieve_date_value = data.get("retrieveDate") or deployment.retrieve_date
        if isinstance(retrieve_date_value, str):
            retrieve_date = parse_datetime(retrieve_date_value)
        else:
            retrieve_date = retrieve_date_value
        if retrieve_date is None:
            retrieve_date = timezone.now() + timedelta(seconds=30)
        if timezone.is_naive(retrieve_date):
            retrieve_date = timezone.make_aware(
                retrieve_date, timezone.get_current_timezone()
            )

        firmware = deployment.firmware
        location_value = (
            data.get("location")
            or data.get("remoteLocation")
            or data.get("remoteUrl")
            or ""
        ).strip()
        if not location_value:
            token = deployment.download_token or deployment.issue_download_token(
                lifetime=timedelta(hours=4)
            )
            location_value = request.build_absolute_uri(
                reverse("cp-firmware-download", args=[deployment.pk, token])
            )

        payload: dict[str, object] = {
            "location": location_value,
            "retrieveDate": retrieve_date.isoformat(),
        }
        if retry_count is not None:
            try:
                payload["retries"] = int(retry_count)
            except (TypeError, ValueError):
                pass
        if retry_interval:
            try:
                payload["retryInterval"] = int(retry_interval)
            except (TypeError, ValueError):
                pass
        if firmware and firmware.checksum:
            payload["checksum"] = firmware.checksum

        updates = {
            "ocpp_message_id": message_id,
            "retrieve_date": retrieve_date,
            "retry_count": int(payload.get("retries", retry_count) or 0),
            "retry_interval": int(payload.get("retryInterval", retry_interval) or 0),
            "request_payload": payload,
            "status": "Pending",
            "status_info": str(_("Awaiting charge point response.")),
            "status_timestamp": timezone.now(),
        }
        CPFirmwareDeployment.objects.filter(pk=deployment.pk).update(**updates)

        ocpp_action = "UpdateFirmware"
        expected_statuses = CALL_EXPECTED_STATUSES.get(ocpp_action)
        msg = json.dumps([2, message_id, "UpdateFirmware", payload])
        async_to_sync(ws.send)(msg)
        store.register_pending_call(
            message_id,
            {
                "action": "UpdateFirmware",
                "charger_id": cid,
                "connector_id": connector_value,
                "deployment_pk": deployment.pk,
                "log_key": log_key,
                "requested_at": timezone.now(),
            },
        )
        store.schedule_call_timeout(
            message_id, action="UpdateFirmware", log_key=log_key
        )
    elif action == "get_log":
        log_type_value = str(
            data.get("logType")
            or data.get("type")
            or data.get("log_type")
            or "Diagnostics"
        ).strip()
        request_record = ChargerLogRequest.objects.create(
            charger=charger_obj,
            log_type=log_type_value,
            status="Pending",
        )
        message_id = uuid.uuid4().hex
        capture_key = store.start_log_capture(
            cid, connector_value, request_record.request_id
        )
        location_value = (
            data.get("location")
            or data.get("remoteLocation")
            or data.get("remoteUrl")
            or ""
        ).strip()
        updates = {
            "message_id": message_id,
            "session_key": capture_key,
            "status": "Requested",
        }
        if location_value:
            updates["location"] = location_value
        ChargerLogRequest.objects.filter(pk=request_record.pk).update(**updates)
        for field, value in updates.items():
            setattr(request_record, field, value)

        payload: dict[str, object] = {
            "requestId": request_record.request_id,
        }
        if log_type_value:
            payload["logType"] = log_type_value
        retries_value = data.get("retries")
        if retries_value is not None:
            try:
                payload["retries"] = int(retries_value)
            except (TypeError, ValueError):
                pass
        retry_interval_value = data.get("retryInterval")
        if retry_interval_value not in (None, ""):
            try:
                payload["retryInterval"] = int(retry_interval_value)
            except (TypeError, ValueError):
                payload["retryInterval"] = retry_interval_value
        log_payload: dict[str, object] = {}
        if location_value:
            log_payload["remoteLocation"] = location_value
        oldest_ts = data.get("oldestTimestamp")
        if oldest_ts:
            log_payload["oldestTimestamp"] = oldest_ts
        latest_ts = data.get("latestTimestamp")
        if latest_ts:
            log_payload["latestTimestamp"] = latest_ts
        if log_payload:
            payload["log"] = log_payload

        ocpp_action = "GetLog"
        expected_statuses = CALL_EXPECTED_STATUSES.get(ocpp_action)
        msg = json.dumps([2, message_id, "GetLog", payload])
>>>>>>> bbb1f52a
        async_to_sync(ws.send)(msg)
        store.register_pending_call(
            message_id,
            {
<<<<<<< HEAD
                "action": "GetLocalListVersion",
                "charger_id": cid,
                "connector_id": connector_value,
                "log_key": log_key,
=======
                "action": "GetLog",
                "charger_id": cid,
                "connector_id": connector_value,
                "log_key": log_key,
                "log_request_pk": request_record.pk,
                "capture_key": capture_key,
                "message_id": message_id,
>>>>>>> bbb1f52a
                "requested_at": timezone.now(),
            },
        )
        store.schedule_call_timeout(
            message_id,
<<<<<<< HEAD
            action="GetLocalListVersion",
            log_key=log_key,
            message="GetLocalListVersion request timed out",
=======
            timeout=10.0,
            action="GetLog",
            log_key=log_key,
            message="GetLog request timed out",
>>>>>>> bbb1f52a
        )
    else:
        return JsonResponse({"detail": "unknown action"}, status=400)
    log_key = store.identity_key(cid, connector_value)
    if msg is None or message_id is None or ocpp_action is None:
        return JsonResponse({"detail": "unknown action"}, status=400)
    store.add_log(log_key, f"< {msg}", log_type="charger")
    expected_statuses = expected_statuses or CALL_EXPECTED_STATUSES.get(ocpp_action)
    success, detail, status_code = _evaluate_pending_call_result(
        message_id,
        ocpp_action,
        expected_statuses=expected_statuses,
    )
    if not success:
        return JsonResponse({"detail": detail}, status=status_code or 400)
    return JsonResponse({"sent": msg})<|MERGE_RESOLUTION|>--- conflicted
+++ resolved
@@ -2300,7 +2300,6 @@
                 "requested_at": timezone.now(),
             },
         )
-<<<<<<< HEAD
     elif action == "send_local_list":
         entries = data.get("localAuthorizationList")
         if entries is None:
@@ -2359,202 +2358,22 @@
         ocpp_action = "GetLocalListVersion"
         expected_statuses = CALL_EXPECTED_STATUSES.get(ocpp_action)
         msg = json.dumps([2, message_id, "GetLocalListVersion", {}])
-=======
-    elif action == "update_firmware":
-        deployment_id = (
-            data.get("deployment")
-            or data.get("deploymentId")
-            or data.get("deployment_id")
-        )
-        if not deployment_id:
-            return JsonResponse({"detail": "deployment required"}, status=400)
-        deployment = (
-            CPFirmwareDeployment.objects.select_related("firmware", "charger")
-            .filter(pk=deployment_id)
-            .first()
-        )
-        if deployment is None:
-            return JsonResponse({"detail": "deployment not found"}, status=404)
-        if deployment.charger and deployment.charger.charger_id != cid:
-            return JsonResponse({"detail": "deployment does not match charger"}, status=400)
-
-        message_id = deployment.ocpp_message_id or uuid.uuid4().hex
-        retry_count = data.get("retries", deployment.retry_count)
-        retry_interval = data.get("retryInterval", deployment.retry_interval)
-
-        retrieve_date_value = data.get("retrieveDate") or deployment.retrieve_date
-        if isinstance(retrieve_date_value, str):
-            retrieve_date = parse_datetime(retrieve_date_value)
-        else:
-            retrieve_date = retrieve_date_value
-        if retrieve_date is None:
-            retrieve_date = timezone.now() + timedelta(seconds=30)
-        if timezone.is_naive(retrieve_date):
-            retrieve_date = timezone.make_aware(
-                retrieve_date, timezone.get_current_timezone()
-            )
-
-        firmware = deployment.firmware
-        location_value = (
-            data.get("location")
-            or data.get("remoteLocation")
-            or data.get("remoteUrl")
-            or ""
-        ).strip()
-        if not location_value:
-            token = deployment.download_token or deployment.issue_download_token(
-                lifetime=timedelta(hours=4)
-            )
-            location_value = request.build_absolute_uri(
-                reverse("cp-firmware-download", args=[deployment.pk, token])
-            )
-
-        payload: dict[str, object] = {
-            "location": location_value,
-            "retrieveDate": retrieve_date.isoformat(),
-        }
-        if retry_count is not None:
-            try:
-                payload["retries"] = int(retry_count)
-            except (TypeError, ValueError):
-                pass
-        if retry_interval:
-            try:
-                payload["retryInterval"] = int(retry_interval)
-            except (TypeError, ValueError):
-                pass
-        if firmware and firmware.checksum:
-            payload["checksum"] = firmware.checksum
-
-        updates = {
-            "ocpp_message_id": message_id,
-            "retrieve_date": retrieve_date,
-            "retry_count": int(payload.get("retries", retry_count) or 0),
-            "retry_interval": int(payload.get("retryInterval", retry_interval) or 0),
-            "request_payload": payload,
-            "status": "Pending",
-            "status_info": str(_("Awaiting charge point response.")),
-            "status_timestamp": timezone.now(),
-        }
-        CPFirmwareDeployment.objects.filter(pk=deployment.pk).update(**updates)
-
-        ocpp_action = "UpdateFirmware"
-        expected_statuses = CALL_EXPECTED_STATUSES.get(ocpp_action)
-        msg = json.dumps([2, message_id, "UpdateFirmware", payload])
         async_to_sync(ws.send)(msg)
         store.register_pending_call(
             message_id,
             {
-                "action": "UpdateFirmware",
-                "charger_id": cid,
-                "connector_id": connector_value,
-                "deployment_pk": deployment.pk,
-                "log_key": log_key,
-                "requested_at": timezone.now(),
-            },
-        )
-        store.schedule_call_timeout(
-            message_id, action="UpdateFirmware", log_key=log_key
-        )
-    elif action == "get_log":
-        log_type_value = str(
-            data.get("logType")
-            or data.get("type")
-            or data.get("log_type")
-            or "Diagnostics"
-        ).strip()
-        request_record = ChargerLogRequest.objects.create(
-            charger=charger_obj,
-            log_type=log_type_value,
-            status="Pending",
-        )
-        message_id = uuid.uuid4().hex
-        capture_key = store.start_log_capture(
-            cid, connector_value, request_record.request_id
-        )
-        location_value = (
-            data.get("location")
-            or data.get("remoteLocation")
-            or data.get("remoteUrl")
-            or ""
-        ).strip()
-        updates = {
-            "message_id": message_id,
-            "session_key": capture_key,
-            "status": "Requested",
-        }
-        if location_value:
-            updates["location"] = location_value
-        ChargerLogRequest.objects.filter(pk=request_record.pk).update(**updates)
-        for field, value in updates.items():
-            setattr(request_record, field, value)
-
-        payload: dict[str, object] = {
-            "requestId": request_record.request_id,
-        }
-        if log_type_value:
-            payload["logType"] = log_type_value
-        retries_value = data.get("retries")
-        if retries_value is not None:
-            try:
-                payload["retries"] = int(retries_value)
-            except (TypeError, ValueError):
-                pass
-        retry_interval_value = data.get("retryInterval")
-        if retry_interval_value not in (None, ""):
-            try:
-                payload["retryInterval"] = int(retry_interval_value)
-            except (TypeError, ValueError):
-                payload["retryInterval"] = retry_interval_value
-        log_payload: dict[str, object] = {}
-        if location_value:
-            log_payload["remoteLocation"] = location_value
-        oldest_ts = data.get("oldestTimestamp")
-        if oldest_ts:
-            log_payload["oldestTimestamp"] = oldest_ts
-        latest_ts = data.get("latestTimestamp")
-        if latest_ts:
-            log_payload["latestTimestamp"] = latest_ts
-        if log_payload:
-            payload["log"] = log_payload
-
-        ocpp_action = "GetLog"
-        expected_statuses = CALL_EXPECTED_STATUSES.get(ocpp_action)
-        msg = json.dumps([2, message_id, "GetLog", payload])
->>>>>>> bbb1f52a
-        async_to_sync(ws.send)(msg)
-        store.register_pending_call(
-            message_id,
-            {
-<<<<<<< HEAD
                 "action": "GetLocalListVersion",
                 "charger_id": cid,
                 "connector_id": connector_value,
                 "log_key": log_key,
-=======
-                "action": "GetLog",
-                "charger_id": cid,
-                "connector_id": connector_value,
-                "log_key": log_key,
-                "log_request_pk": request_record.pk,
-                "capture_key": capture_key,
-                "message_id": message_id,
->>>>>>> bbb1f52a
                 "requested_at": timezone.now(),
             },
         )
         store.schedule_call_timeout(
             message_id,
-<<<<<<< HEAD
             action="GetLocalListVersion",
             log_key=log_key,
             message="GetLocalListVersion request timed out",
-=======
-            timeout=10.0,
-            action="GetLog",
-            log_key=log_key,
-            message="GetLog request timed out",
->>>>>>> bbb1f52a
         )
     else:
         return JsonResponse({"detail": "unknown action"}, status=400)

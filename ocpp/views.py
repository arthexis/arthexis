import json
import uuid
from dataclasses import dataclass
from datetime import datetime, time, timedelta, timezone as dt_timezone
from types import SimpleNamespace

from django.http import Http404, HttpResponse, JsonResponse
from django.http.request import split_domain_port
from django.views.decorators.csrf import csrf_exempt
from django.shortcuts import get_object_or_404, render, resolve_url
from django.template.loader import render_to_string
from django.core.paginator import Paginator
from django.contrib.auth.decorators import login_required
from django.contrib.auth.views import redirect_to_login
from django.utils.translation import gettext_lazy as _, gettext, ngettext
from django.utils.text import slugify
from django.urls import NoReverseMatch, reverse
from django.conf import settings
from django.utils import translation, timezone, formats
from django.core.exceptions import ValidationError

from asgiref.sync import async_to_sync

from utils.api import api_login_required

from nodes.models import Node

from pages.utils import landing
from core.liveupdate import live_update

from django.utils.dateparse import parse_datetime

from . import store
from .models import (
    Transaction,
    Charger,
    ChargerLogRequest,
    DataTransferMessage,
    RFID,
    CPReservation,
    CPFirmwareDeployment,
)
from .evcs import (
    _start_simulator,
    _stop_simulator,
    get_simulator_state,
    _simulator_status_json,
)
from .status_display import STATUS_BADGE_MAP, ERROR_OK_VALUES


CALL_ACTION_LABELS = {
    "RemoteStartTransaction": _("Remote start transaction"),
    "RemoteStopTransaction": _("Remote stop transaction"),
    "ChangeAvailability": _("Change availability"),
    "ChangeConfiguration": _("Change configuration"),
    "ClearChargingProfile": _("Clear charging profile"),
    "DataTransfer": _("Data transfer"),
    "GetCompositeSchedule": _("Get composite schedule"),
    "GetConfiguration": _("Get configuration"),
    "GetDiagnostics": _("Get diagnostics"),
    "GetLocalListVersion": _("Get local list version"),
    "Reset": _("Reset"),
    "SendLocalList": _("Send local list"),
    "SetChargingProfile": _("Set charging profile"),
    "TriggerMessage": _("Trigger message"),
    "ReserveNow": _("Reserve connector"),
    "CancelReservation": _("Cancel reservation"),
    "ClearCache": _("Clear cache"),
    "UnlockConnector": _("Unlock connector"),
}

CALL_EXPECTED_STATUSES: dict[str, set[str]] = {
    "RemoteStartTransaction": {"Accepted"},
    "RemoteStopTransaction": {"Accepted"},
    "ChangeAvailability": {"Accepted", "Scheduled"},
    "ChangeConfiguration": {"Accepted", "Rejected", "RebootRequired"},
    "DataTransfer": {"Accepted"},
    "ClearChargingProfile": {"Accepted", "Unknown", "NotSupported"},
    "GetCompositeSchedule": {"Accepted", "Rejected"},
    "GetDiagnostics": {"Accepted", "Rejected"},
    "Reset": {"Accepted"},
    "SendLocalList": {"Accepted", "Failed", "VersionMismatch"},
    "SetChargingProfile": {"Accepted", "Rejected", "NotSupported"},
    "TriggerMessage": {"Accepted"},
    "ReserveNow": {"Accepted"},
    "CancelReservation": {"Accepted", "Rejected"},
    "ClearCache": {"Accepted", "Rejected"},
    "UnlockConnector": {"Unlocked", "UnlockFailed", "NotSupported"},
}


@dataclass
class ActionCall:
    msg: str
    message_id: str
    ocpp_action: str
    expected_statuses: set[str] | None = None
    log_key: str | None = None


@dataclass
class ActionContext:
    cid: str
    connector_value: int | None
    charger: Charger | None
    ws: object
    log_key: str


def _parse_request_body(request) -> dict:
    try:
        return json.loads(request.body.decode()) if request.body else {}
    except json.JSONDecodeError:
        return {}


def _get_or_create_charger(cid: str, connector_value: int | None) -> Charger | None:
    if connector_value is None:
        charger_obj = (
            Charger.objects.filter(charger_id=cid, connector_id__isnull=True)
            .order_by("pk")
            .first()
        )
    else:
        charger_obj = (
            Charger.objects.filter(charger_id=cid, connector_id=connector_value)
            .order_by("pk")
            .first()
        )
    if charger_obj is None:
        if connector_value is None:
            charger_obj, _created = Charger.objects.get_or_create(
                charger_id=cid, connector_id=None
            )
        else:
            charger_obj, _created = Charger.objects.get_or_create(
                charger_id=cid, connector_id=connector_value
            )
    return charger_obj

def firmware_download(request, deployment_id: int, token: str):
    deployment = get_object_or_404(
        CPFirmwareDeployment,
        pk=deployment_id,
        download_token=token,
    )
    expires = deployment.download_token_expires_at
    if expires and timezone.now() > expires:
        return HttpResponse(status=403)
    firmware = deployment.firmware
    if firmware is None:
        raise Http404
    payload = firmware.get_payload_bytes()
    if not payload:
        raise Http404
    content_type = firmware.content_type or "application/octet-stream"
    response = HttpResponse(payload, content_type=content_type)
    filename = firmware.filename or f"firmware_{firmware.pk or deployment.pk}"
    safe_filename = filename.replace("\r", "").replace("\n", "").replace("\"", "")
    response["Content-Disposition"] = f'attachment; filename="{safe_filename}"'
    response["Content-Length"] = str(len(payload))
    deployment.downloaded_at = timezone.now()
    deployment.save(update_fields=["downloaded_at", "updated_at"])
    return response


def _format_details(value: object) -> str:
    """Return a JSON representation of ``value`` suitable for error messages."""

    if value in (None, ""):
        return ""
    if isinstance(value, str):
        text = value.strip()
        if text:
            return text
        return ""
    try:
        return json.dumps(value, sort_keys=True, ensure_ascii=False)
    except TypeError:
        return str(value)


def _evaluate_pending_call_result(
    message_id: str,
    ocpp_action: str,
    *,
    expected_statuses: set[str] | None = None,
) -> tuple[bool, str | None, int | None]:
    """Wait for a pending call result and translate failures into messages."""

    action_label = CALL_ACTION_LABELS.get(ocpp_action, ocpp_action)
    result = store.wait_for_pending_call(message_id, timeout=5.0)
    if result is None:
        detail = _("%(action)s did not receive a response from the charger.") % {
            "action": action_label,
        }
        return False, detail, 504
    if not result.get("success", True):
        parts: list[str] = []
        error_code = str(result.get("error_code") or "").strip()
        if error_code:
            parts.append(_("code=%(code)s") % {"code": error_code})
        error_description = str(result.get("error_description") or "").strip()
        if error_description:
            parts.append(
                _("description=%(description)s") % {"description": error_description}
            )
        error_details = result.get("error_details")
        details_text = _format_details(error_details)
        if details_text:
            parts.append(_("details=%(details)s") % {"details": details_text})
        if parts:
            detail = _("%(action)s failed: %(details)s") % {
                "action": action_label,
                "details": ", ".join(parts),
            }
        else:
            detail = _("%(action)s failed.") % {"action": action_label}
        return False, detail, 400
    payload = result.get("payload")
    payload_dict = payload if isinstance(payload, dict) else {}
    if expected_statuses is not None:
        status_value = str(payload_dict.get("status") or "").strip()
        normalized_expected = {value.casefold() for value in expected_statuses if value}
        remaining = {k: v for k, v in payload_dict.items() if k != "status"}
        if not status_value:
            detail = _("%(action)s response did not include a status.") % {
                "action": action_label,
            }
            return False, detail, 400
        if normalized_expected and status_value.casefold() not in normalized_expected:
            detail = _("%(action)s rejected with status %(status)s.") % {
                "action": action_label,
                "status": status_value,
            }
            extra = _format_details(remaining)
            if extra:
                detail += " " + _("Details: %(details)s") % {"details": extra}
            return False, detail, 400
        if status_value.casefold() == "rejected":
            detail = _("%(action)s rejected with status %(status)s.") % {
                "action": action_label,
                "status": status_value,
            }
            extra = _format_details(remaining)
            if extra:
                detail += " " + _("Details: %(details)s") % {"details": extra}
            return False, detail, 400
    return True, None, None


def _normalize_connector_slug(slug: str | None) -> tuple[int | None, str]:
    """Return connector value and normalized slug or raise 404."""

    try:
        value = Charger.connector_value_from_slug(slug)
    except ValueError as exc:  # pragma: no cover - defensive guard
        raise Http404("Invalid connector") from exc
    return value, Charger.connector_slug_from_value(value)


def _reverse_connector_url(name: str, serial: str, connector_slug: str) -> str:
    """Return URL name for connector-aware routes."""

    target = f"{name}-connector"
    if connector_slug == Charger.AGGREGATE_CONNECTOR_SLUG:
        try:
            return reverse(target, args=[serial, connector_slug])
        except NoReverseMatch:
            return reverse(name, args=[serial])
    return reverse(target, args=[serial, connector_slug])


def _get_charger(serial: str, connector_slug: str | None) -> tuple[Charger, str]:
    """Return charger for the requested identity, creating if necessary."""

    try:
        serial = Charger.validate_serial(serial)
    except ValidationError as exc:
        raise Http404("Charger not found") from exc
    connector_value, normalized_slug = _normalize_connector_slug(connector_slug)
    if connector_value is None:
        charger, _ = Charger.objects.get_or_create(
            charger_id=serial,
            connector_id=None,
        )
    else:
        charger, _ = Charger.objects.get_or_create(
            charger_id=serial,
            connector_id=connector_value,
        )
    return charger, normalized_slug


def _connector_set(charger: Charger) -> list[Charger]:
    """Return chargers sharing the same serial ordered for navigation."""

    siblings = list(Charger.objects.filter(charger_id=charger.charger_id))
    siblings.sort(key=lambda c: (c.connector_id is not None, c.connector_id or 0))
    return siblings


def _visible_error_code(value: str | None) -> str | None:
    """Return ``value`` when it represents a real error code."""

    normalized = str(value or "").strip()
    if not normalized:
        return None
    if normalized.lower() in ERROR_OK_VALUES:
        return None
    return normalized


def _visible_chargers(user):
    """Return chargers visible to ``user`` on public dashboards."""

    return Charger.visible_for_user(user).prefetch_related("owner_users", "owner_groups")


def _ensure_charger_access(
    user,
    charger: Charger,
    *,
    request=None,
) -> HttpResponse | None:
    """Ensure ``user`` may view ``charger``.

    Returns a redirect to the login page when authentication is required,
    otherwise raises :class:`~django.http.Http404` if the charger should not be
    visible to the user.
    """

    if charger.is_visible_to(user):
        return None
    if (
        request is not None
        and not getattr(user, "is_authenticated", False)
        and charger.has_owner_scope()
    ):
        return redirect_to_login(
            request.get_full_path(),
            login_url=resolve_url(settings.LOGIN_URL),
        )
    raise Http404("Charger not found")


def _transaction_rfid_details(
    tx_obj, *, cache: dict[str, dict[str, str | None]] | None = None
) -> dict[str, str | None] | None:
    """Return normalized RFID metadata for a transaction-like object."""

    if not tx_obj:
        return None
    rfid_value = getattr(tx_obj, "rfid", None)
    normalized = str(rfid_value or "").strip().upper()
    cache_key = normalized
    if normalized:
        if cache is not None and cache_key in cache:
            return cache[cache_key]
        tag = (
            RFID.matching_queryset(normalized)
            .only("pk", "label_id", "custom_label")
            .first()
        )
        rfid_url = None
        label_value = None
        canonical_value = normalized
        if tag:
            try:
                rfid_url = reverse("admin:core_rfid_change", args=[tag.pk])
            except NoReverseMatch:  # pragma: no cover - admin may be disabled
                rfid_url = None
            custom_label = (tag.custom_label or "").strip()
            if custom_label:
                label_value = custom_label
            elif tag.label_id is not None:
                label_value = str(tag.label_id)
            canonical_value = tag.rfid or canonical_value
        display_value = label_value or canonical_value
        details = {
            "value": display_value,
            "url": rfid_url,
            "uid": canonical_value,
            "type": "rfid",
            "display_label": gettext("RFID"),
        }
        if label_value:
            details["label"] = label_value
        if cache is not None:
            cache[cache_key] = details
        return details

    identifier_value = getattr(tx_obj, "vehicle_identifier", None)
    normalized_identifier = str(identifier_value or "").strip()
    if not normalized_identifier:
        vid_value = getattr(tx_obj, "vid", None)
        vin_value = getattr(tx_obj, "vin", None)
        normalized_identifier = str(vid_value or vin_value or "").strip()
    if not normalized_identifier:
        return None
    source = getattr(tx_obj, "vehicle_identifier_source", "") or "vid"
    if source not in {"vid", "vin"}:
        vid_raw = getattr(tx_obj, "vid", None)
        vin_raw = getattr(tx_obj, "vin", None)
        if str(vid_raw or "").strip():
            source = "vid"
        elif str(vin_raw or "").strip():
            source = "vin"
        else:
            source = "vid"
    cache_key = f"{source}:{normalized_identifier}"
    if cache is not None and cache_key in cache:
        return cache[cache_key]
    label = gettext("VID") if source == "vid" else gettext("VIN")
    details = {
        "value": normalized_identifier,
        "url": None,
        "uid": None,
        "type": source,
        "display_label": label,
    }
    if cache is not None:
        cache[cache_key] = details
    return details


def _connector_overview(
    charger: Charger,
    user=None,
    *,
    rfid_cache: dict[str, dict[str, str | None]] | None = None,
) -> list[dict]:
    """Return connector metadata used for navigation and summaries."""

    overview: list[dict] = []
    for sibling in _connector_set(charger):
        if user is not None and not sibling.is_visible_to(user):
            continue
        tx_obj = store.get_transaction(sibling.charger_id, sibling.connector_id)
        state, color = _charger_state(sibling, tx_obj)
        overview.append(
            {
                "charger": sibling,
                "slug": sibling.connector_slug,
                "label": sibling.connector_label,
                "url": _reverse_connector_url(
                    "charger-page", sibling.charger_id, sibling.connector_slug
                ),
                "status": state,
                "color": color,
                "last_status": sibling.last_status,
                "last_error_code": _visible_error_code(sibling.last_error_code),
                "last_status_timestamp": sibling.last_status_timestamp,
                "last_status_vendor_info": sibling.last_status_vendor_info,
                "tx": tx_obj,
                "rfid_details": _transaction_rfid_details(
                    tx_obj, cache=rfid_cache
                ),
                "connected": store.is_connected(
                    sibling.charger_id, sibling.connector_id
                ),
            }
        )
    return overview


def _normalize_timeline_status(value: str | None) -> str | None:
    """Normalize raw charger status strings into timeline buckets."""

    normalized = (value or "").strip().lower()
    if not normalized:
        return None
    charging_states = {
        "charging",
        "finishing",
        "suspendedev",
        "suspendedevse",
        "occupied",
    }
    available_states = {"available", "preparing", "reserved"}
    offline_states = {"faulted", "unavailable", "outofservice"}
    if normalized in charging_states:
        return "charging"
    if normalized in offline_states:
        return "offline"
    if normalized in available_states:
        return "available"
    # Treat other states as available for the initial implementation.
    return "available"


def _timeline_labels() -> dict[str, str]:
    """Return translated labels for timeline statuses."""

    return {
        "offline": gettext("Offline"),
        "untracked": gettext("Untracked"),
        "available": gettext("Available"),
        "charging": gettext("Charging"),
    }


def _remote_node_active_delta() -> timedelta:
    """Return the grace period for considering a remote node online."""

    value = getattr(settings, "NODE_LAST_SEEN_ACTIVE_DELTA", None)
    if isinstance(value, timedelta):
        return value
    if value is None:
        return timedelta(minutes=5)
    try:
        seconds = float(value)
    except (TypeError, ValueError):
        return timedelta(minutes=5)
    return timedelta(seconds=seconds)


def _is_untracked_origin(
    connector: Charger,
    local_node: Node | None,
    reference_time: datetime,
    active_delta: timedelta,
) -> bool:
    """Return ``True`` when the connector's node origin appears offline."""

    origin = getattr(connector, "node_origin", None)
    if origin is None:
        return False
    local_pk = getattr(local_node, "pk", None)
    if local_pk is not None and origin.pk == local_pk:
        return False
    last_seen = getattr(origin, "last_seen", None)
    if last_seen is None:
        return True
    if timezone.is_naive(last_seen):
        last_seen = timezone.make_aware(last_seen, timezone.get_current_timezone())
    return reference_time - last_seen > active_delta


def _format_segment_range(start: datetime, end: datetime) -> tuple[str, str]:
    """Return localized display values for a timeline range."""

    start_display = formats.date_format(
        timezone.localtime(start), "SHORT_DATETIME_FORMAT"
    )
    end_display = formats.date_format(timezone.localtime(end), "SHORT_DATETIME_FORMAT")
    return start_display, end_display


def _collect_status_events(
    charger: Charger,
    connector: Charger,
    window_start: datetime,
    window_end: datetime,
) -> tuple[list[tuple[datetime, str]], tuple[datetime, str] | None]:
    """Parse log entries into ordered status events for the connector."""

    connector_id = connector.connector_id
    serial = connector.charger_id
    keys = [store.identity_key(serial, connector_id)]
    if connector_id is not None:
        keys.append(store.identity_key(serial, None))
        keys.append(store.pending_key(serial))

    events: list[tuple[datetime, str]] = []
    latest_before_window: tuple[datetime, str] | None = None

    for entry in store.iter_log_entries(keys, log_type="charger", since=window_start):
        if len(entry.text) < 24:
            continue
        message = entry.text[24:].strip()
        log_timestamp = entry.timestamp

        event_time = log_timestamp
        status_bucket: str | None = None

        if message.startswith("StatusNotification processed:"):
            payload_text = message.split(":", 1)[1].strip()
            try:
                payload = json.loads(payload_text)
            except json.JSONDecodeError:
                continue
            target_id = payload.get("connectorId")
            if connector_id is not None:
                try:
                    normalized_target = int(target_id)
                except (TypeError, ValueError):
                    normalized_target = None
                if normalized_target not in {connector_id, None}:
                    continue
            raw_status = payload.get("status")
            status_bucket = _normalize_timeline_status(
                raw_status if isinstance(raw_status, str) else None
            )
            payload_timestamp = payload.get("timestamp")
            if isinstance(payload_timestamp, str):
                parsed = parse_datetime(payload_timestamp)
                if parsed is not None:
                    if timezone.is_naive(parsed):
                        parsed = timezone.make_aware(parsed, timezone=dt_timezone.utc)
                    event_time = parsed
        elif message.startswith("Connected"):
            status_bucket = "available"
        elif message.startswith("Closed"):
            status_bucket = "offline"

        if not status_bucket:
            continue

        if event_time < window_start:
            if (
                latest_before_window is None
                or event_time > latest_before_window[0]
            ):
                latest_before_window = (event_time, status_bucket)
            break
        if event_time > window_end:
            continue
        events.append((event_time, status_bucket))

    events.sort(key=lambda item: item[0])

    deduped_events: list[tuple[datetime, str]] = []
    for event_time, state in events:
        if deduped_events and deduped_events[-1][1] == state:
            continue
        deduped_events.append((event_time, state))

    return deduped_events, latest_before_window


def _usage_timeline(
    charger: Charger,
    connector_overview: list[dict],
    *,
    now: datetime | None = None,
) -> tuple[list[dict], tuple[str, str] | None]:
    """Build usage timeline data for inactive chargers."""

    if now is None:
        now = timezone.now()
    window_end = now
    window_start = now - timedelta(days=7)
    local_node = Node.get_local()
    active_delta = _remote_node_active_delta()

    if charger.connector_id is not None:
        connectors = [charger]
    else:
        connectors = [
            item["charger"]
            for item in connector_overview
            if item.get("charger") and item["charger"].connector_id is not None
        ]
        if not connectors:
            connectors = [
                sibling
                for sibling in _connector_set(charger)
                if sibling.connector_id is not None
            ]

    seen_ids: set[int] = set()
    labels = _timeline_labels()
    timeline_entries: list[dict] = []
    window_display: tuple[str, str] | None = None

    if window_start < window_end:
        window_display = _format_segment_range(window_start, window_end)

    for connector in connectors:
        if connector.connector_id is None:
            continue
        if connector.connector_id in seen_ids:
            continue
        seen_ids.add(connector.connector_id)

        events, prior_event = _collect_status_events(
            charger, connector, window_start, window_end
        )
        fallback_state = _normalize_timeline_status(connector.last_status)
        fallback_source = "status"
        if fallback_state is None:
            fallback_source = "connection"
            fallback_state = (
                "available"
                if store.is_connected(connector.charger_id, connector.connector_id)
                else "offline"
            )
        if (
            fallback_state == "offline"
            and fallback_source == "connection"
            and _is_untracked_origin(
                connector, local_node, window_end, active_delta
            )
        ):
            fallback_state = "untracked"
        current_state = fallback_state
        if prior_event is not None:
            current_state = prior_event[1]
        segments: list[dict] = []
        previous_time = window_start
        total_seconds = (window_end - window_start).total_seconds()

        for event_time, state in events:
            if event_time <= window_start:
                current_state = state
                continue
            if event_time > window_end:
                break
            if state == current_state:
                continue
            segment_start = max(previous_time, window_start)
            segment_end = min(event_time, window_end)
            if segment_end > segment_start:
                duration = (segment_end - segment_start).total_seconds()
                start_display, end_display = _format_segment_range(
                    segment_start, segment_end
                )
                segments.append(
                    {
                        "status": current_state,
                        "label": labels.get(current_state, current_state.title()),
                        "start_display": start_display,
                        "end_display": end_display,
                        "duration": max(duration, 1.0),
                    }
                )
            current_state = state
            previous_time = max(event_time, window_start)

        if previous_time < window_end:
            segment_start = max(previous_time, window_start)
            segment_end = window_end
            if segment_end > segment_start:
                duration = (segment_end - segment_start).total_seconds()
                start_display, end_display = _format_segment_range(
                    segment_start, segment_end
                )
                segments.append(
                    {
                        "status": current_state,
                        "label": labels.get(current_state, current_state.title()),
                        "start_display": start_display,
                        "end_display": end_display,
                        "duration": max(duration, 1.0),
                    }
                )

        if not segments and total_seconds > 0:
            start_display, end_display = _format_segment_range(window_start, window_end)
            segments.append(
                {
                    "status": current_state,
                    "label": labels.get(current_state, current_state.title()),
                    "start_display": start_display,
                    "end_display": end_display,
                    "duration": max(total_seconds, 1.0),
                }
            )

        if segments:
            timeline_entries.append(
                {
                    "label": connector.connector_label,
                    "segments": segments,
                }
            )

    return timeline_entries, window_display


def _live_sessions(charger: Charger) -> list[tuple[Charger, Transaction]]:
    """Return active sessions grouped by connector for the charger."""

    siblings = _connector_set(charger)
    ordered = [c for c in siblings if c.connector_id is not None] + [
        c for c in siblings if c.connector_id is None
    ]
    sessions: list[tuple[Charger, Transaction]] = []
    seen: set[int] = set()
    for sibling in ordered:
        tx_obj = store.get_transaction(sibling.charger_id, sibling.connector_id)
        if not tx_obj:
            continue
        if tx_obj.pk and tx_obj.pk in seen:
            continue
        if tx_obj.pk:
            seen.add(tx_obj.pk)
        sessions.append((sibling, tx_obj))
    return sessions


def _landing_page_translations() -> dict[str, dict[str, str]]:
    """Return static translations used by the charger public landing page."""

    catalog: dict[str, dict[str, str]] = {}
    seen_codes: set[str] = set()
    for code, _name in settings.LANGUAGES:
        normalized = str(code).strip()
        if not normalized or normalized in seen_codes:
            continue
        seen_codes.add(normalized)
        with translation.override(normalized):
            catalog[normalized] = {
                "serial_number_label": gettext("Serial Number"),
                "connector_label": gettext("Connector"),
                "advanced_view_label": gettext("Advanced View"),
                "require_rfid_label": gettext("Require RFID Authorization"),
                "charging_label": gettext("Charging"),
                "energy_label": gettext("Energy"),
                "started_label": gettext("Started"),
                "rfid_label": gettext("RFID"),
                "instruction_text": gettext(
                    "Plug in your vehicle and slide your RFID card over the reader to begin charging."
                ),
                "connectors_heading": gettext("Connectors"),
                "no_active_transaction": gettext("No active transaction"),
                "connectors_active_singular": ngettext(
                    "%(count)s connector active",
                    "%(count)s connectors active",
                    1,
                ),
                "connectors_active_plural": ngettext(
                    "%(count)s connector active",
                    "%(count)s connectors active",
                    2,
                ),
                "status_reported_label": gettext("Reported status"),
                "status_error_label": gettext("Error code"),
                "status_updated_label": gettext("Last status update"),
                "status_vendor_label": gettext("Vendor"),
                "status_info_label": gettext("Info"),
            }
    return catalog


def _has_active_session(tx_obj) -> bool:
    """Return whether the provided transaction-like object is active."""

    if isinstance(tx_obj, (list, tuple, set)):
        return any(_has_active_session(item) for item in tx_obj)
    if not tx_obj:
        return False
    if isinstance(tx_obj, dict):
        return tx_obj.get("stop_time") is None
    stop_time = getattr(tx_obj, "stop_time", None)
    return stop_time is None


def _aggregate_dashboard_state(charger: Charger) -> tuple[str, str] | None:
    """Return an aggregate badge for the charger when summarising connectors."""

    if charger.connector_id is not None:
        return None

    siblings = (
        Charger.objects.filter(charger_id=charger.charger_id)
        .exclude(pk=charger.pk)
        .exclude(connector_id__isnull=True)
    )
    statuses: list[str] = []
    for sibling in siblings:
        tx_obj = store.get_transaction(sibling.charger_id, sibling.connector_id)
        if not tx_obj:
            tx_obj = (
                Transaction.objects.filter(charger=sibling, stop_time__isnull=True)
                .order_by("-start_time")
                .first()
            )
        has_session = _has_active_session(tx_obj)
        status_value = (sibling.last_status or "").strip()
        normalized_status = status_value.casefold() if status_value else ""
        error_code_lower = (sibling.last_error_code or "").strip().lower()
        if has_session:
            statuses.append("charging")
            continue
        if (
            normalized_status in {"charging", "finishing"}
            and error_code_lower in ERROR_OK_VALUES
        ):
            statuses.append("available")
            continue
        if normalized_status:
            statuses.append(normalized_status)
            continue
        if store.is_connected(sibling.charger_id, sibling.connector_id):
            statuses.append("available")

    if not statuses:
        return None

    if any(status == "available" for status in statuses):
        return STATUS_BADGE_MAP["available"]

    if all(status == "charging" for status in statuses):
        return STATUS_BADGE_MAP["charging"]

    return None


def _charger_state(charger: Charger, tx_obj: Transaction | list | None):
    """Return human readable state and color for a charger."""

    status_value = (charger.last_status or "").strip()
    normalized_status = status_value.casefold() if status_value else ""

    aggregate_state = _aggregate_dashboard_state(charger)
    if aggregate_state is not None and normalized_status in {"", "available", "charging"}:
        return aggregate_state

    has_session = _has_active_session(tx_obj)
    if status_value:
        key = normalized_status
        label, color = STATUS_BADGE_MAP.get(key, (status_value, "#0d6efd"))
        error_code = (charger.last_error_code or "").strip()
        error_code_lower = error_code.lower()
        if (
            has_session
            and error_code_lower in ERROR_OK_VALUES
            and (key not in STATUS_BADGE_MAP or key == "available")
        ):
            # Some stations continue reporting "Available" (or an unknown status)
            # while a session is active. Override the badge so the user can see
            # the charger is actually busy.
            label, color = STATUS_BADGE_MAP.get("charging", (_("Charging"), "#198754"))
        elif (
            not has_session
            and key in {"charging", "finishing"}
            and error_code_lower in ERROR_OK_VALUES
        ):
            # Some chargers continue reporting "Charging" after a session ends.
            # When no active transaction exists, surface the state as available
            # so the UI reflects the actual behaviour at the site.
            label, color = STATUS_BADGE_MAP.get("available", (_("Available"), "#0d6efd"))
        elif error_code and error_code_lower not in ERROR_OK_VALUES:
            label = _("%(status)s (%(error)s)") % {
                "status": label,
                "error": error_code,
            }
            color = "#dc3545"
        return label, color

    cid = charger.charger_id
    connected = store.is_connected(cid, charger.connector_id)
    if connected and has_session:
        return _("Charging"), "green"
    if connected:
        return _("Available"), "blue"
    return _("Offline"), "grey"


def _diagnostics_payload(charger: Charger) -> dict[str, str | None]:
    """Return diagnostics metadata for API responses."""

    timestamp = (
        charger.diagnostics_timestamp.isoformat()
        if charger.diagnostics_timestamp
        else None
    )
    status = charger.diagnostics_status or None
    location = charger.diagnostics_location or None
    return {
        "diagnosticsStatus": status,
        "diagnosticsTimestamp": timestamp,
        "diagnosticsLocation": location,
    }


@api_login_required
def charger_list(request):
    """Return a JSON list of known chargers and state."""
    data = []
    for charger in _visible_chargers(request.user):
        cid = charger.charger_id
        sessions: list[tuple[Charger, Transaction]] = []
        tx_obj = store.get_transaction(cid, charger.connector_id)
        if charger.connector_id is None:
            sessions = _live_sessions(charger)
            if sessions:
                tx_obj = sessions[0][1]
        elif tx_obj:
            sessions = [(charger, tx_obj)]
        if not tx_obj:
            tx_obj = (
                Transaction.objects.filter(charger__charger_id=cid)
                .order_by("-start_time")
                .first()
            )
        tx_data = None
        if tx_obj:
            tx_data = {
                "transactionId": tx_obj.pk,
                "meterStart": tx_obj.meter_start,
                "startTime": tx_obj.start_time.isoformat(),
            }
            identifier = str(getattr(tx_obj, "vehicle_identifier", "") or "").strip()
            if identifier:
                tx_data["vid"] = identifier
            legacy_vin = str(getattr(tx_obj, "vin", "") or "").strip()
            if legacy_vin:
                tx_data["vin"] = legacy_vin
            if tx_obj.meter_stop is not None:
                tx_data["meterStop"] = tx_obj.meter_stop
            if tx_obj.stop_time is not None:
                tx_data["stopTime"] = tx_obj.stop_time.isoformat()
        active_transactions = []
        for session_charger, session_tx in sessions:
            active_payload = {
                "charger_id": session_charger.charger_id,
                "connector_id": session_charger.connector_id,
                "connector_slug": session_charger.connector_slug,
                "transactionId": session_tx.pk,
                "meterStart": session_tx.meter_start,
                "startTime": session_tx.start_time.isoformat(),
            }
            identifier = str(getattr(session_tx, "vehicle_identifier", "") or "").strip()
            if identifier:
                active_payload["vid"] = identifier
            legacy_vin = str(getattr(session_tx, "vin", "") or "").strip()
            if legacy_vin:
                active_payload["vin"] = legacy_vin
            if session_tx.meter_stop is not None:
                active_payload["meterStop"] = session_tx.meter_stop
            if session_tx.stop_time is not None:
                active_payload["stopTime"] = session_tx.stop_time.isoformat()
            active_transactions.append(active_payload)
        state, color = _charger_state(
            charger,
            tx_obj if charger.connector_id is not None else (sessions if sessions else None),
        )
        entry = {
            "charger_id": cid,
            "name": charger.name,
            "connector_id": charger.connector_id,
            "connector_slug": charger.connector_slug,
            "connector_label": charger.connector_label,
            "require_rfid": charger.require_rfid,
            "transaction": tx_data,
            "activeTransactions": active_transactions,
            "lastHeartbeat": (
                charger.last_heartbeat.isoformat()
                if charger.last_heartbeat
                else None
            ),
            "lastMeterValues": charger.last_meter_values,
            "firmwareStatus": charger.firmware_status,
            "firmwareStatusInfo": charger.firmware_status_info,
            "firmwareTimestamp": (
                charger.firmware_timestamp.isoformat()
                if charger.firmware_timestamp
                else None
            ),
            "connected": store.is_connected(cid, charger.connector_id),
            "lastStatus": charger.last_status or None,
            "lastErrorCode": charger.last_error_code or None,
            "lastStatusTimestamp": (
                charger.last_status_timestamp.isoformat()
                if charger.last_status_timestamp
                else None
            ),
            "lastStatusVendorInfo": charger.last_status_vendor_info,
            "status": state,
            "statusColor": color,
        }
        entry.update(_diagnostics_payload(charger))
        data.append(entry)
    return JsonResponse({"chargers": data})


@api_login_required
def charger_detail(request, cid, connector=None):
    charger, connector_slug = _get_charger(cid, connector)
    access_response = _ensure_charger_access(
        request.user, charger, request=request
    )
    if access_response is not None:
        return access_response

    sessions: list[tuple[Charger, Transaction]] = []
    tx_obj = store.get_transaction(cid, charger.connector_id)
    if charger.connector_id is None:
        sessions = _live_sessions(charger)
        if sessions:
            tx_obj = sessions[0][1]
    elif tx_obj:
        sessions = [(charger, tx_obj)]
    if not tx_obj:
        tx_obj = (
            Transaction.objects.filter(charger__charger_id=cid)
            .order_by("-start_time")
            .first()
        )

    tx_data = None
    if tx_obj:
        tx_data = {
            "transactionId": tx_obj.pk,
            "meterStart": tx_obj.meter_start,
            "startTime": tx_obj.start_time.isoformat(),
        }
        identifier = str(getattr(tx_obj, "vehicle_identifier", "") or "").strip()
        if identifier:
            tx_data["vid"] = identifier
        legacy_vin = str(getattr(tx_obj, "vin", "") or "").strip()
        if legacy_vin:
            tx_data["vin"] = legacy_vin
        if tx_obj.meter_stop is not None:
            tx_data["meterStop"] = tx_obj.meter_stop
        if tx_obj.stop_time is not None:
            tx_data["stopTime"] = tx_obj.stop_time.isoformat()

    active_transactions = []
    for session_charger, session_tx in sessions:
        payload = {
            "charger_id": session_charger.charger_id,
            "connector_id": session_charger.connector_id,
            "connector_slug": session_charger.connector_slug,
            "transactionId": session_tx.pk,
            "meterStart": session_tx.meter_start,
            "startTime": session_tx.start_time.isoformat(),
        }
        identifier = str(getattr(session_tx, "vehicle_identifier", "") or "").strip()
        if identifier:
            payload["vid"] = identifier
        legacy_vin = str(getattr(session_tx, "vin", "") or "").strip()
        if legacy_vin:
            payload["vin"] = legacy_vin
        if session_tx.meter_stop is not None:
            payload["meterStop"] = session_tx.meter_stop
        if session_tx.stop_time is not None:
            payload["stopTime"] = session_tx.stop_time.isoformat()
        active_transactions.append(payload)

    log_key = store.identity_key(cid, charger.connector_id)
    log = store.get_logs(log_key, log_type="charger")
    state, color = _charger_state(
        charger,
        tx_obj if charger.connector_id is not None else (sessions if sessions else None),
    )
    payload = {
        "charger_id": cid,
        "connector_id": charger.connector_id,
        "connector_slug": connector_slug,
        "name": charger.name,
        "require_rfid": charger.require_rfid,
        "transaction": tx_data,
        "activeTransactions": active_transactions,
        "lastHeartbeat": (
            charger.last_heartbeat.isoformat() if charger.last_heartbeat else None
        ),
        "lastMeterValues": charger.last_meter_values,
        "firmwareStatus": charger.firmware_status,
        "firmwareStatusInfo": charger.firmware_status_info,
        "firmwareTimestamp": (
            charger.firmware_timestamp.isoformat()
            if charger.firmware_timestamp
            else None
        ),
        "log": log,
        "lastStatus": charger.last_status or None,
        "lastErrorCode": charger.last_error_code or None,
        "lastStatusTimestamp": (
            charger.last_status_timestamp.isoformat()
            if charger.last_status_timestamp
            else None
        ),
        "lastStatusVendorInfo": charger.last_status_vendor_info,
        "status": state,
        "statusColor": color,
    }
    payload.update(_diagnostics_payload(charger))
    return JsonResponse(payload)


@landing("CPMS Online Dashboard")
@live_update()
def dashboard(request):
    """Landing page listing all known chargers and their status."""
    node = Node.get_local()
    role = node.role if node else None
    role_name = role.name if role else ""
    allow_anonymous_roles = {"Watchtower", "Constellation", "Satellite"}
    if not request.user.is_authenticated and role_name not in allow_anonymous_roles:
        return redirect_to_login(
            request.get_full_path(), login_url=reverse("pages:login")
        )
    is_watchtower = role_name in {"Watchtower", "Constellation"}
    visible_chargers = (
        _visible_chargers(request.user)
        .select_related("location")
        .order_by("charger_id", "connector_id")
    )
    stats_cache: dict[int, dict[str, float]] = {}

    def _charger_display_name(charger: Charger) -> str:
        if charger.display_name:
            return charger.display_name
        if charger.location:
            return charger.location.name
        return charger.charger_id

    today = timezone.localdate()
    tz = timezone.get_current_timezone()
    day_start = datetime.combine(today, time.min)
    if timezone.is_naive(day_start):
        day_start = timezone.make_aware(day_start, tz)
    day_end = day_start + timedelta(days=1)

    def _charger_stats(charger: Charger) -> dict[str, float]:
        cache_key = charger.pk or id(charger)
        if cache_key not in stats_cache:
            stats_cache[cache_key] = {
                "total_kw": charger.total_kw,
                "today_kw": charger.total_kw_for_range(day_start, day_end),
            }
        return stats_cache[cache_key]

    def _status_url(charger: Charger) -> str:
        return _reverse_connector_url(
            "charger-status",
            charger.charger_id,
            charger.connector_slug,
        )

    chargers: list[dict[str, object]] = []
    charger_groups: list[dict[str, object]] = []
    group_lookup: dict[str, dict[str, object]] = {}

    for charger in visible_chargers:
        tx_obj = store.get_transaction(charger.charger_id, charger.connector_id)
        if not tx_obj:
            tx_obj = (
                Transaction.objects.filter(charger=charger)
                .order_by("-start_time")
                .first()
            )
        has_session = _has_active_session(tx_obj)
        state, color = _charger_state(charger, tx_obj)
        if (
            charger.connector_id is not None
            and not has_session
            and (charger.last_status or "").strip().casefold() == "charging"
        ):
            state, color = STATUS_BADGE_MAP["charging"]
        entry = {
            "charger": charger,
            "state": state,
            "color": color,
            "display_name": _charger_display_name(charger),
            "stats": _charger_stats(charger),
            "status_url": _status_url(charger),
        }
        chargers.append(entry)
        if charger.connector_id is None:
            group = {"parent": entry, "children": []}
            charger_groups.append(group)
            group_lookup[charger.charger_id] = group
        else:
            group = group_lookup.get(charger.charger_id)
            if group is None:
                group = {"parent": None, "children": []}
                charger_groups.append(group)
                group_lookup[charger.charger_id] = group
            group["children"].append(entry)

    for group in charger_groups:
        parent_entry = group.get("parent")
        if not parent_entry or not group["children"]:
            continue
        connector_statuses = [
            (child["charger"].last_status or "").strip().casefold()
            for child in group["children"]
            if child["charger"].connector_id is not None
        ]
        if connector_statuses and all(status == "charging" for status in connector_statuses):
            label, badge_color = STATUS_BADGE_MAP["charging"]
            parent_entry["state"] = label
            parent_entry["color"] = badge_color
    scheme = "wss" if request.is_secure() else "ws"
    host = request.get_host()
    ws_url = f"{scheme}://{host}/ocpp/<CHARGE_POINT_ID>/"
    context = {
        "chargers": chargers,
        "charger_groups": charger_groups,
        "show_demo_notice": is_watchtower,
        "demo_ws_url": ws_url,
        "ws_rate_limit": store.MAX_CONNECTIONS_PER_IP,
    }
    if request.headers.get("x-requested-with") == "XMLHttpRequest" or request.GET.get("partial") == "table":
        html = render_to_string(
            "ocpp/includes/dashboard_table_rows.html", context, request=request
        )
        return JsonResponse({"html": html})
    return render(request, "ocpp/dashboard.html", context)


@login_required(login_url="pages:login")
@landing("Charge Point Simulator")
@live_update()
def cp_simulator(request):
    """Public landing page to control the OCPP charge point simulator."""
    host_header = request.get_host()
    default_host, host_port = split_domain_port(host_header)
    if not default_host:
        default_host = "127.0.0.1"
    default_ws_port = request.get_port() or host_port or "8000"
    default_cp_paths = ["CP1", "CP2"]
    default_serial_numbers = default_cp_paths
    default_connector_id = 1
    default_rfid = "FFFFFFFF"
    default_vins = ["WP0ZZZ00000000000", "WAUZZZ00000000000"]

    message = ""
    dashboard_link: str | None = None
    if request.method == "POST":
        cp_idx = int(request.POST.get("cp") or 1)
        action = request.POST.get("action")
        if action == "start":
            ws_port_value = request.POST.get("ws_port")
            if ws_port_value is None:
                ws_port = int(default_ws_port) if default_ws_port else None
            elif ws_port_value.strip():
                ws_port = int(ws_port_value)
            else:
                ws_port = None
            sim_params = dict(
                host=request.POST.get("host") or default_host,
                ws_port=ws_port,
                cp_path=request.POST.get("cp_path") or default_cp_paths[cp_idx - 1],
                serial_number=request.POST.get("serial_number")
                or default_serial_numbers[cp_idx - 1],
                connector_id=int(
                    request.POST.get("connector_id") or default_connector_id
                ),
                rfid=request.POST.get("rfid") or default_rfid,
                vin=request.POST.get("vin") or default_vins[cp_idx - 1],
                duration=int(request.POST.get("duration") or 600),
                interval=float(request.POST.get("interval") or 5),
                kw_min=float(request.POST.get("kw_min") or 30),
                kw_max=float(request.POST.get("kw_max") or 60),
                pre_charge_delay=float(request.POST.get("pre_charge_delay") or 0),
                repeat=request.POST.get("repeat") or False,
                daemon=True,
                username=request.POST.get("username") or None,
                password=request.POST.get("password") or None,
            )
            try:
                started, status, log_file = _start_simulator(sim_params, cp=cp_idx)
                if started:
                    message = f"CP{cp_idx} started: {status}. Logs: {log_file}"
                    try:
                        dashboard_link = reverse(
                            "charger-status", args=[sim_params["cp_path"]]
                        )
                    except NoReverseMatch:  # pragma: no cover - defensive
                        dashboard_link = None
                else:
                    message = f"CP{cp_idx} {status}. Logs: {log_file}"
            except Exception as exc:  # pragma: no cover - unexpected
                message = f"Failed to start CP{cp_idx}: {exc}"
        elif action == "stop":
            try:
                _stop_simulator(cp=cp_idx)
                message = f"CP{cp_idx} stop requested."
            except Exception as exc:  # pragma: no cover - unexpected
                message = f"Failed to stop CP{cp_idx}: {exc}"
        else:
            message = "Unknown action."

    states_dict = get_simulator_state()
    state_list = [states_dict[1], states_dict[2]]
    params_jsons = [
        json.dumps(state_list[0].get("params", {}), indent=2),
        json.dumps(state_list[1].get("params", {}), indent=2),
    ]
    state_jsons = [
        _simulator_status_json(1),
        _simulator_status_json(2),
    ]

    context = {
        "message": message,
        "dashboard_link": dashboard_link,
        "states": state_list,
        "default_host": default_host,
        "default_ws_port": default_ws_port,
        "default_cp_paths": default_cp_paths,
        "default_serial_numbers": default_serial_numbers,
        "default_connector_id": default_connector_id,
        "default_rfid": default_rfid,
        "default_vins": default_vins,
        "params_jsons": params_jsons,
        "state_jsons": state_jsons,
    }
    return render(request, "ocpp/cp_simulator.html", context)


def charger_page(request, cid, connector=None):
    """Public landing page for a charger displaying usage guidance or progress."""
    charger, connector_slug = _get_charger(cid, connector)
    access_response = _ensure_charger_access(
        request.user, charger, request=request
    )
    if access_response is not None:
        return access_response
    rfid_cache: dict[str, dict[str, str | None]] = {}
    overview = _connector_overview(
        charger, request.user, rfid_cache=rfid_cache
    )
    sessions = _live_sessions(charger)
    tx = None
    active_connector_count = 0
    if charger.connector_id is None:
        if sessions:
            total_kw = 0.0
            start_times = [
                tx_obj.start_time for _, tx_obj in sessions if tx_obj.start_time
            ]
            for _, tx_obj in sessions:
                if tx_obj.kw:
                    total_kw += tx_obj.kw
            tx = SimpleNamespace(
                kw=total_kw, start_time=min(start_times) if start_times else None
            )
            active_connector_count = len(sessions)
    else:
        tx = (
            sessions[0][1]
            if sessions
            else store.get_transaction(cid, charger.connector_id)
        )
        if tx:
            active_connector_count = 1
    state_source = tx if charger.connector_id is not None else (sessions if sessions else None)
    state, color = _charger_state(charger, state_source)
    language_cookie = request.COOKIES.get(settings.LANGUAGE_COOKIE_NAME)
    available_languages = [
        str(code).strip()
        for code, _ in settings.LANGUAGES
        if str(code).strip()
    ]
    supported_languages = set(available_languages)
    charger_language = (charger.language or "es").strip()
    if charger_language not in supported_languages:
        fallback = "es" if "es" in supported_languages else ""
        if not fallback and available_languages:
            fallback = available_languages[0]
        charger_language = fallback
    if (
        charger_language
        and (
            not language_cookie
            or language_cookie not in supported_languages
            or language_cookie != charger_language
        )
    ):
        translation.activate(charger_language)
    current_language = translation.get_language()
    request.LANGUAGE_CODE = current_language
    preferred_language = charger_language or current_language
    connector_links = [
        {
            "slug": item["slug"],
            "label": item["label"],
            "url": item["url"],
            "active": item["slug"] == connector_slug,
        }
        for item in overview
    ]
    connector_overview = [
        item for item in overview if item["charger"].connector_id is not None
    ]
    status_url = _reverse_connector_url("charger-status", cid, connector_slug)
    tx_rfid_details = _transaction_rfid_details(tx, cache=rfid_cache)
    return render(
        request,
        "ocpp/charger_page.html",
        {
            "charger": charger,
            "tx": tx,
            "tx_rfid_details": tx_rfid_details,
            "connector_slug": connector_slug,
            "connector_links": connector_links,
            "connector_overview": connector_overview,
            "active_connector_count": active_connector_count,
            "status_url": status_url,
            "landing_translations": _landing_page_translations(),
            "preferred_language": preferred_language,
            "state": state,
            "color": color,
            "charger_error_code": _visible_error_code(charger.last_error_code),
        },
    )


@login_required
def charger_status(request, cid, connector=None):
    charger, connector_slug = _get_charger(cid, connector)
    access_response = _ensure_charger_access(
        request.user, charger, request=request
    )
    if access_response is not None:
        return access_response
    session_id = request.GET.get("session")
    sessions = _live_sessions(charger)
    live_tx = None
    if charger.connector_id is not None and sessions:
        live_tx = sessions[0][1]
    tx_obj = live_tx
    past_session = False
    if session_id:
        if charger.connector_id is None:
            tx_obj = get_object_or_404(
                Transaction, pk=session_id, charger__charger_id=cid
            )
            past_session = True
        elif not (live_tx and str(live_tx.pk) == session_id):
            tx_obj = get_object_or_404(Transaction, pk=session_id, charger=charger)
            past_session = True
    state, color = _charger_state(
        charger,
        (
            live_tx
            if charger.connector_id is not None
            else (sessions if sessions else None)
        ),
    )
    if charger.connector_id is None:
        transactions_qs = (
            Transaction.objects.filter(charger__charger_id=cid)
            .select_related("charger")
            .order_by("-start_time")
        )
    else:
        transactions_qs = Transaction.objects.filter(charger=charger).order_by(
            "-start_time"
        )
    paginator = Paginator(transactions_qs, 10)
    page_obj = paginator.get_page(request.GET.get("page"))
    transactions = page_obj.object_list
    date_view = request.GET.get("dates", "charger").lower()
    if date_view not in {"charger", "received"}:
        date_view = "charger"

    def _date_query(mode: str) -> str:
        params = request.GET.copy()
        params["dates"] = mode
        query = params.urlencode()
        return f"?{query}" if query else ""

    date_view_options = {
        "charger": _("Charger timestamps"),
        "received": _("Received timestamps"),
    }
    date_toggle_links = [
        {
            "mode": mode,
            "label": label,
            "url": _date_query(mode),
            "active": mode == date_view,
        }
        for mode, label in date_view_options.items()
    ]
    chart_data = {"labels": [], "datasets": []}
    pagination_params = request.GET.copy()
    pagination_params["dates"] = date_view
    pagination_params.pop("page", None)
    pagination_query = pagination_params.urlencode()
    session_params = request.GET.copy()
    session_params["dates"] = date_view
    session_params.pop("session", None)
    session_params.pop("page", None)
    session_query = session_params.urlencode()

    def _series_from_transaction(tx):
        points: list[tuple[str, float]] = []
        readings = list(
            tx.meter_values.filter(energy__isnull=False).order_by("timestamp")
        )
        start_val = None
        if tx.meter_start is not None:
            start_val = float(tx.meter_start) / 1000.0
        for reading in readings:
            try:
                val = float(reading.energy)
            except (TypeError, ValueError):
                continue
            if start_val is None:
                start_val = val
            total = val - start_val
            points.append((reading.timestamp.isoformat(), max(total, 0.0)))
        return points

    if tx_obj and (charger.connector_id is not None or past_session):
        series_points = _series_from_transaction(tx_obj)
        if series_points:
            chart_data["labels"] = [ts for ts, _ in series_points]
            connector_id = None
            if tx_obj.charger and tx_obj.charger.connector_id is not None:
                connector_id = tx_obj.charger.connector_id
            elif charger.connector_id is not None:
                connector_id = charger.connector_id
            chart_data["datasets"].append(
                {
                    "label": str(
                        tx_obj.charger.connector_label
                        if tx_obj.charger and tx_obj.charger.connector_id is not None
                        else charger.connector_label
                    ),
                    "values": [value for _, value in series_points],
                    "connector_id": connector_id,
                }
            )
    elif charger.connector_id is None:
        dataset_points: list[tuple[str, list[tuple[str, float]], int]] = []
        for sibling, sibling_tx in sessions:
            if sibling.connector_id is None or not sibling_tx:
                continue
            points = _series_from_transaction(sibling_tx)
            if not points:
                continue
            dataset_points.append(
                (str(sibling.connector_label), points, sibling.connector_id)
            )
        if dataset_points:
            all_labels: list[str] = sorted(
                {ts for _, points, _ in dataset_points for ts, _ in points}
            )
            chart_data["labels"] = all_labels
            for label, points, connector_id in dataset_points:
                value_map = {ts: val for ts, val in points}
                chart_data["datasets"].append(
                    {
                        "label": label,
                        "values": [value_map.get(ts) for ts in all_labels],
                        "connector_id": connector_id,
                    }
                )
    rfid_cache: dict[str, dict[str, str | None]] = {}
    overview = _connector_overview(
        charger, request.user, rfid_cache=rfid_cache
    )
    connector_links = [
        {
            "slug": item["slug"],
            "label": item["label"],
            "url": _reverse_connector_url("charger-status", cid, item["slug"]),
            "active": item["slug"] == connector_slug,
        }
        for item in overview
    ]
    connector_overview = [
        item for item in overview if item["charger"].connector_id is not None
    ]
    usage_timeline, usage_timeline_window = _usage_timeline(
        charger, connector_overview
    )
    search_url = _reverse_connector_url("charger-session-search", cid, connector_slug)
    configuration_url = None
    if request.user.is_staff:
        try:
            configuration_url = reverse("admin:ocpp_charger_change", args=[charger.pk])
        except NoReverseMatch:  # pragma: no cover - admin may be disabled
            configuration_url = None
    is_connected = store.is_connected(cid, charger.connector_id)
    has_active_session = bool(
        live_tx if charger.connector_id is not None else sessions
    )
    can_remote_start = (
        charger.connector_id is not None
        and is_connected
        and not has_active_session
        and not past_session
    )
    remote_start_messages = None
    if can_remote_start:
        remote_start_messages = {
            "required": str(_("RFID is required to start a session.")),
            "sending": str(_("Sending remote start request...")),
            "success": str(_("Remote start command queued.")),
            "error": str(_("Unable to send remote start request.")),
        }
    action_url = _reverse_connector_url("charger-action", cid, connector_slug)
    chart_should_animate = bool(has_active_session and not past_session)

    tx_rfid_details = _transaction_rfid_details(tx_obj, cache=rfid_cache)

    return render(
        request,
        "ocpp/charger_status.html",
        {
            "charger": charger,
            "tx": tx_obj,
            "tx_rfid_details": tx_rfid_details,
            "state": state,
            "color": color,
            "transactions": transactions,
            "page_obj": page_obj,
            "chart_data": chart_data,
            "past_session": past_session,
            "connector_slug": connector_slug,
            "connector_links": connector_links,
        "connector_overview": connector_overview,
        "search_url": search_url,
        "configuration_url": configuration_url,
        "page_url": _reverse_connector_url("charger-page", cid, connector_slug),
        "is_connected": is_connected,
        "is_idle": is_connected and not has_active_session,
        "can_remote_start": can_remote_start,
        "remote_start_messages": remote_start_messages,
        "action_url": action_url,
        "show_chart": bool(
            chart_data["datasets"]
            and any(
                any(value is not None for value in dataset["values"])
                for dataset in chart_data["datasets"]
            )
        ),
        "date_view": date_view,
        "date_toggle_links": date_toggle_links,
        "pagination_query": pagination_query,
        "session_query": session_query,
        "chart_should_animate": chart_should_animate,
        "usage_timeline": usage_timeline,
        "usage_timeline_window": usage_timeline_window,
        "charger_error_code": _visible_error_code(charger.last_error_code),
    },
)


@login_required
def charger_session_search(request, cid, connector=None):
    charger, connector_slug = _get_charger(cid, connector)
    access_response = _ensure_charger_access(
        request.user, charger, request=request
    )
    if access_response is not None:
        return access_response
    date_str = request.GET.get("date")
    date_view = request.GET.get("dates", "charger").lower()
    if date_view not in {"charger", "received"}:
        date_view = "charger"

    def _date_query(mode: str) -> str:
        params = request.GET.copy()
        params["dates"] = mode
        query = params.urlencode()
        return f"?{query}" if query else ""

    date_toggle_links = [
        {
            "mode": mode,
            "label": label,
            "url": _date_query(mode),
            "active": mode == date_view,
        }
        for mode, label in {
            "charger": _("Charger timestamps"),
            "received": _("Received timestamps"),
        }.items()
    ]
    transactions = None
    if date_str:
        try:
            date_obj = datetime.strptime(date_str, "%Y-%m-%d").date()
            start = datetime.combine(
                date_obj, datetime.min.time(), tzinfo=dt_timezone.utc
            )
            end = start + timedelta(days=1)
            qs = Transaction.objects.filter(start_time__gte=start, start_time__lt=end)
            if charger.connector_id is None:
                qs = qs.filter(charger__charger_id=cid)
            else:
                qs = qs.filter(charger=charger)
            transactions = qs.order_by("-start_time")
        except ValueError:
            transactions = []
    if transactions is not None:
        transactions = list(transactions)
        rfid_cache: dict[str, dict[str, str | None]] = {}
        for tx in transactions:
            details = _transaction_rfid_details(tx, cache=rfid_cache)
            label_value = None
            if details:
                label_value = str(details.get("label") or "").strip() or None
            tx.rfid_label = label_value
    overview = _connector_overview(charger, request.user)
    connector_links = [
        {
            "slug": item["slug"],
            "label": item["label"],
            "url": _reverse_connector_url("charger-session-search", cid, item["slug"]),
            "active": item["slug"] == connector_slug,
        }
        for item in overview
    ]
    status_url = _reverse_connector_url("charger-status", cid, connector_slug)
    return render(
        request,
        "ocpp/charger_session_search.html",
        {
            "charger": charger,
            "transactions": transactions,
            "date": date_str,
            "connector_slug": connector_slug,
            "connector_links": connector_links,
            "status_url": status_url,
            "date_view": date_view,
            "date_toggle_links": date_toggle_links,
        },
    )


@login_required
def charger_log_page(request, cid, connector=None):
    """Render a simple page with the log for the charger or simulator."""
    log_type = request.GET.get("type", "charger")
    connector_links = []
    connector_slug = None
    status_url = None
    if log_type == "charger":
        charger, connector_slug = _get_charger(cid, connector)
        access_response = _ensure_charger_access(
            request.user, charger, request=request
        )
        if access_response is not None:
            return access_response
        log_key = store.identity_key(cid, charger.connector_id)
        overview = _connector_overview(charger, request.user)
        connector_links = [
            {
                "slug": item["slug"],
                "label": item["label"],
                "url": _reverse_connector_url("charger-log", cid, item["slug"]),
                "active": item["slug"] == connector_slug,
            }
            for item in overview
        ]
        target_id = log_key
        status_url = _reverse_connector_url("charger-status", cid, connector_slug)
    else:
        charger = Charger.objects.filter(charger_id=cid).first() or Charger(
            charger_id=cid
        )
        target_id = cid

    slug_source = slugify(target_id) or slugify(cid) or "log"
    filename_parts = [log_type, slug_source]
    download_filename = f"{'-'.join(part for part in filename_parts if part)}.log"
    limit_options = [
        {"value": "20", "label": "20"},
        {"value": "40", "label": "40"},
        {"value": "100", "label": "100"},
        {"value": "all", "label": gettext("All")},
    ]
    allowed_values = [item["value"] for item in limit_options]
    limit_choice = request.GET.get("limit", "20")
    if limit_choice not in allowed_values:
        limit_choice = "20"
    limit_index = allowed_values.index(limit_choice)

    download_requested = request.GET.get("download") == "1"

    limit_value: int | None = None
    if limit_choice != "all":
        try:
            limit_value = int(limit_choice)
        except (TypeError, ValueError):
            limit_value = 20
            limit_choice = "20"
            limit_index = allowed_values.index(limit_choice)
    log_entries: list[str]
    if download_requested:
        log_entries = list(store.get_logs(target_id, log_type=log_type) or [])
        download_content = "\n".join(log_entries)
        if download_content and not download_content.endswith("\n"):
            download_content = f"{download_content}\n"
        response = HttpResponse(download_content, content_type="text/plain; charset=utf-8")
        response["Content-Disposition"] = f'attachment; filename="{download_filename}"'
        return response

    log_entries = list(
        store.get_logs(target_id, log_type=log_type, limit=limit_value) or []
    )

    download_params = request.GET.copy()
    download_params["download"] = "1"
    download_params.pop("limit", None)
    download_query = download_params.urlencode()
    log_download_url = f"{request.path}?{download_query}" if download_query else request.path

    limit_label = limit_options[limit_index]["label"]
    log_content = "\n".join(log_entries)
    return render(
        request,
        "ocpp/charger_logs.html",
        {
            "charger": charger,
            "log": log_entries,
            "log_content": log_content,
            "log_type": log_type,
            "connector_slug": connector_slug,
            "connector_links": connector_links,
            "status_url": status_url,
            "log_limit_options": limit_options,
            "log_limit_index": limit_index,
            "log_limit_choice": limit_choice,
            "log_limit_label": limit_label,
            "log_download_url": log_download_url,
            "log_filename": download_filename,
        },
    )




def _handle_get_configuration(context: ActionContext, data: dict) -> JsonResponse | ActionCall:
    payload: dict[str, object] = {}
    raw_key = data.get("key")
    keys: list[str] = []
    if raw_key not in (None, "", []):
        if isinstance(raw_key, str):
            trimmed = raw_key.strip()
            if trimmed:
                keys.append(trimmed)
        elif isinstance(raw_key, (list, tuple)):
            for entry in raw_key:
                if not isinstance(entry, str):
                    return JsonResponse({"detail": "key entries must be strings"}, status=400)
                entry_text = entry.strip()
                if entry_text:
                    keys.append(entry_text)
        else:
            return JsonResponse({"detail": "key must be a string or list of strings"}, status=400)
        if keys:
            payload["key"] = keys
    message_id = uuid.uuid4().hex
    ocpp_action = "GetConfiguration"
    expected_statuses = CALL_EXPECTED_STATUSES.get(ocpp_action)
    msg = json.dumps([2, message_id, "GetConfiguration", payload])
    return ActionCall(
        msg=msg,
        message_id=message_id,
        ocpp_action=ocpp_action,
        expected_statuses=expected_statuses,
    )


def _handle_reserve_now(context: ActionContext, data: dict) -> JsonResponse | ActionCall:
    reservation_pk = data.get("reservation") or data.get("reservationId")
    if reservation_pk in (None, ""):
        return JsonResponse({"detail": "reservation required"}, status=400)
    reservation = CPReservation.objects.filter(pk=reservation_pk).first()
    if reservation is None:
        return JsonResponse({"detail": "reservation not found"}, status=404)
    connector_obj = reservation.connector
    if connector_obj is None or connector_obj.connector_id is None:
        detail = _("Unable to determine which connector to reserve.")
        return JsonResponse({"detail": detail}, status=400)
    id_tag = reservation.id_tag_value
    if not id_tag:
        detail = _("Provide an RFID or idTag before creating the reservation.")
        return JsonResponse({"detail": detail}, status=400)
    connector_value = connector_obj.connector_id
    log_key = store.identity_key(context.cid, connector_value)
    ws = store.get_connection(context.cid, connector_value)
    if ws is None:
        return JsonResponse({"detail": "no connection"}, status=404)
<<<<<<< HEAD
    try:
        data = json.loads(request.body.decode()) if request.body else {}
    except json.JSONDecodeError:
        data = {}
    action = data.get("action")
    message_id: str | None = None
    ocpp_action: str | None = None
    expected_statuses: set[str] | None = None
    msg: str | None = None
    if action == "get_configuration":
        payload: dict[str, object] = {}
        raw_key = data.get("key")
        keys: list[str] = []
        if raw_key not in (None, "", []):
            if isinstance(raw_key, str):
                trimmed = raw_key.strip()
                if trimmed:
                    keys.append(trimmed)
            elif isinstance(raw_key, (list, tuple)):
                for entry in raw_key:
                    if not isinstance(entry, str):
                        return JsonResponse(
                            {"detail": "key entries must be strings"}, status=400
                        )
                    entry_text = entry.strip()
                    if entry_text:
                        keys.append(entry_text)
            else:
                return JsonResponse(
                    {"detail": "key must be a string or list of strings"}, status=400
                )
            if keys:
                payload["key"] = keys
        message_id = uuid.uuid4().hex
        ocpp_action = "GetConfiguration"
        expected_statuses = CALL_EXPECTED_STATUSES.get(ocpp_action)
        msg = json.dumps([2, message_id, "GetConfiguration", payload])
        async_to_sync(ws.send)(msg)
        requested_at = timezone.now()
        store.register_pending_call(
            message_id,
            {
                "action": "GetConfiguration",
                "charger_id": cid,
                "connector_id": connector_value,
                "log_key": log_key,
                "keys": keys,
                "requested_at": requested_at,
            },
        )
        store.schedule_call_timeout(
            message_id,
            action="GetConfiguration",
            log_key=log_key,
            message="GetConfiguration request timed out",
        )
    elif action == "reserve_now":
        reservation_pk = data.get("reservation") or data.get("reservationId")
        if reservation_pk in (None, ""):
            return JsonResponse({"detail": "reservation required"}, status=400)
        reservation = CPReservation.objects.filter(pk=reservation_pk).first()
        if reservation is None:
            return JsonResponse({"detail": "reservation not found"}, status=404)
        connector_obj = reservation.connector
        if connector_obj is None or connector_obj.connector_id is None:
            detail = _("Unable to determine which connector to reserve.")
            return JsonResponse({"detail": detail}, status=400)
        id_tag = reservation.id_tag_value
        if not id_tag:
            detail = _("Provide an RFID or idTag before creating the reservation.")
            return JsonResponse({"detail": detail}, status=400)
        connector_value = connector_obj.connector_id
        log_key = store.identity_key(cid, connector_value)
        ws = store.get_connection(cid, connector_value)
        if ws is None:
            return JsonResponse({"detail": "no connection"}, status=404)
        expiry = timezone.localtime(reservation.end_time)
        payload = {
            "connectorId": connector_value,
            "expiryDate": expiry.isoformat(),
            "idTag": id_tag,
            "reservationId": reservation.pk,
        }
        message_id = uuid.uuid4().hex
        ocpp_action = "ReserveNow"
        expected_statuses = CALL_EXPECTED_STATUSES.get(ocpp_action)
        msg = json.dumps([2, message_id, "ReserveNow", payload])
        store.add_log(
            log_key,
            f"ReserveNow request: reservation={reservation.pk}, expiry={expiry.isoformat()}",
            log_type="charger",
        )
        async_to_sync(ws.send)(msg)
        requested_at = timezone.now()
        store.register_pending_call(
            message_id,
            {
                "action": "ReserveNow",
                "charger_id": cid,
                "connector_id": connector_value,
                "log_key": log_key,
                "reservation_pk": reservation.pk,
                "requested_at": requested_at,
            },
        )
        store.schedule_call_timeout(
            message_id, action="ReserveNow", log_key=log_key
        )
        reservation.ocpp_message_id = message_id
        reservation.evcs_status = ""
        reservation.evcs_error = ""
        reservation.evcs_confirmed = False
        reservation.evcs_confirmed_at = None
        reservation.save(
            update_fields=[
                "ocpp_message_id",
                "evcs_status",
                "evcs_error",
                "evcs_confirmed",
                "evcs_confirmed_at",
                "updated_on",
            ]
        )
    elif action == "remote_stop":
        tx_obj = store.get_transaction(cid, connector_value)
        if not tx_obj:
            return JsonResponse({"detail": "no transaction"}, status=404)
        message_id = uuid.uuid4().hex
        ocpp_action = "RemoteStopTransaction"
        expected_statuses = CALL_EXPECTED_STATUSES.get(ocpp_action)
        msg = json.dumps(
            [
                2,
                message_id,
                "RemoteStopTransaction",
                {"transactionId": tx_obj.pk},
            ]
        )
        async_to_sync(ws.send)(msg)
        store.register_pending_call(
=======
    expiry = timezone.localtime(reservation.end_time)
    payload = {
        "connectorId": connector_value,
        "expiryDate": expiry.isoformat(),
        "idTag": id_tag,
        "reservationId": reservation.pk,
    }
    message_id = uuid.uuid4().hex
    ocpp_action = "ReserveNow"
    expected_statuses = CALL_EXPECTED_STATUSES.get(ocpp_action)
    msg = json.dumps([2, message_id, "ReserveNow", payload])
    store.add_log(
        log_key,
        f"ReserveNow request: reservation={reservation.pk}, expiry={expiry.isoformat()}",
        log_type="charger",
    )
    async_to_sync(ws.send)(msg)
    requested_at = timezone.now()
    store.register_pending_call(
        message_id,
        {
            "action": "GetConfiguration",
            "charger_id": context.cid,
            "connector_id": connector_value,
            "log_key": log_key,
            "requested_at": requested_at,
        },
    )
    timeout_message = (
        "GetConfiguration timed out: charger did not respond" " (operation may not be supported)"
    )
    store.schedule_call_timeout(
        message_id,
        timeout=5.0,
        action="GetConfiguration",
        log_key=log_key,
        message=timeout_message,
    )
    store.register_pending_call(
        message_id,
        {
            "action": "ReserveNow",
            "charger_id": context.cid,
            "connector_id": connector_value,
            "log_key": log_key,
            "reservation_pk": reservation.pk,
            "requested_at": requested_at,
        },
    )
    store.schedule_call_timeout(message_id, action="ReserveNow", log_key=log_key)
    reservation.ocpp_message_id = message_id
    reservation.evcs_status = ""
    reservation.evcs_error = ""
    reservation.evcs_confirmed = False
    reservation.evcs_confirmed_at = None
    reservation.save(
        update_fields=[
            "ocpp_message_id",
            "evcs_status",
            "evcs_error",
            "evcs_confirmed",
            "evcs_confirmed_at",
            "updated_on",
        ]
    )
    return ActionCall(
        msg=msg,
        message_id=message_id,
        ocpp_action=ocpp_action,
        expected_statuses=expected_statuses,
        log_key=log_key,
    )


def _handle_remote_stop(context: ActionContext, _data: dict) -> JsonResponse | ActionCall:
    tx_obj = store.get_transaction(context.cid, context.connector_value)
    if not tx_obj:
        return JsonResponse({"detail": "no transaction"}, status=404)
    message_id = uuid.uuid4().hex
    ocpp_action = "RemoteStopTransaction"
    expected_statuses = CALL_EXPECTED_STATUSES.get(ocpp_action)
    msg = json.dumps(
        [
            2,
>>>>>>> 0602f9fb
            message_id,
            "RemoteStopTransaction",
            {"transactionId": tx_obj.pk},
        ]
    )
    async_to_sync(context.ws.send)(msg)
    store.register_pending_call(
        message_id,
        {
            "action": "RemoteStopTransaction",
            "charger_id": context.cid,
            "connector_id": context.connector_value,
            "log_key": context.log_key,
            "transaction_id": tx_obj.pk,
            "requested_at": timezone.now(),
        },
    )
    return ActionCall(
        msg=msg,
        message_id=message_id,
        ocpp_action=ocpp_action,
        expected_statuses=expected_statuses,
    )


def _handle_remote_start(context: ActionContext, data: dict) -> JsonResponse | ActionCall:
    id_tag = data.get("idTag")
    if not isinstance(id_tag, str) or not id_tag.strip():
        return JsonResponse({"detail": "idTag required"}, status=400)
    id_tag = id_tag.strip()
    payload: dict[str, object] = {"idTag": id_tag}
    connector_id = data.get("connectorId")
    if connector_id in ("", None):
        connector_id = None
    if connector_id is None and context.connector_value is not None:
        connector_id = context.connector_value
    if connector_id is not None:
        try:
            payload["connectorId"] = int(connector_id)
        except (TypeError, ValueError):
            payload["connectorId"] = connector_id
    if "chargingProfile" in data and data["chargingProfile"] is not None:
        payload["chargingProfile"] = data["chargingProfile"]
    message_id = uuid.uuid4().hex
    ocpp_action = "RemoteStartTransaction"
    expected_statuses = CALL_EXPECTED_STATUSES.get(ocpp_action)
    msg = json.dumps([2, message_id, "RemoteStartTransaction", payload])
    async_to_sync(context.ws.send)(msg)
    store.register_pending_call(
        message_id,
        {
            "action": "RemoteStartTransaction",
            "charger_id": context.cid,
            "connector_id": context.connector_value,
            "log_key": context.log_key,
            "id_tag": id_tag,
            "requested_at": timezone.now(),
        },
    )
    return ActionCall(
        msg=msg,
        message_id=message_id,
        ocpp_action=ocpp_action,
        expected_statuses=expected_statuses,
    )


def _handle_change_availability(context: ActionContext, data: dict) -> JsonResponse | ActionCall:
    availability_type = data.get("type")
    if availability_type not in {"Operative", "Inoperative"}:
        return JsonResponse({"detail": "invalid availability type"}, status=400)
    connector_payload = context.connector_value if context.connector_value is not None else 0
    if "connectorId" in data:
        candidate = data.get("connectorId")
        if candidate not in (None, ""):
            try:
                connector_payload = int(candidate)
            except (TypeError, ValueError):
<<<<<<< HEAD
                payload["connectorId"] = connector_id
        if "chargingProfile" in data and data["chargingProfile"] is not None:
            payload["chargingProfile"] = data["chargingProfile"]
        message_id = uuid.uuid4().hex
        ocpp_action = "RemoteStartTransaction"
        expected_statuses = CALL_EXPECTED_STATUSES.get(ocpp_action)
        msg = json.dumps(
            [
                2,
                message_id,
                "RemoteStartTransaction",
                payload,
            ]
        )
        async_to_sync(ws.send)(msg)
        store.register_pending_call(
            message_id,
            {
                "action": "RemoteStartTransaction",
                "charger_id": cid,
                "connector_id": connector_value,
                "log_key": log_key,
                "id_tag": id_tag,
                "requested_at": timezone.now(),
            },
        )
    elif action == "change_availability":
        availability_type = data.get("type")
        if availability_type not in {"Operative", "Inoperative"}:
            return JsonResponse({"detail": "invalid availability type"}, status=400)
        connector_payload = connector_value if connector_value is not None else 0
        if "connectorId" in data:
            candidate = data.get("connectorId")
            if candidate not in (None, ""):
                try:
                    connector_payload = int(candidate)
                except (TypeError, ValueError):
                    connector_payload = candidate
        message_id = uuid.uuid4().hex
        ocpp_action = "ChangeAvailability"
        expected_statuses = CALL_EXPECTED_STATUSES.get(ocpp_action)
        payload = {"connectorId": connector_payload, "type": availability_type}
        msg = json.dumps([2, message_id, "ChangeAvailability", payload])
        async_to_sync(ws.send)(msg)
        requested_at = timezone.now()
        store.register_pending_call(
            message_id,
            {
                "action": "ChangeAvailability",
                "charger_id": cid,
                "connector_id": connector_value,
                "availability_type": availability_type,
                "requested_at": requested_at,
            },
        )
        if charger_obj:
            updates = {
                "availability_requested_state": availability_type,
                "availability_requested_at": requested_at,
                "availability_request_status": "",
                "availability_request_status_at": None,
                "availability_request_details": "",
            }
            Charger.objects.filter(pk=charger_obj.pk).update(**updates)
            for field, value in updates.items():
                setattr(charger_obj, field, value)
    elif action == "change_configuration":
        raw_key = data.get("key")
        if not isinstance(raw_key, str) or not raw_key.strip():
            return JsonResponse({"detail": "key required"}, status=400)
        key_value = raw_key.strip()
        raw_value = data.get("value", None)
        value_included = False
        value_text: str | None = None
        if raw_value is not None:
            if isinstance(raw_value, (str, int, float, bool)):
                value_included = True
                if isinstance(raw_value, str):
                    value_text = raw_value
                else:
                    value_text = str(raw_value)
            else:
                return JsonResponse(
                    {"detail": "value must be a string, number, or boolean"},
                    status=400,
                )
        payload = {"key": key_value}
        if value_included:
            payload["value"] = value_text
        message_id = uuid.uuid4().hex
        ocpp_action = "ChangeConfiguration"
        expected_statuses = CALL_EXPECTED_STATUSES.get(ocpp_action)
        msg = json.dumps([2, message_id, "ChangeConfiguration", payload])
        async_to_sync(ws.send)(msg)
        requested_at = timezone.now()
        store.register_pending_call(
            message_id,
            {
                "action": "ChangeConfiguration",
                "charger_id": cid,
                "connector_id": connector_value,
                "log_key": log_key,
                "key": key_value,
                "value": value_text,
                "requested_at": requested_at,
            },
        )
        timeout_message = str(_("Change configuration request timed out."))
        store.schedule_call_timeout(
            message_id,
            action="ChangeConfiguration",
            log_key=log_key,
            message=timeout_message,
        )
        if value_included and value_text is not None:
            change_message = str(
                _("Requested configuration change for %(key)s to %(value)s")
                % {"key": key_value, "value": value_text}
            )
        else:
            change_message = str(
                _("Requested configuration change for %(key)s")
                % {"key": key_value}
            )
        store.add_log(log_key, change_message, log_type="charger")
    elif action == "clear_charging_profile":
        payload: dict[str, object] = {}
        profile_id = data.get("id") or data.get("chargingProfileId")
        connector_payload = data.get("connectorId")
        if connector_payload in (None, "") and connector_value is not None:
            connector_payload = connector_value
        if profile_id not in (None, ""):
            try:
                payload["id"] = int(profile_id)
            except (TypeError, ValueError):
                payload["id"] = profile_id
        if connector_payload not in (None, ""):
            try:
                payload["connectorId"] = int(connector_payload)
            except (TypeError, ValueError):
                payload["connectorId"] = connector_payload
        if "connectorId" in payload:
            connector_value = payload["connectorId"]
            log_key = store.identity_key(cid, connector_value)
        profile_purpose = data.get("chargingProfilePurpose") or data.get(
            "charging_profile_purpose"
        )
        if isinstance(profile_purpose, str) and profile_purpose.strip():
            payload["chargingProfilePurpose"] = profile_purpose.strip()
        stack_level = data.get("stackLevel") or data.get("stack_level")
        if stack_level not in (None, ""):
            try:
                payload["stackLevel"] = int(stack_level)
            except (TypeError, ValueError):
                return JsonResponse({"detail": "invalid stackLevel"}, status=400)
        message_id = uuid.uuid4().hex
        ocpp_action = "ClearChargingProfile"
        expected_statuses = CALL_EXPECTED_STATUSES.get(ocpp_action)
        msg = json.dumps([2, message_id, "ClearChargingProfile", payload])
        async_to_sync(ws.send)(msg)
        requested_at = timezone.now()
        store.register_pending_call(
            message_id,
            {
                "action": "ClearChargingProfile",
                "charger_id": cid,
                "connector_id": payload.get("connectorId"),
                "log_key": log_key,
                "profile_id": payload.get("id"),
                "stack_level": payload.get("stackLevel"),
                "profile_purpose": payload.get("chargingProfilePurpose"),
                "requested_at": requested_at,
            },
        )
        store.schedule_call_timeout(
            message_id,
            action="ClearChargingProfile",
            log_key=log_key,
            message="ClearChargingProfile request timed out",
        )
    elif action == "set_charging_profile":
        connector_payload = data.get("connectorId") or data.get("connector")
        if connector_payload in (None, "") and connector_value is not None:
            connector_payload = connector_value
        if connector_payload in (None, ""):
            return JsonResponse({"detail": "connectorId required"}, status=400)
        try:
            connector_id = int(connector_payload)
        except (TypeError, ValueError):
            connector_id = connector_payload
        connector_value = connector_id
        log_key = store.identity_key(cid, connector_value)
        cs_profile = data.get("csChargingProfiles") or data.get("chargingProfile")
        if cs_profile is None:
            return JsonResponse({"detail": "csChargingProfiles required"}, status=400)
        if not isinstance(cs_profile, dict):
            return JsonResponse(
                {"detail": "csChargingProfiles must be an object"}, status=400
            )
        payload = {"connectorId": connector_id, "csChargingProfiles": cs_profile}
        message_id = uuid.uuid4().hex
        ocpp_action = "SetChargingProfile"
        expected_statuses = CALL_EXPECTED_STATUSES.get(ocpp_action)
        msg = json.dumps([2, message_id, "SetChargingProfile", payload])
        async_to_sync(ws.send)(msg)
        profile_id = cs_profile.get("chargingProfileId")
        stack_level = cs_profile.get("stackLevel")
        requested_at = timezone.now()
        store.register_pending_call(
            message_id,
            {
                "action": "SetChargingProfile",
                "charger_id": cid,
                "connector_id": connector_id,
                "log_key": log_key,
                "profile_id": profile_id,
                "stack_level": stack_level,
                "requested_at": requested_at,
            },
        )
        store.schedule_call_timeout(
            message_id,
            action="SetChargingProfile",
            log_key=log_key,
            message="SetChargingProfile request timed out",
        )
    elif action == "get_composite_schedule":
        duration_value = data.get("duration")
        if duration_value in (None, ""):
            return JsonResponse({"detail": "duration required"}, status=400)
        try:
            duration = int(duration_value)
        except (TypeError, ValueError):
            return JsonResponse({"detail": "invalid duration"}, status=400)
        if duration <= 0:
            return JsonResponse({"detail": "invalid duration"}, status=400)
        connector_payload = data.get("connectorId") or data.get("connector")
        if connector_payload in (None, "") and connector_value is not None:
            connector_payload = connector_value
        if connector_payload in (None, ""):
            connector_payload = 0
        try:
            connector_id = int(connector_payload)
        except (TypeError, ValueError):
            return JsonResponse({"detail": "invalid connectorId"}, status=400)
        connector_value = connector_id
        log_key = store.identity_key(cid, connector_value)
        payload: dict[str, object] = {"connectorId": connector_id, "duration": duration}
        charging_rate_unit = data.get("chargingRateUnit") or data.get(
            "charging_rate_unit"
        )
        if charging_rate_unit not in (None, ""):
            payload["chargingRateUnit"] = str(charging_rate_unit)
        message_id = uuid.uuid4().hex
        ocpp_action = "GetCompositeSchedule"
        expected_statuses = CALL_EXPECTED_STATUSES.get(ocpp_action)
        msg = json.dumps([2, message_id, "GetCompositeSchedule", payload])
        async_to_sync(ws.send)(msg)
        requested_at = timezone.now()
        store.register_pending_call(
            message_id,
            {
                "action": "GetCompositeSchedule",
                "charger_id": cid,
                "connector_id": connector_id,
                "log_key": log_key,
                "duration": duration,
                "charging_rate_unit": payload.get("chargingRateUnit"),
                "requested_at": requested_at,
            },
        )
        store.schedule_call_timeout(
            message_id,
            action="GetCompositeSchedule",
            log_key=log_key,
            message="GetCompositeSchedule request timed out",
        )
    elif action == "get_diagnostics":
        location = data.get("location")
        if not isinstance(location, str) or not location.strip():
            return JsonResponse({"detail": "location required"}, status=400)
        payload: dict[str, object] = {"location": location.strip()}
        retries = data.get("retries")
        if retries not in (None, ""):
            try:
                payload["retries"] = int(retries)
            except (TypeError, ValueError):
                return JsonResponse({"detail": "invalid retries"}, status=400)
        retry_interval = data.get("retryInterval") or data.get("retry_interval")
        if retry_interval not in (None, ""):
            try:
                payload["retryInterval"] = int(retry_interval)
            except (TypeError, ValueError):
                return JsonResponse({"detail": "invalid retryInterval"}, status=400)
        start_time = data.get("startTime") or data.get("start_time")
        if start_time not in (None, ""):
            parsed_start = parse_datetime(start_time)
            if parsed_start is None:
                return JsonResponse({"detail": "invalid startTime"}, status=400)
            payload["startTime"] = parsed_start.isoformat()
        stop_time = data.get("stopTime") or data.get("stop_time")
        if stop_time not in (None, ""):
            parsed_stop = parse_datetime(stop_time)
            if parsed_stop is None:
                return JsonResponse({"detail": "invalid stopTime"}, status=400)
            payload["stopTime"] = parsed_stop.isoformat()
        message_id = uuid.uuid4().hex
        ocpp_action = "GetDiagnostics"
        expected_statuses = CALL_EXPECTED_STATUSES.get(ocpp_action)
        msg = json.dumps([2, message_id, "GetDiagnostics", payload])
        async_to_sync(ws.send)(msg)
        requested_at = timezone.now()
        store.register_pending_call(
            message_id,
            {
                "action": "GetDiagnostics",
                "charger_id": cid,
                "connector_id": connector_value,
                "log_key": log_key,
                "location": payload.get("location"),
                "requested_at": requested_at,
            },
        )
        store.schedule_call_timeout(
            message_id,
            action="GetDiagnostics",
            log_key=log_key,
            message="GetDiagnostics request timed out",
        )
    elif action == "clear_cache":
        message_id = uuid.uuid4().hex
        ocpp_action = "ClearCache"
        expected_statuses = CALL_EXPECTED_STATUSES.get(ocpp_action)
        msg = json.dumps([2, message_id, "ClearCache", {}])
        async_to_sync(ws.send)(msg)
        requested_at = timezone.now()
        store.register_pending_call(
            message_id,
            {
                "action": "ClearCache",
                "charger_id": cid,
                "connector_id": connector_value,
                "log_key": log_key,
                "requested_at": requested_at,
            },
        )
        store.schedule_call_timeout(
            message_id,
            action="ClearCache",
            log_key=log_key,
            message="ClearCache request timed out",
        )
    elif action == "cancel_reservation":
        reservation_pk = data.get("reservation") or data.get("reservationId")
        if reservation_pk in (None, ""):
            return JsonResponse({"detail": "reservation required"}, status=400)
        reservation = CPReservation.objects.filter(pk=reservation_pk).first()
        if reservation is None:
            return JsonResponse({"detail": "reservation not found"}, status=404)
        connector_obj = reservation.connector
        if connector_obj is None or connector_obj.connector_id is None:
            detail = _("Unable to determine which connector to cancel.")
            return JsonResponse({"detail": detail}, status=400)
        connector_value = connector_obj.connector_id
        log_key = store.identity_key(cid, connector_value)
        ws = store.get_connection(cid, connector_value)
        if ws is None:
            return JsonResponse({"detail": "no connection"}, status=404)
        message_id = uuid.uuid4().hex
        ocpp_action = "CancelReservation"
        expected_statuses = CALL_EXPECTED_STATUSES.get(ocpp_action)
        payload = {"reservationId": reservation.pk}
        msg = json.dumps([2, message_id, "CancelReservation", payload])
        store.add_log(
            log_key,
            f"CancelReservation request: reservation={reservation.pk}",
            log_type="charger",
        )
        async_to_sync(ws.send)(msg)
        requested_at = timezone.now()
        store.register_pending_call(
            message_id,
            {
                "action": "CancelReservation",
                "charger_id": cid,
                "connector_id": connector_value,
                "log_key": log_key,
                "reservation_pk": reservation.pk,
                "requested_at": requested_at,
            },
        )
        store.schedule_call_timeout(
            message_id, action="CancelReservation", log_key=log_key
        )
        reservation.ocpp_message_id = message_id
        reservation.evcs_status = ""
        reservation.evcs_error = ""
        reservation.evcs_confirmed = False
        reservation.evcs_confirmed_at = None
        reservation.save(
            update_fields=[
                "ocpp_message_id",
                "evcs_status",
                "evcs_error",
                "evcs_confirmed",
                "evcs_confirmed_at",
                "updated_on",
            ]
        )
    elif action == "data_transfer":
        vendor_id = data.get("vendorId")
        if not isinstance(vendor_id, str) or not vendor_id.strip():
            return JsonResponse({"detail": "vendorId required"}, status=400)
        vendor_id = vendor_id.strip()
        payload: dict[str, object] = {"vendorId": vendor_id}
        message_identifier = ""
        if "messageId" in data and data["messageId"] is not None:
            message_candidate = data["messageId"]
            if not isinstance(message_candidate, str):
                return JsonResponse({"detail": "messageId must be a string"}, status=400)
            message_identifier = message_candidate.strip()
            if message_identifier:
                payload["messageId"] = message_identifier
        if "data" in data:
            payload["data"] = data["data"]
        message_id = uuid.uuid4().hex
        ocpp_action = "DataTransfer"
        expected_statuses = CALL_EXPECTED_STATUSES.get(ocpp_action)
        msg = json.dumps([2, message_id, "DataTransfer", payload])
        record = DataTransferMessage.objects.create(
            charger=charger_obj,
            connector_id=connector_value,
            direction=DataTransferMessage.DIRECTION_CSMS_TO_CP,
            ocpp_message_id=message_id,
            vendor_id=vendor_id,
            message_id=message_identifier,
            payload=payload,
            status="Pending",
        )
        async_to_sync(ws.send)(msg)
        store.register_pending_call(
            message_id,
            {
                "action": "DataTransfer",
                "charger_id": cid,
                "connector_id": connector_value,
                "message_pk": record.pk,
                "log_key": log_key,
            },
        )
    elif action == "reset":
        tx_obj = store.get_transaction(cid, connector_value)
        if tx_obj is not None:
            detail = _(
                "Reset is blocked while a charging session is active. "
                "Stop the session first."
            )
            return JsonResponse({"detail": detail}, status=409)
        message_id = uuid.uuid4().hex
        ocpp_action = "Reset"
        expected_statuses = CALL_EXPECTED_STATUSES.get(ocpp_action)
        msg = json.dumps([2, message_id, "Reset", {"type": "Soft"}])
        async_to_sync(ws.send)(msg)
        store.register_pending_call(
            message_id,
            {
                "action": "Reset",
                "charger_id": cid,
                "connector_id": connector_value,
                "log_key": log_key,
                "requested_at": timezone.now(),
            },
        )
    elif action == "trigger_message":
        trigger_target = data.get("target") or data.get("triggerTarget")
        if not isinstance(trigger_target, str) or not trigger_target.strip():
            return JsonResponse({"detail": "target required"}, status=400)
        trigger_target = trigger_target.strip()
        allowed_targets = {
            "BootNotification",
            "DiagnosticsStatusNotification",
            "FirmwareStatusNotification",
            "Heartbeat",
            "MeterValues",
            "StatusNotification",
=======
                connector_payload = candidate
    message_id = uuid.uuid4().hex
    ocpp_action = "ChangeAvailability"
    expected_statuses = CALL_EXPECTED_STATUSES.get(ocpp_action)
    payload = {"connectorId": connector_payload, "type": availability_type}
    msg = json.dumps([2, message_id, "ChangeAvailability", payload])
    async_to_sync(context.ws.send)(msg)
    requested_at = timezone.now()
    store.register_pending_call(
        message_id,
        {
            "action": "ChangeAvailability",
            "charger_id": context.cid,
            "connector_id": context.connector_value,
            "availability_type": availability_type,
            "requested_at": requested_at,
        },
    )
    if context.charger:
        updates = {
            "availability_requested_state": availability_type,
            "availability_requested_at": requested_at,
            "availability_request_status": "",
            "availability_request_status_at": None,
            "availability_request_details": "",
>>>>>>> 0602f9fb
        }
        Charger.objects.filter(pk=context.charger.pk).update(**updates)
        for field, value in updates.items():
            setattr(context.charger, field, value)
    return ActionCall(
        msg=msg,
        message_id=message_id,
        ocpp_action=ocpp_action,
        expected_statuses=expected_statuses,
    )


def _handle_change_configuration(context: ActionContext, data: dict) -> JsonResponse | ActionCall:
    raw_key = data.get("key")
    if not isinstance(raw_key, str) or not raw_key.strip():
        return JsonResponse({"detail": "key required"}, status=400)
    key_value = raw_key.strip()
    raw_value = data.get("value", None)
    value_included = False
    value_text: str | None = None
    if raw_value is not None:
        if isinstance(raw_value, (str, int, float, bool)):
            value_included = True
            value_text = raw_value if isinstance(raw_value, str) else str(raw_value)
        else:
<<<<<<< HEAD
            try:
                list_version = int(version_candidate)
            except (TypeError, ValueError):
                return JsonResponse({"detail": "invalid listVersion"}, status=400)
            if list_version <= 0:
                return JsonResponse({"detail": "invalid listVersion"}, status=400)
        update_type = (
            str(data.get("updateType") or data.get("update_type") or "Full").strip()
            or "Full"
        )
        payload = {
            "listVersion": list_version,
            "updateType": update_type,
            "localAuthorizationList": entries,
        }
        message_id = uuid.uuid4().hex
        ocpp_action = "SendLocalList"
        expected_statuses = CALL_EXPECTED_STATUSES.get(ocpp_action)
        msg = json.dumps([2, message_id, "SendLocalList", payload])
        async_to_sync(ws.send)(msg)
        requested_at = timezone.now()
        store.register_pending_call(
            message_id,
            {
                "action": "SendLocalList",
                "charger_id": cid,
                "connector_id": connector_value,
                "log_key": log_key,
                "list_version": list_version,
                "list_size": len(entries),
                "update_type": update_type,
                "requested_at": requested_at,
            },
        )
        store.schedule_call_timeout(
            message_id,
            action="SendLocalList",
            log_key=log_key,
            message="SendLocalList request timed out",
=======
            return JsonResponse(
                {"detail": "value must be a string, number, or boolean"},
                status=400,
            )
    payload = {"key": key_value}
    if value_included:
        payload["value"] = value_text
    message_id = uuid.uuid4().hex
    ocpp_action = "ChangeConfiguration"
    expected_statuses = CALL_EXPECTED_STATUSES.get(ocpp_action)
    msg = json.dumps([2, message_id, "ChangeConfiguration", payload])
    async_to_sync(context.ws.send)(msg)
    requested_at = timezone.now()
    store.register_pending_call(
        message_id,
        {
            "action": "ChangeConfiguration",
            "charger_id": context.cid,
            "connector_id": context.connector_value,
            "log_key": context.log_key,
            "key": key_value,
            "value": value_text,
            "requested_at": requested_at,
        },
    )
    timeout_message = str(_("Change configuration request timed out."))
    store.schedule_call_timeout(
        message_id,
        action="ChangeConfiguration",
        log_key=context.log_key,
        message=timeout_message,
    )
    if value_included and value_text is not None:
        change_message = str(
            _("Requested configuration change for %(key)s to %(value)s")
            % {"key": key_value, "value": value_text}
>>>>>>> 0602f9fb
        )
    else:
        change_message = str(
            _("Requested configuration change for %(key)s") % {"key": key_value}
        )
    store.add_log(context.log_key, change_message, log_type="charger")
    return ActionCall(
        msg=msg,
        message_id=message_id,
        ocpp_action=ocpp_action,
        expected_statuses=expected_statuses,
    )


def _handle_clear_cache(context: ActionContext, _data: dict) -> JsonResponse | ActionCall:
    message_id = uuid.uuid4().hex
    ocpp_action = "ClearCache"
    expected_statuses = CALL_EXPECTED_STATUSES.get(ocpp_action)
    msg = json.dumps([2, message_id, "ClearCache", {}])
    async_to_sync(context.ws.send)(msg)
    store.register_pending_call(
        message_id,
        {
            "action": "ClearCache",
            "charger_id": context.cid,
            "connector_id": context.connector_value,
            "log_key": context.log_key,
            "requested_at": timezone.now(),
        },
    )
    return ActionCall(
        msg=msg,
        message_id=message_id,
        ocpp_action=ocpp_action,
        expected_statuses=expected_statuses,
    )


def _handle_cancel_reservation(context: ActionContext, data: dict) -> JsonResponse | ActionCall:
    reservation_pk = data.get("reservation") or data.get("reservationId")
    if reservation_pk in (None, ""):
        return JsonResponse({"detail": "reservation required"}, status=400)
    reservation = CPReservation.objects.filter(pk=reservation_pk).first()
    if reservation is None:
        return JsonResponse({"detail": "reservation not found"}, status=404)
    connector_obj = reservation.connector
    if connector_obj is None or connector_obj.connector_id is None:
        detail = _("Unable to determine which connector to cancel.")
        return JsonResponse({"detail": detail}, status=400)
    connector_value = connector_obj.connector_id
    log_key = store.identity_key(context.cid, connector_value)
    ws = store.get_connection(context.cid, connector_value)
    if ws is None:
        return JsonResponse({"detail": "no connection"}, status=404)
    message_id = uuid.uuid4().hex
    ocpp_action = "CancelReservation"
    expected_statuses = CALL_EXPECTED_STATUSES.get(ocpp_action)
    payload = {"reservationId": reservation.pk}
    msg = json.dumps([2, message_id, "CancelReservation", payload])
    store.add_log(
        log_key,
        f"CancelReservation request: reservation={reservation.pk}",
        log_type="charger",
    )
    async_to_sync(ws.send)(msg)
    requested_at = timezone.now()
    store.register_pending_call(
        message_id,
        {
            "action": "CancelReservation",
            "charger_id": context.cid,
            "connector_id": connector_value,
            "log_key": log_key,
            "reservation_pk": reservation.pk,
            "requested_at": requested_at,
        },
    )
    store.schedule_call_timeout(message_id, action="CancelReservation", log_key=log_key)
    reservation.ocpp_message_id = message_id
    reservation.evcs_status = ""
    reservation.evcs_error = ""
    reservation.evcs_confirmed = False
    reservation.evcs_confirmed_at = None
    reservation.save(
        update_fields=[
            "ocpp_message_id",
            "evcs_status",
            "evcs_error",
            "evcs_confirmed",
            "evcs_confirmed_at",
            "updated_on",
        ]
    )
    return ActionCall(
        msg=msg,
        message_id=message_id,
        ocpp_action=ocpp_action,
        expected_statuses=expected_statuses,
        log_key=log_key,
    )


def _handle_data_transfer(context: ActionContext, data: dict) -> JsonResponse | ActionCall:
    vendor_id = data.get("vendorId")
    if not isinstance(vendor_id, str) or not vendor_id.strip():
        return JsonResponse({"detail": "vendorId required"}, status=400)
    vendor_id = vendor_id.strip()
    payload: dict[str, object] = {"vendorId": vendor_id}
    message_identifier = ""
    if "messageId" in data and data["messageId"] is not None:
        message_candidate = data["messageId"]
        if not isinstance(message_candidate, str):
            return JsonResponse({"detail": "messageId must be a string"}, status=400)
        message_identifier = message_candidate.strip()
        if message_identifier:
            payload["messageId"] = message_identifier
    if "data" in data:
        payload["data"] = data["data"]
    message_id = uuid.uuid4().hex
    ocpp_action = "DataTransfer"
    expected_statuses = CALL_EXPECTED_STATUSES.get(ocpp_action)
    msg = json.dumps([2, message_id, "DataTransfer", payload])
    record = DataTransferMessage.objects.create(
        charger=context.charger,
        connector_id=context.connector_value,
        direction=DataTransferMessage.DIRECTION_CSMS_TO_CP,
        ocpp_message_id=message_id,
        vendor_id=vendor_id,
        message_id=message_identifier,
        payload=payload,
        status="Pending",
    )
    async_to_sync(context.ws.send)(msg)
    store.register_pending_call(
        message_id,
        {
            "action": "DataTransfer",
            "charger_id": context.cid,
            "connector_id": context.connector_value,
            "message_pk": record.pk,
            "log_key": context.log_key,
        },
    )
    return ActionCall(
        msg=msg,
        message_id=message_id,
        ocpp_action=ocpp_action,
        expected_statuses=expected_statuses,
    )


def _handle_reset(context: ActionContext, _data: dict) -> JsonResponse | ActionCall:
    tx_obj = store.get_transaction(context.cid, context.connector_value)
    if tx_obj is not None:
        detail = _(
            "Reset is blocked while a charging session is active. "
            "Stop the session first."
        )
<<<<<<< HEAD
    elif action == "unlock_connector":
        connector_payload = data.get("connectorId") or data.get("connector")
        if connector_payload in (None, ""):
            connector_payload = connector_value
        if connector_payload in (None, ""):
            return JsonResponse({"detail": "connectorId required"}, status=400)
        try:
            connector_id = int(connector_payload)
        except (TypeError, ValueError):
            return JsonResponse({"detail": "connectorId must be an integer"}, status=400)
        if connector_id <= 0:
            return JsonResponse({"detail": "connectorId must be positive"}, status=400)
        connector_value = connector_id
        log_key = store.identity_key(cid, connector_value)
        payload = {"connectorId": connector_id}
        message_id = uuid.uuid4().hex
        ocpp_action = "UnlockConnector"
        expected_statuses = CALL_EXPECTED_STATUSES.get(ocpp_action)
        msg = json.dumps([2, message_id, "UnlockConnector", payload])
        async_to_sync(ws.send)(msg)
        requested_at = timezone.now()
        store.register_pending_call(
            message_id,
            {
                "action": "UnlockConnector",
                "charger_id": cid,
                "connector_id": connector_id,
                "log_key": log_key,
                "requested_at": requested_at,
            },
        )
        store.schedule_call_timeout(
            message_id,
            action="UnlockConnector",
            log_key=log_key,
            message="UnlockConnector request timed out",
        )
=======
        return JsonResponse({"detail": detail}, status=409)
    message_id = uuid.uuid4().hex
    ocpp_action = "Reset"
    expected_statuses = CALL_EXPECTED_STATUSES.get(ocpp_action)
    msg = json.dumps([2, message_id, "Reset", {"type": "Soft"}])
    async_to_sync(context.ws.send)(msg)
    store.register_pending_call(
        message_id,
        {
            "action": "Reset",
            "charger_id": context.cid,
            "connector_id": context.connector_value,
            "log_key": context.log_key,
            "requested_at": timezone.now(),
        },
    )
    return ActionCall(
        msg=msg,
        message_id=message_id,
        ocpp_action=ocpp_action,
        expected_statuses=expected_statuses,
    )


def _handle_trigger_message(context: ActionContext, data: dict) -> JsonResponse | ActionCall:
    trigger_target = data.get("target") or data.get("triggerTarget")
    if not isinstance(trigger_target, str) or not trigger_target.strip():
        return JsonResponse({"detail": "target required"}, status=400)
    trigger_target = trigger_target.strip()
    allowed_targets = {
        "BootNotification",
        "DiagnosticsStatusNotification",
        "FirmwareStatusNotification",
        "Heartbeat",
        "MeterValues",
        "StatusNotification",
    }
    if trigger_target not in allowed_targets:
        return JsonResponse({"detail": "invalid target"}, status=400)
    payload: dict[str, object] = {"requestedMessage": trigger_target}
    trigger_connector = None
    connector_field = data.get("connectorId")
    if connector_field in (None, ""):
        connector_field = data.get("connector")
    if connector_field in (None, "") and context.connector_value is not None:
        connector_field = context.connector_value
    if connector_field not in (None, ""):
        try:
            trigger_connector = int(connector_field)
        except (TypeError, ValueError):
            return JsonResponse({"detail": "connectorId must be an integer"}, status=400)
        if trigger_connector <= 0:
            return JsonResponse({"detail": "connectorId must be positive"}, status=400)
        payload["connectorId"] = trigger_connector
    message_id = uuid.uuid4().hex
    ocpp_action = "TriggerMessage"
    expected_statuses = CALL_EXPECTED_STATUSES.get(ocpp_action)
    msg = json.dumps([2, message_id, "TriggerMessage", payload])
    async_to_sync(context.ws.send)(msg)
    store.register_pending_call(
        message_id,
        {
            "action": "TriggerMessage",
            "charger_id": context.cid,
            "connector_id": context.connector_value,
            "log_key": context.log_key,
            "trigger_target": trigger_target,
            "trigger_connector": trigger_connector,
            "requested_at": timezone.now(),
        },
    )
    return ActionCall(
        msg=msg,
        message_id=message_id,
        ocpp_action=ocpp_action,
        expected_statuses=expected_statuses,
    )


def _handle_send_local_list(context: ActionContext, data: dict) -> JsonResponse | ActionCall:
    entries = data.get("localAuthorizationList")
    if entries is None:
        entries = data.get("local_authorization_list")
    if entries is None:
        entries = []
    if not isinstance(entries, list):
        return JsonResponse({"detail": "localAuthorizationList must be a list"}, status=400)
    version_candidate = data.get("listVersion")
    if version_candidate is None:
        version_candidate = data.get("list_version")
    if version_candidate is None:
        list_version = ((context.charger.local_auth_list_version or 0) + 1) if context.charger else 1
>>>>>>> 0602f9fb
    else:
        try:
            list_version = int(version_candidate)
        except (TypeError, ValueError):
            return JsonResponse({"detail": "invalid listVersion"}, status=400)
        if list_version <= 0:
            return JsonResponse({"detail": "invalid listVersion"}, status=400)
    update_type = (
        str(data.get("updateType") or data.get("update_type") or "Full").strip() or "Full"
    )
    payload = {
        "listVersion": list_version,
        "updateType": update_type,
        "localAuthorizationList": entries,
    }
    message_id = uuid.uuid4().hex
    ocpp_action = "SendLocalList"
    expected_statuses = CALL_EXPECTED_STATUSES.get(ocpp_action)
    msg = json.dumps([2, message_id, "SendLocalList", payload])
    async_to_sync(context.ws.send)(msg)
    requested_at = timezone.now()
    store.register_pending_call(
        message_id,
        {
            "action": "SendLocalList",
            "charger_id": context.cid,
            "connector_id": context.connector_value,
            "log_key": context.log_key,
            "list_version": list_version,
            "list_size": len(entries),
            "requested_at": requested_at,
        },
    )
    store.schedule_call_timeout(
        message_id,
        action="SendLocalList",
        log_key=context.log_key,
        message="SendLocalList request timed out",
    )
    return ActionCall(
        msg=msg,
        message_id=message_id,
        ocpp_action=ocpp_action,
        expected_statuses=expected_statuses,
    )


def _handle_get_local_list_version(context: ActionContext, _data: dict) -> JsonResponse | ActionCall:
    message_id = uuid.uuid4().hex
    ocpp_action = "GetLocalListVersion"
    expected_statuses = CALL_EXPECTED_STATUSES.get(ocpp_action)
    msg = json.dumps([2, message_id, "GetLocalListVersion", {}])
    async_to_sync(context.ws.send)(msg)
    store.register_pending_call(
        message_id,
        {
            "action": "GetLocalListVersion",
            "charger_id": context.cid,
            "connector_id": context.connector_value,
            "log_key": context.log_key,
            "requested_at": timezone.now(),
        },
    )
    store.schedule_call_timeout(
        message_id,
        action="GetLocalListVersion",
        log_key=context.log_key,
        message="GetLocalListVersion request timed out",
    )
    return ActionCall(
        msg=msg,
        message_id=message_id,
        ocpp_action=ocpp_action,
        expected_statuses=expected_statuses,
    )


ACTION_HANDLERS = {
    "get_configuration": _handle_get_configuration,
    "reserve_now": _handle_reserve_now,
    "remote_stop": _handle_remote_stop,
    "remote_start": _handle_remote_start,
    "change_availability": _handle_change_availability,
    "change_configuration": _handle_change_configuration,
    "clear_cache": _handle_clear_cache,
    "cancel_reservation": _handle_cancel_reservation,
    "data_transfer": _handle_data_transfer,
    "reset": _handle_reset,
    "trigger_message": _handle_trigger_message,
    "send_local_list": _handle_send_local_list,
    "get_local_list_version": _handle_get_local_list_version,
}

@csrf_exempt
@api_login_required
def dispatch_action(request, cid, connector=None):
    connector_value, _normalized_slug = _normalize_connector_slug(connector)
    log_key = store.identity_key(cid, connector_value)
    charger_obj = _get_or_create_charger(cid, connector_value)
    access_response = _ensure_charger_access(
        request.user, charger_obj, request=request
    )
    if access_response is not None:
        return access_response
    ws = store.get_connection(cid, connector_value)
    if ws is None:
        return JsonResponse({"detail": "no connection"}, status=404)
    data = _parse_request_body(request)
    action = data.get("action")
    handler = ACTION_HANDLERS.get(action)
    if handler is None:
        return JsonResponse({"detail": "unknown action"}, status=400)
    context = ActionContext(
        cid=cid,
        connector_value=connector_value,
        charger=charger_obj,
        ws=ws,
        log_key=log_key,
    )
    result = handler(context, data)
    if isinstance(result, JsonResponse):
        return result
    message_id = result.message_id
    ocpp_action = result.ocpp_action
    msg = result.msg
    log_for_action = result.log_key or log_key
    store.add_log(log_for_action, f"< {msg}", log_type="charger")
    expected_statuses = result.expected_statuses or CALL_EXPECTED_STATUSES.get(
        ocpp_action
    )
    success, detail, status_code = _evaluate_pending_call_result(
        message_id,
        ocpp_action,
        expected_statuses=expected_statuses,
    )
    if not success:
        return JsonResponse({"detail": detail}, status=status_code or 400)
    return JsonResponse({"sent": msg})<|MERGE_RESOLUTION|>--- conflicted
+++ resolved
@@ -1967,7 +1967,6 @@
     ws = store.get_connection(context.cid, connector_value)
     if ws is None:
         return JsonResponse({"detail": "no connection"}, status=404)
-<<<<<<< HEAD
     try:
         data = json.loads(request.body.decode()) if request.body else {}
     except json.JSONDecodeError:
@@ -2108,92 +2107,6 @@
         )
         async_to_sync(ws.send)(msg)
         store.register_pending_call(
-=======
-    expiry = timezone.localtime(reservation.end_time)
-    payload = {
-        "connectorId": connector_value,
-        "expiryDate": expiry.isoformat(),
-        "idTag": id_tag,
-        "reservationId": reservation.pk,
-    }
-    message_id = uuid.uuid4().hex
-    ocpp_action = "ReserveNow"
-    expected_statuses = CALL_EXPECTED_STATUSES.get(ocpp_action)
-    msg = json.dumps([2, message_id, "ReserveNow", payload])
-    store.add_log(
-        log_key,
-        f"ReserveNow request: reservation={reservation.pk}, expiry={expiry.isoformat()}",
-        log_type="charger",
-    )
-    async_to_sync(ws.send)(msg)
-    requested_at = timezone.now()
-    store.register_pending_call(
-        message_id,
-        {
-            "action": "GetConfiguration",
-            "charger_id": context.cid,
-            "connector_id": connector_value,
-            "log_key": log_key,
-            "requested_at": requested_at,
-        },
-    )
-    timeout_message = (
-        "GetConfiguration timed out: charger did not respond" " (operation may not be supported)"
-    )
-    store.schedule_call_timeout(
-        message_id,
-        timeout=5.0,
-        action="GetConfiguration",
-        log_key=log_key,
-        message=timeout_message,
-    )
-    store.register_pending_call(
-        message_id,
-        {
-            "action": "ReserveNow",
-            "charger_id": context.cid,
-            "connector_id": connector_value,
-            "log_key": log_key,
-            "reservation_pk": reservation.pk,
-            "requested_at": requested_at,
-        },
-    )
-    store.schedule_call_timeout(message_id, action="ReserveNow", log_key=log_key)
-    reservation.ocpp_message_id = message_id
-    reservation.evcs_status = ""
-    reservation.evcs_error = ""
-    reservation.evcs_confirmed = False
-    reservation.evcs_confirmed_at = None
-    reservation.save(
-        update_fields=[
-            "ocpp_message_id",
-            "evcs_status",
-            "evcs_error",
-            "evcs_confirmed",
-            "evcs_confirmed_at",
-            "updated_on",
-        ]
-    )
-    return ActionCall(
-        msg=msg,
-        message_id=message_id,
-        ocpp_action=ocpp_action,
-        expected_statuses=expected_statuses,
-        log_key=log_key,
-    )
-
-
-def _handle_remote_stop(context: ActionContext, _data: dict) -> JsonResponse | ActionCall:
-    tx_obj = store.get_transaction(context.cid, context.connector_value)
-    if not tx_obj:
-        return JsonResponse({"detail": "no transaction"}, status=404)
-    message_id = uuid.uuid4().hex
-    ocpp_action = "RemoteStopTransaction"
-    expected_statuses = CALL_EXPECTED_STATUSES.get(ocpp_action)
-    msg = json.dumps(
-        [
-            2,
->>>>>>> 0602f9fb
             message_id,
             "RemoteStopTransaction",
             {"transactionId": tx_obj.pk},
@@ -2272,7 +2185,6 @@
             try:
                 connector_payload = int(candidate)
             except (TypeError, ValueError):
-<<<<<<< HEAD
                 payload["connectorId"] = connector_id
         if "chargingProfile" in data and data["chargingProfile"] is not None:
             payload["chargingProfile"] = data["chargingProfile"]
@@ -2758,33 +2670,6 @@
             "Heartbeat",
             "MeterValues",
             "StatusNotification",
-=======
-                connector_payload = candidate
-    message_id = uuid.uuid4().hex
-    ocpp_action = "ChangeAvailability"
-    expected_statuses = CALL_EXPECTED_STATUSES.get(ocpp_action)
-    payload = {"connectorId": connector_payload, "type": availability_type}
-    msg = json.dumps([2, message_id, "ChangeAvailability", payload])
-    async_to_sync(context.ws.send)(msg)
-    requested_at = timezone.now()
-    store.register_pending_call(
-        message_id,
-        {
-            "action": "ChangeAvailability",
-            "charger_id": context.cid,
-            "connector_id": context.connector_value,
-            "availability_type": availability_type,
-            "requested_at": requested_at,
-        },
-    )
-    if context.charger:
-        updates = {
-            "availability_requested_state": availability_type,
-            "availability_requested_at": requested_at,
-            "availability_request_status": "",
-            "availability_request_status_at": None,
-            "availability_request_details": "",
->>>>>>> 0602f9fb
         }
         Charger.objects.filter(pk=context.charger.pk).update(**updates)
         for field, value in updates.items():
@@ -2810,7 +2695,6 @@
             value_included = True
             value_text = raw_value if isinstance(raw_value, str) else str(raw_value)
         else:
-<<<<<<< HEAD
             try:
                 list_version = int(version_candidate)
             except (TypeError, ValueError):
@@ -2850,44 +2734,6 @@
             action="SendLocalList",
             log_key=log_key,
             message="SendLocalList request timed out",
-=======
-            return JsonResponse(
-                {"detail": "value must be a string, number, or boolean"},
-                status=400,
-            )
-    payload = {"key": key_value}
-    if value_included:
-        payload["value"] = value_text
-    message_id = uuid.uuid4().hex
-    ocpp_action = "ChangeConfiguration"
-    expected_statuses = CALL_EXPECTED_STATUSES.get(ocpp_action)
-    msg = json.dumps([2, message_id, "ChangeConfiguration", payload])
-    async_to_sync(context.ws.send)(msg)
-    requested_at = timezone.now()
-    store.register_pending_call(
-        message_id,
-        {
-            "action": "ChangeConfiguration",
-            "charger_id": context.cid,
-            "connector_id": context.connector_value,
-            "log_key": context.log_key,
-            "key": key_value,
-            "value": value_text,
-            "requested_at": requested_at,
-        },
-    )
-    timeout_message = str(_("Change configuration request timed out."))
-    store.schedule_call_timeout(
-        message_id,
-        action="ChangeConfiguration",
-        log_key=context.log_key,
-        message=timeout_message,
-    )
-    if value_included and value_text is not None:
-        change_message = str(
-            _("Requested configuration change for %(key)s to %(value)s")
-            % {"key": key_value, "value": value_text}
->>>>>>> 0602f9fb
         )
     else:
         change_message = str(
@@ -3046,7 +2892,6 @@
             "Reset is blocked while a charging session is active. "
             "Stop the session first."
         )
-<<<<<<< HEAD
     elif action == "unlock_connector":
         connector_payload = data.get("connectorId") or data.get("connector")
         if connector_payload in (None, ""):
@@ -3084,100 +2929,6 @@
             log_key=log_key,
             message="UnlockConnector request timed out",
         )
-=======
-        return JsonResponse({"detail": detail}, status=409)
-    message_id = uuid.uuid4().hex
-    ocpp_action = "Reset"
-    expected_statuses = CALL_EXPECTED_STATUSES.get(ocpp_action)
-    msg = json.dumps([2, message_id, "Reset", {"type": "Soft"}])
-    async_to_sync(context.ws.send)(msg)
-    store.register_pending_call(
-        message_id,
-        {
-            "action": "Reset",
-            "charger_id": context.cid,
-            "connector_id": context.connector_value,
-            "log_key": context.log_key,
-            "requested_at": timezone.now(),
-        },
-    )
-    return ActionCall(
-        msg=msg,
-        message_id=message_id,
-        ocpp_action=ocpp_action,
-        expected_statuses=expected_statuses,
-    )
-
-
-def _handle_trigger_message(context: ActionContext, data: dict) -> JsonResponse | ActionCall:
-    trigger_target = data.get("target") or data.get("triggerTarget")
-    if not isinstance(trigger_target, str) or not trigger_target.strip():
-        return JsonResponse({"detail": "target required"}, status=400)
-    trigger_target = trigger_target.strip()
-    allowed_targets = {
-        "BootNotification",
-        "DiagnosticsStatusNotification",
-        "FirmwareStatusNotification",
-        "Heartbeat",
-        "MeterValues",
-        "StatusNotification",
-    }
-    if trigger_target not in allowed_targets:
-        return JsonResponse({"detail": "invalid target"}, status=400)
-    payload: dict[str, object] = {"requestedMessage": trigger_target}
-    trigger_connector = None
-    connector_field = data.get("connectorId")
-    if connector_field in (None, ""):
-        connector_field = data.get("connector")
-    if connector_field in (None, "") and context.connector_value is not None:
-        connector_field = context.connector_value
-    if connector_field not in (None, ""):
-        try:
-            trigger_connector = int(connector_field)
-        except (TypeError, ValueError):
-            return JsonResponse({"detail": "connectorId must be an integer"}, status=400)
-        if trigger_connector <= 0:
-            return JsonResponse({"detail": "connectorId must be positive"}, status=400)
-        payload["connectorId"] = trigger_connector
-    message_id = uuid.uuid4().hex
-    ocpp_action = "TriggerMessage"
-    expected_statuses = CALL_EXPECTED_STATUSES.get(ocpp_action)
-    msg = json.dumps([2, message_id, "TriggerMessage", payload])
-    async_to_sync(context.ws.send)(msg)
-    store.register_pending_call(
-        message_id,
-        {
-            "action": "TriggerMessage",
-            "charger_id": context.cid,
-            "connector_id": context.connector_value,
-            "log_key": context.log_key,
-            "trigger_target": trigger_target,
-            "trigger_connector": trigger_connector,
-            "requested_at": timezone.now(),
-        },
-    )
-    return ActionCall(
-        msg=msg,
-        message_id=message_id,
-        ocpp_action=ocpp_action,
-        expected_statuses=expected_statuses,
-    )
-
-
-def _handle_send_local_list(context: ActionContext, data: dict) -> JsonResponse | ActionCall:
-    entries = data.get("localAuthorizationList")
-    if entries is None:
-        entries = data.get("local_authorization_list")
-    if entries is None:
-        entries = []
-    if not isinstance(entries, list):
-        return JsonResponse({"detail": "localAuthorizationList must be a list"}, status=400)
-    version_candidate = data.get("listVersion")
-    if version_candidate is None:
-        version_candidate = data.get("list_version")
-    if version_candidate is None:
-        list_version = ((context.charger.local_auth_list_version or 0) + 1) if context.charger else 1
->>>>>>> 0602f9fb
     else:
         try:
             list_version = int(version_candidate)

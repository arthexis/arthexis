--- conflicted
+++ resolved
@@ -126,7 +126,6 @@
     return render(request, "ocpp/charger_page.html", {"charger": charger})
 
 
-<<<<<<< HEAD
 def charger_log_page(request, cid):
     """Render a simple page with the log for the charger."""
     charger = get_object_or_404(Charger, charger_id=cid)
@@ -135,7 +134,7 @@
         request,
         "ocpp/charger_logs.html",
         {"charger": charger, "log": log},
-=======
+
 def charger_status(request, cid):
     """Display current transaction and charger state."""
     charger = get_object_or_404(Charger, charger_id=cid)
@@ -145,7 +144,6 @@
         request,
         "ocpp/charger_status.html",
         {"charger": charger, "tx": tx_obj, "state": state, "color": color},
->>>>>>> 9ffe6b6e
     )
 
 

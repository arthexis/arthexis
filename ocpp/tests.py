--- conflicted
+++ resolved
@@ -2413,7 +2413,6 @@
         charger = await database_sync_to_async(Charger.objects.get)(charger_id="QCHARGE")
         self.assertEqual(charger.last_path, "/")
 
-<<<<<<< HEAD
     async def test_query_string_cid_overrides_path_segment(self):
         communicator = WebsocketCommunicator(application, "/ocpp?cid=QSEGOVR")
         connected, _ = await communicator.connect()
@@ -2436,8 +2435,6 @@
         charger = await database_sync_to_async(Charger.objects.get)(charger_id="QPSEG")
         self.assertEqual(charger.last_path, "/ocpp")
 
-=======
->>>>>>> dc926609
     async def test_nested_path_accepted_and_recorded(self):
         communicator = WebsocketCommunicator(application, "/foo/NEST/")
         connected, _ = await communicator.connect()

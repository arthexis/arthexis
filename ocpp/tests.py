
from channels.testing import WebsocketCommunicator
from channels.db import database_sync_to_async
from django.test import Client, TransactionTestCase, TestCase
from django.contrib.auth import get_user_model
from django.urls import reverse
from django.utils import timezone
from django.contrib.sites.models import Site
from website.models import Application, SiteApplication

from config.asgi import application

from .models import Transaction, Charger, Simulator, MeterReading
from accounts.models import Account, Credit
from accounts.models import RFID
from . import store
from django.db.models.deletion import ProtectedError
import json
import websockets
import asyncio
from pathlib import Path
from .simulator import SimulatorConfig, ChargePointSimulator
import re
<<<<<<< HEAD
from datetime import timedelta
from .tasks import purge_meter_readings
=======
from decimal import Decimal
>>>>>>> 0a88bda2


class SinkConsumerTests(TransactionTestCase):
    async def test_sink_replies(self):
        communicator = WebsocketCommunicator(application, "/ws/sink/")
        connected, _ = await communicator.connect()
        self.assertTrue(connected)

        await communicator.send_json_to([2, "1", "Foo", {}])
        response = await communicator.receive_json_from()
        self.assertEqual(response, [3, "1", {}])

        await communicator.disconnect()


class CSMSConsumerTests(TransactionTestCase):
    async def test_transaction_saved(self):
        communicator = WebsocketCommunicator(application, "/TEST/")
        connected, _ = await communicator.connect()
        self.assertTrue(connected)

        await communicator.send_json_to([
            2,
            "1",
            "StartTransaction",
            {"meterStart": 10},
        ])
        response = await communicator.receive_json_from()
        tx_id = response[2]["transactionId"]

        tx = await database_sync_to_async(Transaction.objects.get)(
            pk=tx_id, charger__charger_id="TEST"
        )
        self.assertEqual(tx.meter_start, 10)
        self.assertIsNone(tx.stop_time)

        await communicator.send_json_to([
            2,
            "2",
            "StopTransaction",
            {"transactionId": tx_id, "meterStop": 20},
        ])
        await communicator.receive_json_from()

        await database_sync_to_async(tx.refresh_from_db)()
        self.assertEqual(tx.meter_stop, 20)
        self.assertIsNotNone(tx.stop_time)

        await communicator.disconnect()

    async def test_rfid_recorded(self):
        await database_sync_to_async(Charger.objects.create)(charger_id="RFIDREC")
        communicator = WebsocketCommunicator(application, "/RFIDREC/")
        connected, _ = await communicator.connect()
        self.assertTrue(connected)

        await communicator.send_json_to(
            [2, "1", "StartTransaction", {"meterStart": 1, "idTag": "TAG123"}]
        )
        response = await communicator.receive_json_from()
        tx_id = response[2]["transactionId"]

        tx = await database_sync_to_async(Transaction.objects.get)(
            pk=tx_id, charger__charger_id="RFIDREC"
        )
        self.assertEqual(tx.rfid, "TAG123")

        await communicator.disconnect()

    async def test_transaction_created_from_meter_values(self):
        communicator = WebsocketCommunicator(application, "/NOSTART/")
        connected, _ = await communicator.connect()
        self.assertTrue(connected)

        await communicator.send_json_to(
            [
                2,
                "1",
                "MeterValues",
                {
                    "transactionId": 99,
                    "meterValue": [
                        {
                            "timestamp": "2025-01-01T00:00:00Z",
                            "sampledValue": [
                                {
                                    "value": "1000",
                                    "measurand": "Energy.Active.Import.Register",
                                    "unit": "Wh",
                                }
                            ],
                        }
                    ],
                },
            ]
        )
        await communicator.receive_json_from()

        tx = await database_sync_to_async(Transaction.objects.get)(
            pk=99, charger__charger_id="NOSTART"
        )
        self.assertEqual(tx.meter_start, 1000)
        self.assertIsNone(tx.meter_stop)

        await communicator.send_json_to(
            [
                2,
                "2",
                "StopTransaction",
                {"transactionId": 99, "meterStop": 1500},
            ]
        )
        await communicator.receive_json_from()
        await database_sync_to_async(tx.refresh_from_db)()
        self.assertEqual(tx.meter_stop, 1500)
        self.assertIsNotNone(tx.stop_time)

        await communicator.disconnect()


class ChargerLandingTests(TestCase):
    def test_reference_created_and_page_renders(self):
        charger = Charger.objects.create(charger_id="PAGE1")
        self.assertIsNotNone(charger.reference)

        client = Client()
        response = client.get(reverse("charger-page", args=["PAGE1"]))
        self.assertEqual(response.status_code, 200)
        self.assertContains(response, "PAGE1")

    def test_status_page_renders(self):
        charger = Charger.objects.create(charger_id="PAGE2")
        client = Client()
        resp = client.get(reverse("charger-status", args=["PAGE2"]))
        self.assertEqual(resp.status_code, 200)
        self.assertContains(resp, "PAGE2")

    def test_charger_page_shows_stats(self):
        charger = Charger.objects.create(charger_id="STATS")
        Transaction.objects.create(
            charger=charger,
            meter_start=1000,
            meter_stop=3000,
            start_time=timezone.now(),
            stop_time=timezone.now(),
        )
        client = Client()
        resp = client.get(reverse("charger-page", args=["STATS"]))
        self.assertContains(resp, "2.00")
        self.assertContains(resp, "Offline")

    def test_total_includes_ongoing_transaction(self):
        charger = Charger.objects.create(charger_id="ONGOING")
        tx = Transaction.objects.create(
            charger=charger,
            meter_start=1000,
            start_time=timezone.now(),
        )
        store.transactions[charger.charger_id] = tx
        MeterReading.objects.create(
            charger=charger,
            transaction=tx,
            timestamp=timezone.now(),
            measurand="Energy.Active.Import.Register",
            value=Decimal("2500"),
            unit="Wh",
        )
        client = Client()
        resp = client.get(reverse("charger-status", args=["ONGOING"]))
        self.assertContains(resp, "Total Energy: 1.50 kWh")
        store.transactions.pop(charger.charger_id, None)

    def test_log_page_renders_without_charger(self):
        store.add_log("LOG1", "hello", log_type="charger")
        entry = store.get_logs("LOG1", log_type="charger")[0]
        self.assertRegex(entry, r"^\d{4}-\d{2}-\d{2} \d{2}:\d{2}:\d{2} hello$")
        client = Client()
        resp = client.get(reverse("charger-log", args=["LOG1"]) + "?type=charger")
        self.assertEqual(resp.status_code, 200)
        self.assertContains(resp, "hello")
        store.clear_log("LOG1", log_type="charger")

    def test_log_page_is_case_insensitive(self):
        store.add_log("cp2", "entry", log_type="charger")
        client = Client()
        resp = client.get(reverse("charger-log", args=["CP2"]) + "?type=charger")
        self.assertEqual(resp.status_code, 200)
        self.assertContains(resp, "entry")
        store.clear_log("cp2", log_type="charger")


class SimulatorLandingTests(TestCase):
    def test_simulator_app_link_in_nav(self):
        site, _ = Site.objects.update_or_create(
            id=1, defaults={"domain": "testserver", "name": "website"}
        )
        app = Application.objects.create(name="Ocpp")
        SiteApplication.objects.create(site=site, application=app, path="/ocpp/")
        client = Client()
        resp = client.get(reverse("website:index"))
        self.assertContains(resp, "/ocpp/")


class ChargerAdminTests(TestCase):
    def setUp(self):
        self.client = Client()
        User = get_user_model()
        self.admin = User.objects.create_superuser(
            username="ocpp-admin", password="secret", email="admin@example.com"
        )
        self.client.force_login(self.admin)

    def test_admin_lists_landing_link(self):
        charger = Charger.objects.create(charger_id="ADMIN1")
        url = reverse("admin:ocpp_charger_changelist")
        resp = self.client.get(url)
        self.assertContains(resp, charger.get_absolute_url())
        status_url = reverse("charger-status", args=["ADMIN1"])
        self.assertContains(resp, status_url)

    def test_admin_lists_log_link(self):
        charger = Charger.objects.create(charger_id="LOG1")
        url = reverse("admin:ocpp_charger_changelist")
        resp = self.client.get(url)
        log_url = reverse("charger-log", args=["LOG1"]) + "?type=charger"
        self.assertContains(resp, log_url)

    def test_purge_action_removes_data(self):
        charger = Charger.objects.create(charger_id="PURGE1")
        Transaction.objects.create(
            charger=charger,
            start_time=timezone.now(),
        )
        MeterReading.objects.create(
            charger=charger,
            timestamp=timezone.now(),
            value=1,
        )
        store.add_log("PURGE1", "entry", log_type="charger")
        url = reverse("admin:ocpp_charger_changelist")
        self.client.post(url, {"action": "purge_data", "_selected_action": [charger.pk]})
        self.assertFalse(Transaction.objects.filter(charger=charger).exists())
        self.assertFalse(MeterReading.objects.filter(charger=charger).exists())
        self.assertNotIn("PURGE1", store.logs["charger"])

    def test_delete_requires_purge(self):
        charger = Charger.objects.create(charger_id="DEL1")
        Transaction.objects.create(
            charger=charger,
            start_time=timezone.now(),
        )
        delete_url = reverse("admin:ocpp_charger_delete", args=[charger.pk])
        with self.assertRaises(ProtectedError):
            self.client.post(delete_url, {"post": "yes"})
        self.assertTrue(Charger.objects.filter(pk=charger.pk).exists())
        url = reverse("admin:ocpp_charger_changelist")
        self.client.post(url, {"action": "purge_data", "_selected_action": [charger.pk]})
        self.client.post(delete_url, {"post": "yes"})
        self.assertFalse(Charger.objects.filter(pk=charger.pk).exists())


class TransactionAdminTests(TestCase):
    def setUp(self):
        self.client = Client()
        User = get_user_model()
        self.admin = User.objects.create_superuser(
            username="tx-admin", password="secret", email="tx@example.com"
        )
        self.client.force_login(self.admin)

    def test_meter_readings_inline_displayed(self):
        charger = Charger.objects.create(charger_id="T1")
        tx = Transaction.objects.create(charger=charger, start_time=timezone.now())
        reading = MeterReading.objects.create(
            charger=charger,
            transaction=tx,
            timestamp=timezone.now(),
            value=Decimal("2.123"),
            unit="kWh",
        )
        url = reverse("admin:ocpp_transaction_change", args=[tx.pk])
        resp = self.client.get(url)
        self.assertContains(resp, str(reading.value))


class SimulatorAdminTests(TestCase):
    def setUp(self):
        self.client = Client()
        User = get_user_model()
        self.admin = User.objects.create_superuser(
            username="admin2", password="secret", email="admin2@example.com"
        )
        self.client.force_login(self.admin)

    def test_admin_lists_log_link(self):
        sim = Simulator.objects.create(name="SIM", cp_path="SIMX")
        url = reverse("admin:ocpp_simulator_changelist")
        resp = self.client.get(url)
        log_url = reverse("charger-log", args=["SIMX"]) + "?type=simulator"
        self.assertContains(resp, log_url)

    def test_admin_shows_ws_url(self):
        sim = Simulator.objects.create(name="SIM2", cp_path="SIMY", host="h",
                                      ws_port=1111)
        url = reverse("admin:ocpp_simulator_changelist")
        resp = self.client.get(url)
        self.assertContains(resp, "ws://h:1111/SIMY/")

    def test_as_config_includes_custom_fields(self):
        sim = Simulator.objects.create(
            name="SIM3",
            cp_path="S3",
            interval=3.5,
            kwh_max=70,
            duration=500,
            pre_charge_delay=5,
        )
        cfg = sim.as_config()
        self.assertEqual(cfg.interval, 3.5)
        self.assertEqual(cfg.kwh_max, 70)
        self.assertEqual(cfg.duration, 500)
        self.assertEqual(cfg.pre_charge_delay, 5)

    async def test_unknown_charger_auto_registered(self):
        communicator = WebsocketCommunicator(application, "/NEWCHG/")
        connected, _ = await communicator.connect()
        self.assertTrue(connected)

        exists = await database_sync_to_async(Charger.objects.filter(charger_id="NEWCHG").exists)()
        self.assertTrue(exists)

        charger = await database_sync_to_async(Charger.objects.get)(charger_id="NEWCHG")
        self.assertEqual(charger.last_path, "/NEWCHG/")

        await communicator.disconnect()

    async def test_nested_path_accepted_and_recorded(self):
        communicator = WebsocketCommunicator(application, "/foo/NEST/")
        connected, _ = await communicator.connect()
        self.assertTrue(connected)

        await communicator.disconnect()

        charger = await database_sync_to_async(Charger.objects.get)(charger_id="NEST")
        self.assertEqual(charger.last_path, "/foo/NEST/")

    async def test_rfid_required_rejects_invalid(self):
        await database_sync_to_async(Charger.objects.create)(charger_id="RFID", require_rfid=True)
        communicator = WebsocketCommunicator(application, "/RFID/")
        connected, _ = await communicator.connect()
        self.assertTrue(connected)

        await communicator.send_json_to([
            2,
            "1",
            "StartTransaction",
            {"meterStart": 0},
        ])
        response = await communicator.receive_json_from()
        self.assertEqual(response[2]["idTagInfo"]["status"], "Invalid")

        exists = await database_sync_to_async(Transaction.objects.filter(charger__charger_id="RFID").exists)()
        self.assertFalse(exists)

        await communicator.disconnect()

    async def test_rfid_required_accepts_known_tag(self):
        User = get_user_model()
        user = await database_sync_to_async(User.objects.create_user)(
            username="bob", password="pwd"
        )
        acc = await database_sync_to_async(Account.objects.create)(
            user=user, name="BOB"
        )
        await database_sync_to_async(Credit.objects.create)(
            account=acc, amount_kwh=10
        )
        tag = await database_sync_to_async(RFID.objects.create)(rfid="CARDX")
        await database_sync_to_async(acc.rfids.add)(tag)
        await database_sync_to_async(Charger.objects.create)(charger_id="RFIDOK", require_rfid=True)
        communicator = WebsocketCommunicator(application, "/RFIDOK/")
        connected, _ = await communicator.connect()
        self.assertTrue(connected)

        await communicator.send_json_to([
            2,
            "1",
            "StartTransaction",
            {"meterStart": 5, "idTag": "CARDX"},
        ])
        response = await communicator.receive_json_from()
        self.assertEqual(response[2]["idTagInfo"]["status"], "Accepted")
        tx_id = response[2]["transactionId"]

        tx = await database_sync_to_async(Transaction.objects.get)(pk=tx_id, charger__charger_id="RFIDOK")
        self.assertEqual(tx.account_id, user.account.id)

    async def test_status_fields_updated(self):
        communicator = WebsocketCommunicator(application, "/STAT/")
        connected, _ = await communicator.connect()
        self.assertTrue(connected)

        await communicator.send_json_to([2, "1", "Heartbeat", {}])
        await communicator.receive_json_from()

        charger = await database_sync_to_async(Charger.objects.get)(charger_id="STAT")
        self.assertIsNotNone(charger.last_heartbeat)

        payload = {
            "meterValue": [
                {
                    "timestamp": "2025-01-01T00:00:00Z",
                    "sampledValue": [{"value": "42"}],
                }
            ]
        }
        await communicator.send_json_to([2, "2", "MeterValues", payload])
        await communicator.receive_json_from()

        await database_sync_to_async(charger.refresh_from_db)()
        self.assertEqual(charger.last_meter_values.get("meterValue")[0]["sampledValue"][0]["value"], "42")

        await communicator.disconnect()


class ChargerLocationTests(TestCase):
    def test_lat_lon_fields_saved(self):
        charger = Charger.objects.create(
            charger_id="LOC1", latitude=10.123456, longitude=-20.654321
        )
        self.assertAlmostEqual(float(charger.latitude), 10.123456)
        self.assertAlmostEqual(float(charger.longitude), -20.654321)


class MeterReadingTests(TransactionTestCase):
    async def test_meter_values_saved_as_readings(self):
        communicator = WebsocketCommunicator(application, "/MR1/")
        connected, _ = await communicator.connect()
        self.assertTrue(connected)

        payload = {
            "connectorId": 1,
            "transactionId": 100,
            "meterValue": [
                {
                    "timestamp": "2025-07-29T10:01:51Z",
                    "sampledValue": [
                        {
                            "value": "2.749",
                            "measurand": "Energy.Active.Import.Register",
                            "unit": "kWh",
                        }
                    ],
                }
            ],
        }
        await communicator.send_json_to([2, "1", "MeterValues", payload])
        await communicator.receive_json_from()

        reading = await database_sync_to_async(MeterReading.objects.get)(charger__charger_id="MR1")
        self.assertEqual(reading.transaction_id, 100)
        self.assertEqual(str(reading.value), "2.749")
        tx = await database_sync_to_async(Transaction.objects.get)(pk=100, charger__charger_id="MR1")
        self.assertEqual(tx.meter_start, 2749)

        await communicator.disconnect()


class ChargePointSimulatorTests(TransactionTestCase):
    async def test_simulator_sends_messages(self):
        received = []

        async def handler(ws):
            async for msg in ws:
                data = json.loads(msg)
                received.append(data)
                action = data[2]
                if action == "BootNotification":
                    await ws.send(
                        json.dumps(
                            [
                                3,
                                data[1],
                                {
                                    "status": "Accepted",
                                    "currentTime": "2024-01-01T00:00:00Z",
                                    "interval": 300,
                                },
                            ]
                        )
                    )
                elif action == "Authorize":
                    await ws.send(
                        json.dumps(
                            [
                                3,
                                data[1],
                                {"idTagInfo": {"status": "Accepted"}},
                            ]
                        )
                    )
                elif action == "StartTransaction":
                    await ws.send(
                        json.dumps(
                            [
                                3,
                                data[1],
                                {
                                    "transactionId": 1,
                                    "idTagInfo": {"status": "Accepted"},
                                },
                            ]
                        )
                    )
                elif action == "MeterValues":
                    await ws.send(json.dumps([3, data[1], {}]))
                elif action == "StopTransaction":
                    await ws.send(
                        json.dumps(
                            [
                                3,
                                data[1],
                                {"idTagInfo": {"status": "Accepted"}},
                            ]
                        )
                    )
                    break

        server = await websockets.serve(handler, "127.0.0.1", 0, subprotocols=["ocpp1.6"])
        port = server.sockets[0].getsockname()[1]

        try:
            cfg = SimulatorConfig(
                host="127.0.0.1",
                ws_port=port,
                cp_path="SIM1/",
                duration=0.2,
                interval=0.05,
                kwh_min=0.1,
                kwh_max=0.2,
                pre_charge_delay=0.0,
            )
            sim = ChargePointSimulator(cfg)
            await sim._run_session()
        finally:
            server.close()
            await server.wait_closed()

        actions = [msg[2] for msg in received]
        self.assertIn("BootNotification", actions)
        self.assertIn("StartTransaction", actions)

    async def test_start_returns_status_and_log(self):
        async def handler(ws):
            async for msg in ws:
                data = json.loads(msg)
                action = data[2]
                if action == "BootNotification":
                    await ws.send(
                        json.dumps(
                            [
                                3,
                                data[1],
                                {
                                    "status": "Accepted",
                                    "currentTime": "2024-01-01T00:00:00Z",
                                    "interval": 300,
                                },
                            ]
                        )
                    )
                elif action == "Authorize":
                    await ws.send(
                        json.dumps(
                            [3, data[1], {"idTagInfo": {"status": "Accepted"}}]
                        )
                    )
                elif action == "StartTransaction":
                    await ws.send(
                        json.dumps(
                            [
                                3,
                                data[1],
                                {
                                    "transactionId": 1,
                                    "idTagInfo": {"status": "Accepted"},
                                },
                            ]
                        )
                    )
                elif action == "StopTransaction":
                    await ws.send(
                        json.dumps(
                            [3, data[1], {"idTagInfo": {"status": "Accepted"}}]
                        )
                    )
                    break
                else:
                    await ws.send(json.dumps([3, data[1], {}]))

        server = await websockets.serve(handler, "127.0.0.1", 0, subprotocols=["ocpp1.6"])
        port = server.sockets[0].getsockname()[1]

        cfg = SimulatorConfig(
            host="127.0.0.1",
            ws_port=port,
            cp_path="SIMSTART/",
            duration=0.1,
            interval=0.05,
            kwh_min=0.1,
            kwh_max=0.2,
            pre_charge_delay=0.0,
        )
        store.register_log_name(cfg.cp_path, "SimStart", log_type="simulator")
        try:
            sim = ChargePointSimulator(cfg)
            started, status, log_file = await asyncio.to_thread(sim.start)
            self.assertTrue(started)
            self.assertEqual(status, "Connection accepted")
            self.assertEqual(sim.status, "running")
            self.assertTrue(Path(log_file).exists())
        finally:
            await sim.stop()
            store.clear_log(cfg.cp_path, log_type="simulator")
            server.close()
            await server.wait_closed()


class PurgeMeterReadingsTaskTests(TestCase):
    def test_purge_old_meter_readings(self):
        charger = Charger.objects.create(charger_id="PURGER")
        tx = Transaction.objects.create(
            charger=charger,
            meter_start=0,
            meter_stop=1000,
            start_time=timezone.now(),
            stop_time=timezone.now(),
        )
        old = timezone.now() - timedelta(days=8)
        recent = timezone.now() - timedelta(days=2)
        MeterReading.objects.create(
            charger=charger, transaction=tx, timestamp=old, value=1
        )
        MeterReading.objects.create(
            charger=charger, transaction=tx, timestamp=recent, value=2
        )

        purge_meter_readings()

        self.assertEqual(MeterReading.objects.count(), 1)
        self.assertTrue(
            MeterReading.objects.filter(timestamp__gte=recent - timedelta(minutes=1)).exists()
        )
        self.assertTrue(Transaction.objects.filter(pk=tx.pk).exists())

    def test_purge_skips_open_transactions(self):
        charger = Charger.objects.create(charger_id="PURGER2")
        tx = Transaction.objects.create(
            charger=charger,
            meter_start=0,
            start_time=timezone.now() - timedelta(days=9),
        )
        old = timezone.now() - timedelta(days=8)
        reading = MeterReading.objects.create(
            charger=charger, transaction=tx, timestamp=old, value=1
        )

        purge_meter_readings()

        self.assertTrue(MeterReading.objects.filter(pk=reading.pk).exists())<|MERGE_RESOLUTION|>--- conflicted
+++ resolved
@@ -21,12 +21,9 @@
 from pathlib import Path
 from .simulator import SimulatorConfig, ChargePointSimulator
 import re
-<<<<<<< HEAD
 from datetime import timedelta
 from .tasks import purge_meter_readings
-=======
-from decimal import Decimal
->>>>>>> 0a88bda2
+
 
 
 class SinkConsumerTests(TransactionTestCase):

--- conflicted
+++ resolved
@@ -53,7 +53,6 @@
 
         await communicator.disconnect()
 
-<<<<<<< HEAD
     async def test_rfid_required_rejects_invalid(self):
         await database_sync_to_async(Charger.objects.create)(charger_id="RFID", require_rfid=True)
         communicator = WebsocketCommunicator(application, "/ws/ocpp/RFID/")
@@ -94,7 +93,7 @@
 
         exists = await database_sync_to_async(Transaction.objects.filter(transaction_id=tx_id, charger_id="RFIDOK").exists)()
         self.assertTrue(exists)
-=======
+
     async def test_status_fields_updated(self):
         communicator = WebsocketCommunicator(application, "/ws/ocpp/STAT/")
         connected, _ = await communicator.connect()
@@ -119,6 +118,5 @@
 
         await database_sync_to_async(charger.refresh_from_db)()
         self.assertEqual(charger.last_meter_values.get("meterValue")[0]["sampledValue"][0]["value"], "42")
->>>>>>> dcd3a1bc
 
         await communicator.disconnect()
--- conflicted
+++ resolved
@@ -89,11 +89,7 @@
 from .consumers import CSMSConsumer
 from .views import dispatch_action, _transaction_rfid_details, _usage_timeline
 from .status_display import STATUS_BADGE_MAP
-<<<<<<< HEAD
 from core.models import EnergyAccount, EnergyCredit, Location, Reference, RFID, SecurityGroup
-=======
-from core.models import CustomerAccount, EnergyCredit, Reference, RFID, SecurityGroup
->>>>>>> 738583ea
 from . import store
 from decimal import Decimal
 import json

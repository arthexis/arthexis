# OCPP App

This app implements a lightweight Charge Point management system using
[OCPP 1.6](https://github.com/OCA/ocpp) over WebSockets.

### Resetting Migrations

<<<<<<< HEAD
If OCPP migrations become inconsistent, drop all OCPP tables and reapply them:
=======
If OCPP migrations become inconsistent, clear and reapply them for the OCPP app only:
>>>>>>> deff8060

```bash
python manage.py reset_ocpp_migrations
```

<<<<<<< HEAD
This removes all OCPP data before running migrations again.

=======
>>>>>>> deff8060
### Sink Endpoint

A permissive WebSocket sink is exposed at `ws://127.0.0.1:8000/ws/sink/` which
accepts any OCPP CALL message and replies with an empty CALLRESULT payload. This
is useful when a charge point should be able to send data without triggering
validation errors.

### WebSocket Endpoint

```
ws://127.0.0.1:8000/<path>/<charger_id>/
```

The server accepts connections on any path. The final segment is treated as the
charger ID, so `/CP1/` and `/foo/bar/CP1/` both register charger `CP1`. The full
path used by a charger is stored in the `last_path` field of its database
record.

If a client offers the `ocpp1.6` WebSocket subprotocol, the server will
acknowledge it during the handshake. Clients may also omit the subprotocol and
still connect successfully.

A connected charge point may send standard OCPP CALL messages
(BootNotification, Heartbeat, Authorize, Start/StopTransaction). The
server replies with basic CALLRESULT payloads and records transactions
in the database while keeping active connections in memory. Every charger
known to the system is stored in the `Charger` model. When a device
connects with an unknown ID it will be created automatically. The model
includes a JSON `config` field for storing charger-specific settings.

Each charger also has a `require_rfid` flag that can be enabled to
enforce RFID authentication. When set, the server validates the `idTag`
against entries in the `RFID` table before allowing a transaction to start.

It also records the timestamp of the last `Heartbeat` message and the
payload of the most recent `MeterValues` message received from the charger.
Every individual sampled value is also stored in the `MeterReading` model so
historical meter data can be queried per charger.

Chargers may optionally store their geographic `latitude` and `longitude`.
The admin interface displays a map (centered on Monterrey, Mexico by default)
where these coordinates can be selected by dragging a marker or clicking on the
map.



### REST Endpoints

- `GET /ocpp/chargers/` – list known chargers and their current state.
- `GET /ocpp/chargers/<cid>/` – retrieve details and message log for a charger.
- `POST /ocpp/chargers/<cid>/action/` – send actions such as `remote_stop` or
  `reset` to the charger.
- `GET /ocpp/log/<cid>/` – HTML page showing the message log for a charger.
- `GET /ocpp/` – dashboard listing all chargers and their status.

### Charger Landing Pages

Each `Charger` instance automatically gets a public landing page at
`/ocpp/c/<charger_id>/`. A QR code pointing to this URL is created when the
charger is saved and can be embedded in templates via the `ref_img` tag from the
`references` app. The admin list displays a "Landing Page" link for quick testing.
Another "Log" link opens `/ocpp/log/<charger_id>/` which renders the stored
message exchange as HTML. The landing page lists the charger status, the total
energy delivered so far and a table of recorded sessions with the energy used
in each one.

Active connections remain in-memory via `ocpp.store`. OCPP messages are
also written to the project's log file. Completed charging sessions are
saved in the `Transaction` model for later inspection.

### Simulator

The app includes a small WebSocket charge point simulator located in
`ocpp/simulator.py`.  It can be used to exercise the CSMS during
development.  Example usage:

```python
import asyncio
from ocpp.simulator import SimulatorConfig, ChargePointSimulator

config = SimulatorConfig(host="127.0.0.1", ws_port=8000, cp_path="SIM1/")
sim = ChargePointSimulator(config)
asyncio.run(sim._run_session())
```

The simulator establishes an OCPP 1.6 connection, starts a transaction and
sends periodic meter values.  See the module for additional options such as
RFID authentication or repeat mode.  The `interval` and `kwh_max` parameters
control how often meter values are sent (in seconds) and the total kWh a
simulated session will deliver.

Simulators can also be preconfigured in the Django admin site.  Add
`Simulator` entries and use the provided actions to start or stop them
without writing any code.  The admin list shows the full WebSocket URL for
each simulator along with its configured interval and kWh limit.<|MERGE_RESOLUTION|>--- conflicted
+++ resolved
@@ -5,21 +5,15 @@
 
 ### Resetting Migrations
 
-<<<<<<< HEAD
 If OCPP migrations become inconsistent, drop all OCPP tables and reapply them:
-=======
-If OCPP migrations become inconsistent, clear and reapply them for the OCPP app only:
->>>>>>> deff8060
+
 
 ```bash
 python manage.py reset_ocpp_migrations
 ```
 
-<<<<<<< HEAD
 This removes all OCPP data before running migrations again.
 
-=======
->>>>>>> deff8060
 ### Sink Endpoint
 
 A permissive WebSocket sink is exposed at `ws://127.0.0.1:8000/ws/sink/` which

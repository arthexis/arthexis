import base64
import ipaddress
import re
from datetime import datetime
import asyncio
import inspect
import json
from urllib.parse import parse_qs
from django.utils import timezone
from core.models import EnergyAccount, Reference, RFID as CoreRFID
from nodes.models import NetMessage
from django.core.exceptions import ValidationError

from channels.generic.websocket import AsyncWebsocketConsumer
from channels.db import database_sync_to_async
from asgiref.sync import sync_to_async
from config.offline import requires_network

from . import store
from decimal import Decimal
from django.utils.dateparse import parse_datetime
from .models import Transaction, Charger, MeterValue, DataTransferMessage
from .reference_utils import host_is_local_loopback
from .evcs_discovery import (
    DEFAULT_CONSOLE_PORT,
    HTTPS_PORTS,
    build_console_url,
    prioritise_ports,
    scan_open_ports,
)

FORWARDED_PAIR_RE = re.compile(r"for=(?:\"?)(?P<value>[^;,\"\s]+)(?:\"?)", re.IGNORECASE)


def _parse_ip(value: str | None):
    """Return an :mod:`ipaddress` object for the provided value, if valid."""

    candidate = (value or "").strip()
    if not candidate or candidate.lower() == "unknown":
        return None
    if candidate.lower().startswith("for="):
        candidate = candidate[4:].strip()
    candidate = candidate.strip("'\"")
    if candidate.startswith("["):
        closing = candidate.find("]")
        if closing != -1:
            candidate = candidate[1:closing]
        else:
            candidate = candidate[1:]
    # Remove any comma separated values that may remain.
    if "," in candidate:
        candidate = candidate.split(",", 1)[0].strip()
    try:
        parsed = ipaddress.ip_address(candidate)
    except ValueError:
        host, sep, maybe_port = candidate.rpartition(":")
        if not sep or not maybe_port.isdigit():
            return None
        try:
            parsed = ipaddress.ip_address(host)
        except ValueError:
            return None
    return parsed


def _resolve_client_ip(scope: dict) -> str | None:
    """Return the most useful client IP for the provided ASGI scope."""

    headers = scope.get("headers") or []
    header_map: dict[str, list[str]] = {}
    for key_bytes, value_bytes in headers:
        try:
            key = key_bytes.decode("latin1").lower()
        except Exception:
            continue
        try:
            value = value_bytes.decode("latin1")
        except Exception:
            value = ""
        header_map.setdefault(key, []).append(value)

    candidates: list[str] = []
    for raw in header_map.get("x-forwarded-for", []):
        candidates.extend(part.strip() for part in raw.split(","))
    for raw in header_map.get("forwarded", []):
        for segment in raw.split(","):
            match = FORWARDED_PAIR_RE.search(segment)
            if match:
                candidates.append(match.group("value"))
    candidates.extend(header_map.get("x-real-ip", []))
    client = scope.get("client")
    if client:
        candidates.append((client[0] or "").strip())

    fallback: str | None = None
    for raw in candidates:
        parsed = _parse_ip(raw)
        if not parsed:
            continue
        ip_text = str(parsed)
        if parsed.is_loopback:
            if fallback is None:
                fallback = ip_text
            continue
        return ip_text
    return fallback


def _parse_ocpp_timestamp(value) -> datetime | None:
    """Return an aware :class:`~datetime.datetime` for OCPP timestamps."""

    if not value:
        return None
    if isinstance(value, datetime):
        timestamp = value
    else:
        timestamp = parse_datetime(str(value))
    if not timestamp:
        return None
    if timezone.is_naive(timestamp):
        timestamp = timezone.make_aware(timestamp, timezone.get_current_timezone())
    return timestamp


class SinkConsumer(AsyncWebsocketConsumer):
    """Accept any message without validation."""

    @requires_network
    async def connect(self) -> None:
        self.client_ip = _resolve_client_ip(self.scope)
        if not store.register_ip_connection(self.client_ip, self):
            await self.close(code=4003)
            return
        await self.accept()

    async def disconnect(self, close_code):
        store.release_ip_connection(getattr(self, "client_ip", None), self)

    async def receive(
        self, text_data: str | None = None, bytes_data: bytes | None = None
    ) -> None:
        if text_data is None:
            return
        try:
            msg = json.loads(text_data)
            if isinstance(msg, list) and msg and msg[0] == 2:
                await self.send(json.dumps([3, msg[1], {}]))
        except Exception:
            pass


class CSMSConsumer(AsyncWebsocketConsumer):
    """Very small subset of OCPP 1.6 CSMS behaviour."""

    consumption_update_interval = 300

    def _extract_serial_identifier(self) -> str:
        """Return the charge point serial from the query string or path."""

        self.serial_source = None
        query_bytes = self.scope.get("query_string") or b""
        self._raw_query_string = query_bytes.decode("utf-8", "ignore") if query_bytes else ""
        if query_bytes:
            try:
                parsed = parse_qs(
                    self._raw_query_string,
                    keep_blank_values=False,
                )
            except Exception:
                parsed = {}
            if parsed:
                normalized = {
                    key.lower(): values for key, values in parsed.items() if values
                }
                for candidate in (
                    "cid",
                    "chargepointid",
                    "charge_point_id",
                    "chargeboxid",
<<<<<<< HEAD
                    "charge_box_id",
                    "chargerid",
                ):
                    values = normalized.get(candidate)
                    if not values:
                        continue
                    for value in values:
                        if not value:
                            continue
                        trimmed = value.strip()
                        if trimmed:
                            return trimmed
=======
                    "chargeboxidentity",
                    "chargepointidentity",
                    "chargerid",
                ):
                    values = normalized.get(candidate)
                    if values:
                        self.serial_source = f"query:{candidate}"
                        return values[0]
>>>>>>> 14ca4c3e

        value = self.scope["url_route"]["kwargs"].get("cid", "")
        if value:
            self.serial_source = "path"
        elif self.serial_source is None:
            self.serial_source = "path:empty"
        return value

    @requires_network
    async def connect(self):
        raw_serial = self._extract_serial_identifier()
        try:
            self.charger_id = Charger.validate_serial(raw_serial)
        except ValidationError as exc:
            serial = Charger.normalize_serial(raw_serial)
            store_key = store.pending_key(serial)
            message = exc.messages[0] if exc.messages else "Invalid Serial Number"
            details: list[str] = []
            if getattr(self, "serial_source", None):
                details.append(f"serial_source={self.serial_source}")
            if getattr(self, "_raw_query_string", ""):
                details.append(f"query_string={self._raw_query_string!r}")
            if details:
                message = f"{message} ({'; '.join(details)})"
            store.add_log(
                store_key,
                f"Rejected connection: {message}",
                log_type="charger",
            )
            await self.close(code=4003)
            return
        self.connector_value: int | None = None
        self.store_key = store.pending_key(self.charger_id)
        self.aggregate_charger: Charger | None = None
        self._consumption_task: asyncio.Task | None = None
        self._consumption_message_uuid: str | None = None
        subprotocol = None
        offered = self.scope.get("subprotocols", [])
        if "ocpp1.6" in offered:
            subprotocol = "ocpp1.6"
        self.client_ip = _resolve_client_ip(self.scope)
        self._header_reference_created = False
        # Close any pending connection for this charger so reconnections do
        # not leak stale consumers when the connector id has not been
        # negotiated yet.
        existing = store.connections.get(self.store_key)
        if existing is not None:
            store.release_ip_connection(getattr(existing, "client_ip", None), existing)
            await existing.close()
        if not store.register_ip_connection(self.client_ip, self):
            store.add_log(
                self.store_key,
                f"Rejected connection from {self.client_ip or 'unknown'}: rate limit exceeded",
                log_type="charger",
            )
            await self.close(code=4003)
            return
        await self.accept(subprotocol=subprotocol)
        store.add_log(
            self.store_key,
            f"Connected (subprotocol={subprotocol or 'none'})",
            log_type="charger",
        )
        store.connections[self.store_key] = self
        store.logs["charger"].setdefault(self.store_key, [])
        self.charger, created = await database_sync_to_async(
            Charger.objects.get_or_create
        )(
            charger_id=self.charger_id,
            connector_id=None,
            defaults={"last_path": self.scope.get("path", "")},
        )
        await database_sync_to_async(self.charger.refresh_manager_node)()
        self.aggregate_charger = self.charger
        location_name = await sync_to_async(
            lambda: self.charger.location.name if self.charger.location else ""
        )()
        friendly_name = location_name or self.charger_id
        store.register_log_name(self.store_key, friendly_name, log_type="charger")
        store.register_log_name(self.charger_id, friendly_name, log_type="charger")
        store.register_log_name(
            store.identity_key(self.charger_id, None),
            friendly_name,
            log_type="charger",
        )

    async def _get_account(self, id_tag: str) -> EnergyAccount | None:
        """Return the energy account for the provided RFID if valid."""
        if not id_tag:
            return None
        return await database_sync_to_async(
            EnergyAccount.objects.filter(
                rfids__rfid=id_tag.upper(), rfids__allowed=True
            ).first
        )()

    async def _assign_connector(self, connector: int | str | None) -> None:
        """Ensure ``self.charger`` matches the provided connector id."""
        if connector in (None, "", "-"):
            connector_value = None
        else:
            try:
                connector_value = int(connector)
                if connector_value == 0:
                    connector_value = None
            except (TypeError, ValueError):
                return
        if connector_value is None:
            if not self._header_reference_created and self.client_ip:
                await database_sync_to_async(self._ensure_console_reference)()
                self._header_reference_created = True
            return
        if (
            self.connector_value == connector_value
            and self.charger.connector_id == connector_value
        ):
            return
        if (
            not self.aggregate_charger
            or self.aggregate_charger.connector_id is not None
        ):
            aggregate, _ = await database_sync_to_async(
                Charger.objects.get_or_create
            )(
                charger_id=self.charger_id,
                connector_id=None,
                defaults={"last_path": self.scope.get("path", "")},
            )
            await database_sync_to_async(aggregate.refresh_manager_node)()
            self.aggregate_charger = aggregate
        existing = await database_sync_to_async(
            Charger.objects.filter(
                charger_id=self.charger_id, connector_id=connector_value
            ).first
        )()
        if existing:
            self.charger = existing
            await database_sync_to_async(self.charger.refresh_manager_node)()
        else:

            def _create_connector():
                charger, _ = Charger.objects.get_or_create(
                    charger_id=self.charger_id,
                    connector_id=connector_value,
                    defaults={"last_path": self.scope.get("path", "")},
                )
                if self.scope.get("path") and charger.last_path != self.scope.get(
                    "path"
                ):
                    charger.last_path = self.scope.get("path")
                    charger.save(update_fields=["last_path"])
                charger.refresh_manager_node()
                return charger

            self.charger = await database_sync_to_async(_create_connector)()
        previous_key = self.store_key
        new_key = store.identity_key(self.charger_id, connector_value)
        if previous_key != new_key:
            existing_consumer = store.connections.get(new_key)
            if existing_consumer is not None and existing_consumer is not self:
                await existing_consumer.close()
            store.reassign_identity(previous_key, new_key)
            store.connections[new_key] = self
            store.logs["charger"].setdefault(new_key, [])
        connector_name = await sync_to_async(
            lambda: self.charger.name or self.charger.charger_id
        )()
        store.register_log_name(new_key, connector_name, log_type="charger")
        aggregate_name = ""
        if self.aggregate_charger:
            aggregate_name = await sync_to_async(
                lambda: self.aggregate_charger.name or self.aggregate_charger.charger_id
            )()
        store.register_log_name(
            store.identity_key(self.charger_id, None),
            aggregate_name or self.charger_id,
            log_type="charger",
        )
        self.store_key = new_key
        self.connector_value = connector_value

    def _ensure_console_reference(self) -> None:
        """Create or update a header reference for the connected charger."""

        ip = (self.client_ip or "").strip()
        serial = (self.charger_id or "").strip()
        if not ip or not serial:
            return
        if host_is_local_loopback(ip):
            return
        host = ip
        ports = scan_open_ports(host)
        if ports:
            ordered_ports = prioritise_ports(ports)
        else:
            ordered_ports = prioritise_ports([DEFAULT_CONSOLE_PORT])
        port = ordered_ports[0] if ordered_ports else DEFAULT_CONSOLE_PORT
        secure = port in HTTPS_PORTS
        url = build_console_url(host, port, secure)
        alt_text = f"{serial} Console"
        reference = Reference.objects.filter(alt_text=alt_text).order_by("id").first()
        if reference is None:
            reference = Reference.objects.create(
                alt_text=alt_text,
                value=url,
                show_in_header=True,
                method="link",
            )
        updated_fields: list[str] = []
        if reference.value != url:
            reference.value = url
            updated_fields.append("value")
        if reference.method != "link":
            reference.method = "link"
            updated_fields.append("method")
        if not reference.show_in_header:
            reference.show_in_header = True
            updated_fields.append("show_in_header")
        if updated_fields:
            reference.save(update_fields=updated_fields)

    async def _store_meter_values(self, payload: dict, raw_message: str) -> None:
        """Parse a MeterValues payload into MeterValue rows."""
        connector_raw = payload.get("connectorId")
        connector_value = None
        if connector_raw is not None:
            try:
                connector_value = int(connector_raw)
            except (TypeError, ValueError):
                connector_value = None
        await self._assign_connector(connector_value)
        tx_id = payload.get("transactionId")
        tx_obj = None
        if tx_id is not None:
            tx_obj = store.transactions.get(self.store_key)
            if not tx_obj or tx_obj.pk != int(tx_id):
                tx_obj = await database_sync_to_async(
                    Transaction.objects.filter(pk=tx_id, charger=self.charger).first
                )()
            if tx_obj is None:
                tx_obj = await database_sync_to_async(Transaction.objects.create)(
                    pk=tx_id, charger=self.charger, start_time=timezone.now()
                )
                store.start_session_log(self.store_key, tx_obj.pk)
                store.add_session_message(self.store_key, raw_message)
            store.transactions[self.store_key] = tx_obj
        else:
            tx_obj = store.transactions.get(self.store_key)

        readings = []
        updated_fields: set[str] = set()
        temperature = None
        temp_unit = ""
        for mv in payload.get("meterValue", []):
            ts = parse_datetime(mv.get("timestamp"))
            values: dict[str, Decimal] = {}
            context = ""
            for sv in mv.get("sampledValue", []):
                try:
                    val = Decimal(str(sv.get("value")))
                except Exception:
                    continue
                context = sv.get("context", context or "")
                measurand = sv.get("measurand", "")
                unit = sv.get("unit", "")
                field = None
                if measurand in ("", "Energy.Active.Import.Register"):
                    field = "energy"
                    if unit == "Wh":
                        val = val / Decimal("1000")
                elif measurand == "Voltage":
                    field = "voltage"
                elif measurand == "Current.Import":
                    field = "current_import"
                elif measurand == "Current.Offered":
                    field = "current_offered"
                elif measurand == "Temperature":
                    field = "temperature"
                    temperature = val
                    temp_unit = unit
                elif measurand == "SoC":
                    field = "soc"
                if field:
                    if tx_obj and context in ("Transaction.Begin", "Transaction.End"):
                        suffix = "start" if context == "Transaction.Begin" else "stop"
                        if field == "energy":
                            mult = 1000 if unit in ("kW", "kWh") else 1
                            setattr(tx_obj, f"meter_{suffix}", int(val * mult))
                            updated_fields.add(f"meter_{suffix}")
                        else:
                            setattr(tx_obj, f"{field}_{suffix}", val)
                            updated_fields.add(f"{field}_{suffix}")
                    else:
                        values[field] = val
                        if tx_obj and field == "energy" and tx_obj.meter_start is None:
                            mult = 1000 if unit in ("kW", "kWh") else 1
                            try:
                                tx_obj.meter_start = int(val * mult)
                            except (TypeError, ValueError):
                                pass
                            else:
                                updated_fields.add("meter_start")
            if values and context not in ("Transaction.Begin", "Transaction.End"):
                readings.append(
                    MeterValue(
                        charger=self.charger,
                        connector_id=connector_value,
                        transaction=tx_obj,
                        timestamp=ts,
                        context=context,
                        **values,
                    )
                )
        if readings:
            await database_sync_to_async(MeterValue.objects.bulk_create)(readings)
        if tx_obj and updated_fields:
            await database_sync_to_async(tx_obj.save)(
                update_fields=list(updated_fields)
            )
        if connector_value is not None and not self.charger.connector_id:
            self.charger.connector_id = connector_value
            await database_sync_to_async(self.charger.save)(
                update_fields=["connector_id"]
            )
        if temperature is not None:
            self.charger.temperature = temperature
            self.charger.temperature_unit = temp_unit
            await database_sync_to_async(self.charger.save)(
                update_fields=["temperature", "temperature_unit"]
            )

    async def _update_firmware_state(
        self, status: str, status_info: str, timestamp: datetime | None
    ) -> None:
        """Persist firmware status fields for the active charger identities."""

        targets: list[Charger] = []
        seen_ids: set[int] = set()
        for charger in (self.charger, self.aggregate_charger):
            if not charger or charger.pk is None:
                continue
            if charger.pk in seen_ids:
                continue
            targets.append(charger)
            seen_ids.add(charger.pk)

        if not targets:
            return

        def _persist(ids: list[int]) -> None:
            Charger.objects.filter(pk__in=ids).update(
                firmware_status=status,
                firmware_status_info=status_info,
                firmware_timestamp=timestamp,
            )

        await database_sync_to_async(_persist)([target.pk for target in targets])
        for target in targets:
            target.firmware_status = status
            target.firmware_status_info = status_info
            target.firmware_timestamp = timestamp

    async def _cancel_consumption_message(self) -> None:
        """Stop any scheduled consumption message updates."""

        task = self._consumption_task
        self._consumption_task = None
        if task:
            task.cancel()
            try:
                await task
            except asyncio.CancelledError:
                pass
        self._consumption_message_uuid = None

    async def _update_consumption_message(self, tx_id: int) -> str | None:
        """Create or update the Net Message for an active transaction."""

        existing_uuid = self._consumption_message_uuid

        def _persist() -> str | None:
            tx = (
                Transaction.objects.select_related("charger")
                .filter(pk=tx_id)
                .first()
            )
            if not tx:
                return None
            charger = tx.charger or self.charger
            serial = ""
            if charger and charger.charger_id:
                serial = charger.charger_id
            elif self.charger_id:
                serial = self.charger_id
            serial = serial[:64]
            if not serial:
                return None
            now_local = timezone.localtime(timezone.now())
            body_value = f"{tx.kw:.1f} kWh {now_local.strftime('%H:%M')}"[:256]
            if existing_uuid:
                msg = NetMessage.objects.filter(uuid=existing_uuid).first()
                if msg:
                    msg.subject = serial
                    msg.body = body_value
                    msg.save(update_fields=["subject", "body"])
                    msg.propagate()
                    return str(msg.uuid)
            msg = NetMessage.broadcast(subject=serial, body=body_value)
            return str(msg.uuid)

        try:
            result = await database_sync_to_async(_persist)()
        except Exception as exc:  # pragma: no cover - unexpected errors
            store.add_log(
                self.store_key,
                f"Failed to broadcast consumption message: {exc}",
                log_type="charger",
            )
            return None
        if result is None:
            store.add_log(
                self.store_key,
                "Unable to broadcast consumption message: missing data",
                log_type="charger",
            )
            return None
        self._consumption_message_uuid = result
        return result

    async def _consumption_message_loop(self, tx_id: int) -> None:
        """Periodically refresh the consumption Net Message."""

        try:
            while True:
                await asyncio.sleep(self.consumption_update_interval)
                updated = await self._update_consumption_message(tx_id)
                if not updated:
                    break
        except asyncio.CancelledError:
            pass
        except Exception as exc:  # pragma: no cover - unexpected errors
            store.add_log(
                self.store_key,
                f"Failed to refresh consumption message: {exc}",
                log_type="charger",
            )

    async def _start_consumption_updates(self, tx_obj: Transaction) -> None:
        """Send the initial consumption message and schedule updates."""

        await self._cancel_consumption_message()
        initial = await self._update_consumption_message(tx_obj.pk)
        if not initial:
            return
        task = asyncio.create_task(self._consumption_message_loop(tx_obj.pk))
        task.add_done_callback(lambda _: setattr(self, "_consumption_task", None))
        self._consumption_task = task

    async def _handle_call_result(self, message_id: str, payload: dict | None) -> None:
        metadata = store.pop_pending_call(message_id)
        if not metadata:
            return
        if metadata.get("charger_id") and metadata.get("charger_id") != self.charger_id:
            return
        action = metadata.get("action")
        log_key = metadata.get("log_key") or self.store_key
        if action == "DataTransfer":
            message_pk = metadata.get("message_pk")
            if not message_pk:
                return

            def _apply():
                message = DataTransferMessage.objects.filter(pk=message_pk).first()
                if not message:
                    return
                status_value = str((payload or {}).get("status") or "").strip()
                message.status = status_value
                message.response_data = (payload or {}).get("data")
                message.error_code = ""
                message.error_description = ""
                message.error_details = None
                message.responded_at = timezone.now()
                message.save(
                    update_fields=[
                        "status",
                        "response_data",
                        "error_code",
                        "error_description",
                        "error_details",
                        "responded_at",
                        "updated_at",
                    ]
                )

            await database_sync_to_async(_apply)()
            return
        if action == "GetConfiguration":
            payload_data = payload if isinstance(payload, dict) else {}
            try:
                payload_text = json.dumps(
                    payload_data, sort_keys=True, ensure_ascii=False
                )
            except TypeError:
                payload_text = str(payload_data)
            store.add_log(
                log_key,
                f"GetConfiguration result: {payload_text}",
                log_type="charger",
            )
            return
        if action == "TriggerMessage":
            payload_data = payload if isinstance(payload, dict) else {}
            status_value = str(payload_data.get("status") or "").strip()
            target = metadata.get("trigger_target") or metadata.get("follow_up_action")
            connector_value = metadata.get("trigger_connector")
            message = "TriggerMessage result"
            if target:
                message = f"TriggerMessage {target} result"
            if status_value:
                message += f": status={status_value}"
            if connector_value:
                message += f", connector={connector_value}"
            store.add_log(log_key, message, log_type="charger")
            if status_value == "Accepted" and target:
                store.register_triggered_followup(
                    self.charger_id,
                    str(target),
                    connector=connector_value,
                    log_key=log_key,
                    target=str(target),
                )
            return
        if action == "RemoteStartTransaction":
            payload_data = payload if isinstance(payload, dict) else {}
            status_value = str(payload_data.get("status") or "").strip()
            message = "RemoteStartTransaction result"
            if status_value:
                message += f": status={status_value}"
            store.add_log(log_key, message, log_type="charger")
            return
        if action == "RemoteStopTransaction":
            payload_data = payload if isinstance(payload, dict) else {}
            status_value = str(payload_data.get("status") or "").strip()
            message = "RemoteStopTransaction result"
            if status_value:
                message += f": status={status_value}"
            store.add_log(log_key, message, log_type="charger")
            return
        if action == "Reset":
            payload_data = payload if isinstance(payload, dict) else {}
            status_value = str(payload_data.get("status") or "").strip()
            message = "Reset result"
            if status_value:
                message += f": status={status_value}"
            store.add_log(log_key, message, log_type="charger")
            return
        if action != "ChangeAvailability":
            return
        status = str((payload or {}).get("status") or "").strip()
        requested_type = metadata.get("availability_type")
        connector_value = metadata.get("connector_id")
        requested_at = metadata.get("requested_at")
        await self._update_change_availability_state(
            connector_value,
            requested_type,
            status,
            requested_at,
            details="",
        )

    async def _handle_call_error(
        self,
        message_id: str,
        error_code: str | None,
        description: str | None,
        details: dict | None,
    ) -> None:
        metadata = store.pop_pending_call(message_id)
        if not metadata:
            return
        if metadata.get("charger_id") and metadata.get("charger_id") != self.charger_id:
            return
        action = metadata.get("action")
        log_key = metadata.get("log_key") or self.store_key
        if action == "DataTransfer":
            message_pk = metadata.get("message_pk")
            if not message_pk:
                return

            def _apply():
                message = DataTransferMessage.objects.filter(pk=message_pk).first()
                if not message:
                    return
                status_value = (error_code or "Error").strip() or "Error"
                message.status = status_value
                message.response_data = None
                message.error_code = (error_code or "").strip()
                message.error_description = (description or "").strip()
                message.error_details = details
                message.responded_at = timezone.now()
                message.save(
                    update_fields=[
                        "status",
                        "response_data",
                        "error_code",
                        "error_description",
                        "error_details",
                        "responded_at",
                        "updated_at",
                    ]
                )

            await database_sync_to_async(_apply)()
            return
        if action == "GetConfiguration":
            parts: list[str] = []
            code_text = (error_code or "").strip()
            if code_text:
                parts.append(f"code={code_text}")
            description_text = (description or "").strip()
            if description_text:
                parts.append(f"description={description_text}")
            if details:
                try:
                    details_text = json.dumps(details, sort_keys=True, ensure_ascii=False)
                except TypeError:
                    details_text = str(details)
                if details_text:
                    parts.append(f"details={details_text}")
            if parts:
                message = "GetConfiguration error: " + ", ".join(parts)
            else:
                message = "GetConfiguration error"
            store.add_log(log_key, message, log_type="charger")
            return
        if action == "TriggerMessage":
            target = metadata.get("trigger_target") or metadata.get("follow_up_action")
            connector_value = metadata.get("trigger_connector")
            parts: list[str] = []
            if error_code:
                parts.append(f"code={str(error_code).strip()}")
            if description:
                parts.append(f"description={str(description).strip()}")
            if details:
                try:
                    parts.append(
                        "details="
                        + json.dumps(details, sort_keys=True, ensure_ascii=False)
                    )
                except TypeError:
                    parts.append(f"details={details}")
            label = f"TriggerMessage {target}" if target else "TriggerMessage"
            message = label + " error"
            if parts:
                message += ": " + ", ".join(parts)
            if connector_value:
                message += f", connector={connector_value}"
            store.add_log(log_key, message, log_type="charger")
            return
        if action == "RemoteStartTransaction":
            message = "RemoteStartTransaction error"
            if error_code:
                message += f": code={str(error_code).strip()}"
            if description:
                suffix = str(description).strip()
                if suffix:
                    message += f", description={suffix}"
            store.add_log(log_key, message, log_type="charger")
            return
        if action == "RemoteStopTransaction":
            message = "RemoteStopTransaction error"
            if error_code:
                message += f": code={str(error_code).strip()}"
            if description:
                suffix = str(description).strip()
                if suffix:
                    message += f", description={suffix}"
            store.add_log(log_key, message, log_type="charger")
            return
        if action == "Reset":
            message = "Reset error"
            if error_code:
                message += f": code={str(error_code).strip()}"
            if description:
                suffix = str(description).strip()
                if suffix:
                    message += f", description={suffix}"
            store.add_log(log_key, message, log_type="charger")
            return
        if action != "ChangeAvailability":
            return
        detail_text = (description or "").strip()
        if not detail_text and details:
            try:
                detail_text = json.dumps(details, sort_keys=True)
            except Exception:
                detail_text = str(details)
        if not detail_text:
            detail_text = (error_code or "").strip() or "Error"
        requested_type = metadata.get("availability_type")
        connector_value = metadata.get("connector_id")
        requested_at = metadata.get("requested_at")
        await self._update_change_availability_state(
            connector_value,
            requested_type,
            "Rejected",
            requested_at,
            details=detail_text,
        )

    async def _handle_data_transfer(
        self, message_id: str, payload: dict | None
    ) -> dict[str, object]:
        payload = payload if isinstance(payload, dict) else {}
        vendor_id = str(payload.get("vendorId") or "").strip()
        vendor_message_id = payload.get("messageId")
        if vendor_message_id is None:
            vendor_message_id_text = ""
        elif isinstance(vendor_message_id, str):
            vendor_message_id_text = vendor_message_id.strip()
        else:
            vendor_message_id_text = str(vendor_message_id)
        connector_value = self.connector_value

        def _get_or_create_charger():
            if self.charger and getattr(self.charger, "pk", None):
                return self.charger
            if connector_value is None:
                charger, _ = Charger.objects.get_or_create(
                    charger_id=self.charger_id,
                    connector_id=None,
                    defaults={"last_path": self.scope.get("path", "")},
                )
                return charger
            charger, _ = Charger.objects.get_or_create(
                charger_id=self.charger_id,
                connector_id=connector_value,
                defaults={"last_path": self.scope.get("path", "")},
            )
            return charger

        charger_obj = await database_sync_to_async(_get_or_create_charger)()
        message = await database_sync_to_async(DataTransferMessage.objects.create)(
            charger=charger_obj,
            connector_id=connector_value,
            direction=DataTransferMessage.DIRECTION_CP_TO_CSMS,
            ocpp_message_id=message_id,
            vendor_id=vendor_id,
            message_id=vendor_message_id_text,
            payload=payload or {},
            status="Pending",
        )

        status = "Rejected" if not vendor_id else "UnknownVendorId"
        response_data = None
        error_code = ""
        error_description = ""
        error_details = None

        handler = self._resolve_data_transfer_handler(vendor_id) if vendor_id else None
        if handler:
            try:
                result = handler(message, payload)
                if inspect.isawaitable(result):
                    result = await result
            except Exception as exc:  # pragma: no cover - defensive guard
                status = "Rejected"
                error_code = "InternalError"
                error_description = str(exc)
            else:
                if isinstance(result, tuple):
                    status = str(result[0]) if result else status
                    if len(result) > 1:
                        response_data = result[1]
                elif isinstance(result, dict):
                    status = str(result.get("status", status))
                    if "data" in result:
                        response_data = result["data"]
                elif isinstance(result, str):
                    status = result
        final_status = status or "Rejected"

        def _finalise():
            DataTransferMessage.objects.filter(pk=message.pk).update(
                status=final_status,
                response_data=response_data,
                error_code=error_code,
                error_description=error_description,
                error_details=error_details,
                responded_at=timezone.now(),
            )

        await database_sync_to_async(_finalise)()

        reply_payload: dict[str, object] = {"status": final_status}
        if response_data is not None:
            reply_payload["data"] = response_data
        return reply_payload

    def _resolve_data_transfer_handler(self, vendor_id: str):
        if not vendor_id:
            return None
        candidate = f"handle_data_transfer_{vendor_id.lower()}"
        return getattr(self, candidate, None)

    async def _update_change_availability_state(
        self,
        connector_value: int | None,
        requested_type: str | None,
        status: str,
        requested_at,
        *,
        details: str = "",
    ) -> None:
        status_value = status or ""
        now = timezone.now()

        def _apply():
            filters: dict[str, object] = {"charger_id": self.charger_id}
            if connector_value is None:
                filters["connector_id__isnull"] = True
            else:
                filters["connector_id"] = connector_value
            targets = list(Charger.objects.filter(**filters))
            if not targets:
                return
            for target in targets:
                updates: dict[str, object] = {
                    "availability_request_status": status_value,
                    "availability_request_status_at": now,
                    "availability_request_details": details,
                }
                if requested_type:
                    updates["availability_requested_state"] = requested_type
                if requested_at:
                    updates["availability_requested_at"] = requested_at
                elif requested_type:
                    updates["availability_requested_at"] = now
                if status_value == "Accepted" and requested_type:
                    updates["availability_state"] = requested_type
                    updates["availability_state_updated_at"] = now
                Charger.objects.filter(pk=target.pk).update(**updates)
                for field, value in updates.items():
                    setattr(target, field, value)
                if self.charger and self.charger.pk == target.pk:
                    for field, value in updates.items():
                        setattr(self.charger, field, value)
                if self.aggregate_charger and self.aggregate_charger.pk == target.pk:
                    for field, value in updates.items():
                        setattr(self.aggregate_charger, field, value)

        await database_sync_to_async(_apply)()

    async def _update_availability_state(
        self,
        state: str,
        timestamp: datetime,
        connector_value: int | None,
    ) -> None:
        def _apply():
            filters: dict[str, object] = {"charger_id": self.charger_id}
            if connector_value is None:
                filters["connector_id__isnull"] = True
            else:
                filters["connector_id"] = connector_value
            updates = {
                "availability_state": state,
                "availability_state_updated_at": timestamp,
            }
            targets = list(Charger.objects.filter(**filters))
            if not targets:
                return
            Charger.objects.filter(pk__in=[target.pk for target in targets]).update(
                **updates
            )
            for target in targets:
                for field, value in updates.items():
                    setattr(target, field, value)
                if self.charger and self.charger.pk == target.pk:
                    for field, value in updates.items():
                        setattr(self.charger, field, value)
                if self.aggregate_charger and self.aggregate_charger.pk == target.pk:
                    for field, value in updates.items():
                        setattr(self.aggregate_charger, field, value)

        await database_sync_to_async(_apply)()

    async def disconnect(self, close_code):
        store.release_ip_connection(getattr(self, "client_ip", None), self)
        tx_obj = None
        if self.charger_id:
            tx_obj = store.get_transaction(self.charger_id, self.connector_value)
        if tx_obj:
            await self._update_consumption_message(tx_obj.pk)
        await self._cancel_consumption_message()
        store.connections.pop(self.store_key, None)
        pending_key = store.pending_key(self.charger_id)
        if self.store_key != pending_key:
            store.connections.pop(pending_key, None)
        store.end_session_log(self.store_key)
        store.stop_session_lock()
        store.clear_pending_calls(self.charger_id)
        store.add_log(self.store_key, f"Closed (code={close_code})", log_type="charger")

    async def receive(self, text_data=None, bytes_data=None):
        raw = text_data
        if raw is None and bytes_data is not None:
            raw = base64.b64encode(bytes_data).decode("ascii")
        if raw is None:
            return
        store.add_log(self.store_key, raw, log_type="charger")
        store.add_session_message(self.store_key, raw)
        try:
            msg = json.loads(raw)
        except json.JSONDecodeError:
            return
        if not isinstance(msg, list) or not msg:
            return
        message_type = msg[0]
        if message_type == 2:
            msg_id, action = msg[1], msg[2]
            payload = msg[3] if len(msg) > 3 else {}
            reply_payload = {}
            connector_hint = None
            if isinstance(payload, dict):
                connector_hint = payload.get("connectorId")
            follow_up = store.consume_triggered_followup(
                self.charger_id, action, connector_hint
            )
            if follow_up:
                follow_up_log_key = follow_up.get("log_key") or self.store_key
                target_label = follow_up.get("target") or action
                connector_slug_value = follow_up.get("connector")
                suffix = ""
                if (
                    connector_slug_value
                    and connector_slug_value != store.AGGREGATE_SLUG
                ):
                    suffix = f" (connector {connector_slug_value})"
                store.add_log(
                    follow_up_log_key,
                    f"TriggerMessage follow-up received: {target_label}{suffix}",
                    log_type="charger",
                )
            await self._assign_connector(payload.get("connectorId"))
            if action == "BootNotification":
                reply_payload = {
                    "currentTime": datetime.utcnow().isoformat() + "Z",
                    "interval": 300,
                    "status": "Accepted",
                }
            elif action == "DataTransfer":
                reply_payload = await self._handle_data_transfer(msg_id, payload)
            elif action == "Heartbeat":
                reply_payload = {"currentTime": datetime.utcnow().isoformat() + "Z"}
                now = timezone.now()
                self.charger.last_heartbeat = now
                await database_sync_to_async(
                    Charger.objects.filter(pk=self.charger.pk).update
                )(last_heartbeat=now)
            elif action == "StatusNotification":
                await self._assign_connector(payload.get("connectorId"))
                status = (payload.get("status") or "").strip()
                error_code = (payload.get("errorCode") or "").strip()
                vendor_info = {
                    key: value
                    for key, value in (
                        ("info", payload.get("info")),
                        ("vendorId", payload.get("vendorId")),
                    )
                    if value
                }
                vendor_value = vendor_info or None
                timestamp_raw = payload.get("timestamp")
                status_timestamp = (
                    parse_datetime(timestamp_raw) if timestamp_raw else None
                )
                if status_timestamp is None:
                    status_timestamp = timezone.now()
                elif timezone.is_naive(status_timestamp):
                    status_timestamp = timezone.make_aware(status_timestamp)
                update_kwargs = {
                    "last_status": status,
                    "last_error_code": error_code,
                    "last_status_vendor_info": vendor_value,
                    "last_status_timestamp": status_timestamp,
                }

                def _update_instance(instance: Charger | None) -> None:
                    if not instance:
                        return
                    instance.last_status = status
                    instance.last_error_code = error_code
                    instance.last_status_vendor_info = vendor_value
                    instance.last_status_timestamp = status_timestamp

                await database_sync_to_async(
                    Charger.objects.filter(
                        charger_id=self.charger_id, connector_id=None
                    ).update
                )(**update_kwargs)
                connector_value = self.connector_value
                if connector_value is not None:
                    await database_sync_to_async(
                        Charger.objects.filter(
                            charger_id=self.charger_id,
                            connector_id=connector_value,
                        ).update
                    )(**update_kwargs)
                _update_instance(self.aggregate_charger)
                _update_instance(self.charger)
                store.add_log(
                    self.store_key,
                    f"StatusNotification processed: {json.dumps(payload, sort_keys=True)}",
                    log_type="charger",
                )
                availability_state = Charger.availability_state_from_status(status)
                if availability_state:
                    await self._update_availability_state(
                        availability_state, status_timestamp, self.connector_value
                    )
                reply_payload = {}
            elif action == "Authorize":
                account = await self._get_account(payload.get("idTag"))
                if self.charger.require_rfid:
                    status = (
                        "Accepted"
                        if account
                        and await database_sync_to_async(account.can_authorize)()
                        else "Invalid"
                    )
                else:
                    status = "Accepted"
                reply_payload = {"idTagInfo": {"status": status}}
            elif action == "MeterValues":
                await self._store_meter_values(payload, text_data)
                self.charger.last_meter_values = payload
                await database_sync_to_async(
                    Charger.objects.filter(pk=self.charger.pk).update
                )(last_meter_values=payload)
                reply_payload = {}
            elif action == "DiagnosticsStatusNotification":
                status_value = payload.get("status")
                location_value = (
                    payload.get("uploadLocation")
                    or payload.get("location")
                    or payload.get("uri")
                )
                timestamp_value = payload.get("timestamp")
                diagnostics_timestamp = None
                if timestamp_value:
                    diagnostics_timestamp = parse_datetime(timestamp_value)
                    if diagnostics_timestamp and timezone.is_naive(
                        diagnostics_timestamp
                    ):
                        diagnostics_timestamp = timezone.make_aware(
                            diagnostics_timestamp, timezone=timezone.utc
                        )

                updates = {
                    "diagnostics_status": status_value or None,
                    "diagnostics_timestamp": diagnostics_timestamp,
                    "diagnostics_location": location_value or None,
                }

                def _persist_diagnostics():
                    targets: list[Charger] = []
                    if self.charger:
                        targets.append(self.charger)
                    aggregate = self.aggregate_charger
                    if (
                        aggregate
                        and not any(
                            target.pk == aggregate.pk for target in targets if target.pk
                        )
                    ):
                        targets.append(aggregate)
                    for target in targets:
                        for field, value in updates.items():
                            setattr(target, field, value)
                        if target.pk:
                            Charger.objects.filter(pk=target.pk).update(**updates)

                await database_sync_to_async(_persist_diagnostics)()

                status_label = updates["diagnostics_status"] or "unknown"
                log_message = "DiagnosticsStatusNotification: status=%s" % (
                    status_label,
                )
                if updates["diagnostics_timestamp"]:
                    log_message += ", timestamp=%s" % (
                        updates["diagnostics_timestamp"].isoformat()
                    )
                if updates["diagnostics_location"]:
                    log_message += ", location=%s" % updates["diagnostics_location"]
                store.add_log(self.store_key, log_message, log_type="charger")
                if self.aggregate_charger and self.aggregate_charger.connector_id is None:
                    aggregate_key = store.identity_key(self.charger_id, None)
                    if aggregate_key != self.store_key:
                        store.add_log(aggregate_key, log_message, log_type="charger")
                reply_payload = {}
            elif action == "StartTransaction":
                id_tag = payload.get("idTag")
                account = await self._get_account(id_tag)
                if id_tag:
                    await database_sync_to_async(CoreRFID.objects.get_or_create)(
                        rfid=id_tag.upper()
                    )
                await self._assign_connector(payload.get("connectorId"))
                if self.charger.require_rfid:
                    authorized = (
                        account is not None
                        and await database_sync_to_async(account.can_authorize)()
                    )
                else:
                    authorized = True
                if authorized:
                    start_timestamp = _parse_ocpp_timestamp(payload.get("timestamp"))
                    received_start = timezone.now()
                    tx_obj = await database_sync_to_async(Transaction.objects.create)(
                        charger=self.charger,
                        account=account,
                        rfid=(id_tag or ""),
                        vin=(payload.get("vin") or ""),
                        connector_id=payload.get("connectorId"),
                        meter_start=payload.get("meterStart"),
                        start_time=start_timestamp or received_start,
                        received_start_time=received_start,
                    )
                    store.transactions[self.store_key] = tx_obj
                    store.start_session_log(self.store_key, tx_obj.pk)
                    store.start_session_lock()
                    store.add_session_message(self.store_key, text_data)
                    await self._start_consumption_updates(tx_obj)
                    reply_payload = {
                        "transactionId": tx_obj.pk,
                        "idTagInfo": {"status": "Accepted"},
                    }
                else:
                    reply_payload = {"idTagInfo": {"status": "Invalid"}}
            elif action == "StopTransaction":
                tx_id = payload.get("transactionId")
                tx_obj = store.transactions.pop(self.store_key, None)
                if not tx_obj and tx_id is not None:
                    tx_obj = await database_sync_to_async(
                        Transaction.objects.filter(pk=tx_id, charger=self.charger).first
                    )()
                if not tx_obj and tx_id is not None:
                    received_start = timezone.now()
                    tx_obj = await database_sync_to_async(Transaction.objects.create)(
                        pk=tx_id,
                        charger=self.charger,
                        start_time=received_start,
                        received_start_time=received_start,
                        meter_start=payload.get("meterStart")
                        or payload.get("meterStop"),
                        vin=(payload.get("vin") or ""),
                    )
                if tx_obj:
                    stop_timestamp = _parse_ocpp_timestamp(payload.get("timestamp"))
                    received_stop = timezone.now()
                    tx_obj.meter_stop = payload.get("meterStop")
                    tx_obj.stop_time = stop_timestamp or received_stop
                    tx_obj.received_stop_time = received_stop
                    await database_sync_to_async(tx_obj.save)()
                    await self._update_consumption_message(tx_obj.pk)
                await self._cancel_consumption_message()
                reply_payload = {"idTagInfo": {"status": "Accepted"}}
                store.end_session_log(self.store_key)
                store.stop_session_lock()
            elif action == "FirmwareStatusNotification":
                status_raw = payload.get("status")
                status = str(status_raw or "").strip()
                info_value = payload.get("statusInfo")
                if not isinstance(info_value, str):
                    info_value = payload.get("info")
                status_info = str(info_value or "").strip()
                timestamp_raw = payload.get("timestamp")
                timestamp_value = None
                if timestamp_raw:
                    timestamp_value = parse_datetime(str(timestamp_raw))
                    if timestamp_value and timezone.is_naive(timestamp_value):
                        timestamp_value = timezone.make_aware(
                            timestamp_value, timezone.get_current_timezone()
                        )
                if timestamp_value is None:
                    timestamp_value = timezone.now()
                await self._update_firmware_state(
                    status, status_info, timestamp_value
                )
                store.add_log(
                    self.store_key,
                    "FirmwareStatusNotification: "
                    + json.dumps(payload, separators=(",", ":")),
                    log_type="charger",
                )
                if (
                    self.aggregate_charger
                    and self.aggregate_charger.connector_id is None
                ):
                    aggregate_key = store.identity_key(
                        self.charger_id, self.aggregate_charger.connector_id
                    )
                    if aggregate_key != self.store_key:
                        store.add_log(
                            aggregate_key,
                            "FirmwareStatusNotification: "
                            + json.dumps(payload, separators=(",", ":")),
                            log_type="charger",
                        )
                reply_payload = {}
            response = [3, msg_id, reply_payload]
            await self.send(json.dumps(response))
            store.add_log(
                self.store_key, f"< {json.dumps(response)}", log_type="charger"
            )
        elif message_type == 3:
            msg_id = msg[1] if len(msg) > 1 else ""
            payload = msg[2] if len(msg) > 2 else {}
            await self._handle_call_result(msg_id, payload)
        elif message_type == 4:
            msg_id = msg[1] if len(msg) > 1 else ""
            error_code = msg[2] if len(msg) > 2 else ""
            description = msg[3] if len(msg) > 3 else ""
            details = msg[4] if len(msg) > 4 else {}
            await self._handle_call_error(msg_id, error_code, description, details)<|MERGE_RESOLUTION|>--- conflicted
+++ resolved
@@ -177,7 +177,6 @@
                     "chargepointid",
                     "charge_point_id",
                     "chargeboxid",
-<<<<<<< HEAD
                     "charge_box_id",
                     "chargerid",
                 ):
@@ -190,16 +189,6 @@
                         trimmed = value.strip()
                         if trimmed:
                             return trimmed
-=======
-                    "chargeboxidentity",
-                    "chargepointidentity",
-                    "chargerid",
-                ):
-                    values = normalized.get(candidate)
-                    if values:
-                        self.serial_source = f"query:{candidate}"
-                        return values[0]
->>>>>>> 14ca4c3e
 
         value = self.scope["url_route"]["kwargs"].get("cid", "")
         if value:

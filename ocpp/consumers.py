--- conflicted
+++ resolved
@@ -184,18 +184,7 @@
                 normalized = {
                     key.lower(): values for key, values in parsed.items() if values
                 }
-<<<<<<< HEAD
                 for candidate in SERIAL_QUERY_PARAM_NAMES:
-=======
-                for candidate in (
-                    "cid",
-                    "chargepointid",
-                    "charge_point_id",
-                    "chargeboxid",
-                    "charge_box_id",
-                    "chargerid",
-                ):
->>>>>>> 9e0e8e73
                     values = normalized.get(candidate)
                     if not values:
                         continue
@@ -205,17 +194,8 @@
                         trimmed = value.strip()
                         if trimmed:
                             return trimmed
-
-<<<<<<< HEAD
+                          
         return self.scope["url_route"]["kwargs"].get("cid", "")
-=======
-        value = self.scope["url_route"]["kwargs"].get("cid", "")
-        if value:
-            self.serial_source = "path"
-        elif self.serial_source is None:
-            self.serial_source = "path:empty"
-        return value
->>>>>>> 9e0e8e73
 
     @requires_network
     async def connect(self):

import asyncio
import json
import base64
from datetime import datetime
from django.utils import timezone
from core.models import EnergyAccount, RFID as CoreRFID

from channels.generic.websocket import AsyncWebsocketConsumer
from channels.db import database_sync_to_async
from asgiref.sync import sync_to_async
from config.offline import requires_network

from . import store
from decimal import Decimal
from django.utils.dateparse import parse_datetime
from .models import Transaction, Charger, MeterValue


class SinkConsumer(AsyncWebsocketConsumer):
    """Accept any message without validation."""

    @requires_network
    async def connect(self) -> None:
        await self.accept()

    async def receive(
        self, text_data: str | None = None, bytes_data: bytes | None = None
    ) -> None:
        if text_data is None:
            return
        try:
            msg = json.loads(text_data)
            if isinstance(msg, list) and msg and msg[0] == 2:
                await self.send(json.dumps([3, msg[1], {}]))
        except Exception:
            pass


class CSMSConsumer(AsyncWebsocketConsumer):
    """Very small subset of OCPP 1.6 CSMS behaviour."""

    @requires_network
    async def connect(self):
        self.charger_id = self.scope["url_route"]["kwargs"].get("cid", "")
        subprotocol = None
        offered = self.scope.get("subprotocols", [])
        if "ocpp1.6" in offered:
            subprotocol = "ocpp1.6"
        # If a connection for this charger already exists, close it so a new
        # simulator session can start immediately.
        existing = store.connections.get(self.charger_id)
        if existing is not None:
            await existing.close()
        await self.accept(subprotocol=subprotocol)
        store.add_log(
            self.charger_id,
            f"Connected (subprotocol={subprotocol or 'none'})",
            log_type="charger",
        )
        store.connections[self.charger_id] = self
        store.logs["charger"].setdefault(self.charger_id, [])
        self.charger, _ = await database_sync_to_async(Charger.objects.get_or_create)(
            charger_id=self.charger_id,
            connector_id=None,
            defaults={"last_path": self.scope.get("path", "")},
        )
        location_name = await sync_to_async(
            lambda: self.charger.location.name if self.charger.location else ""
        )()
        store.register_log_name(
            self.charger_id, location_name or self.charger_id, log_type="charger"
        )

    async def _get_account(self, id_tag: str) -> EnergyAccount | None:
        """Return the energy account for the provided RFID if valid."""
        if not id_tag:
            return None
        return await database_sync_to_async(
            EnergyAccount.objects.filter(
                rfids__rfid=id_tag.upper(), rfids__allowed=True
            ).first
        )()

    async def _assign_connector(self, connector: int | str | None) -> None:
        """Ensure ``self.charger`` matches the provided connector id."""
        if connector is None:
            return
        connector = str(connector)
        if self.charger.connector_id == connector:
            return
        existing = await database_sync_to_async(
            Charger.objects.filter(
                charger_id=self.charger_id, connector_id=connector
            ).first
        )()
        if existing:
            self.charger = existing
        elif self.charger.connector_id:
            self.charger = await database_sync_to_async(Charger.objects.create)(
                charger_id=self.charger_id,
                connector_id=connector,
                last_path=self.scope.get("path", ""),
            )
        else:
            self.charger.connector_id = connector
            await database_sync_to_async(self.charger.save)(
                update_fields=["connector_id"]
            )

    async def _store_meter_values(self, payload: dict, raw_message: str) -> None:
        """Parse a MeterValues payload into MeterValue rows."""
        connector = payload.get("connectorId")
        await self._assign_connector(connector)
        tx_id = payload.get("transactionId")
        tx_obj = None
        if tx_id is not None:
            tx_obj = store.transactions.get(self.charger_id)
            if not tx_obj or tx_obj.pk != int(tx_id):
                tx_obj = await database_sync_to_async(
                    Transaction.objects.filter(pk=tx_id, charger=self.charger).first
                )()
            if tx_obj is None:
                tx_obj = await database_sync_to_async(Transaction.objects.create)(
                    pk=tx_id, charger=self.charger, start_time=timezone.now()
                )
                store.start_session_log(self.charger_id, tx_obj.pk)
                store.add_session_message(self.charger_id, raw_message)
            store.transactions[self.charger_id] = tx_obj
        else:
            tx_obj = store.transactions.get(self.charger_id)

        readings = []
        updated_fields: set[str] = set()
        temperature = None
        temp_unit = ""
        for mv in payload.get("meterValue", []):
            ts = parse_datetime(mv.get("timestamp"))
            values: dict[str, Decimal] = {}
            context = ""
            for sv in mv.get("sampledValue", []):
                try:
                    val = Decimal(str(sv.get("value")))
                except Exception:
                    continue
                context = sv.get("context", context or "")
                measurand = sv.get("measurand", "")
                unit = sv.get("unit", "")
                field = None
                if measurand in ("", "Energy.Active.Import.Register"):
                    field = "energy"
                    if unit == "Wh":
                        val = val / Decimal("1000")
                elif measurand == "Voltage":
                    field = "voltage"
                elif measurand == "Current.Import":
                    field = "current_import"
                elif measurand == "Current.Offered":
                    field = "current_offered"
                elif measurand == "Temperature":
                    field = "temperature"
                    temperature = val
                    temp_unit = unit
                elif measurand == "SoC":
                    field = "soc"
                if field:
                    if tx_obj and context in ("Transaction.Begin", "Transaction.End"):
                        suffix = "start" if context == "Transaction.Begin" else "stop"
                        if field == "energy":
                            mult = 1000 if unit in ("kW", "kWh") else 1
                            setattr(tx_obj, f"meter_{suffix}", int(val * mult))
                            updated_fields.add(f"meter_{suffix}")
                        else:
                            setattr(tx_obj, f"{field}_{suffix}", val)
                            updated_fields.add(f"{field}_{suffix}")
                    else:
                        values[field] = val
            if values and context not in ("Transaction.Begin", "Transaction.End"):
                readings.append(
                    MeterValue(
                        charger=self.charger,
                        connector_id=connector,
                        transaction=tx_obj,
                        timestamp=ts,
                        context=context,
                        **values,
                    )
                )
        if readings:
<<<<<<< HEAD
            await database_sync_to_async(MeterValue.objects.bulk_create)(readings)
        if tx_obj and updated_fields:
            await database_sync_to_async(tx_obj.save)(
                update_fields=list(updated_fields)
            )
        if connector is not None and not self.charger.connector_id:
            self.charger.connector_id = str(connector)
            await database_sync_to_async(self.charger.save)(
                update_fields=["connector_id"]
            )
=======
            await database_sync_to_async(MeterReading.objects.bulk_create)(readings)
            if tx_obj and start_updated:
                await database_sync_to_async(tx_obj.save)(update_fields=["meter_start"])
>>>>>>> 6a30adf9
        if temperature is not None:
            self.charger.temperature = temperature
            self.charger.temperature_unit = temp_unit
            await database_sync_to_async(self.charger.save)(
                update_fields=["temperature", "temperature_unit"]
            )

    async def disconnect(self, close_code):
        store.connections.pop(self.charger_id, None)
        store.end_session_log(self.charger_id)
        store.add_log(
            self.charger_id, f"Closed (code={close_code})", log_type="charger"
        )

    async def receive(self, text_data=None, bytes_data=None):
        raw = text_data
        if raw is None and bytes_data is not None:
            raw = base64.b64encode(bytes_data).decode("ascii")
        if raw is None:
            return
        store.add_log(self.charger_id, raw, log_type="charger")
        store.add_session_message(self.charger_id, raw)
        try:
            msg = json.loads(raw)
        except json.JSONDecodeError:
            return
        if isinstance(msg, list) and msg and msg[0] == 2:
            msg_id, action = msg[1], msg[2]
            payload = msg[3] if len(msg) > 3 else {}
            reply_payload = {}
            await self._assign_connector(payload.get("connectorId"))
            if action == "BootNotification":
                reply_payload = {
                    "currentTime": datetime.utcnow().isoformat() + "Z",
                    "interval": 300,
                    "status": "Accepted",
                }
            elif action == "Heartbeat":
                reply_payload = {"currentTime": datetime.utcnow().isoformat() + "Z"}
                now = timezone.now()
                self.charger.last_heartbeat = now
                await database_sync_to_async(
                    Charger.objects.filter(pk=self.charger.pk).update
                )(last_heartbeat=now)
            elif action == "Authorize":
                account = await self._get_account(payload.get("idTag"))
                if self.charger.require_rfid:
                    status = (
                        "Accepted"
                        if account
                        and await database_sync_to_async(account.can_authorize)()
                        else "Invalid"
                    )
                else:
                    status = "Accepted"
                reply_payload = {"idTagInfo": {"status": status}}
            elif action == "MeterValues":
                await self._store_meter_values(payload, text_data)
                self.charger.last_meter_values = payload
                await database_sync_to_async(
                    Charger.objects.filter(pk=self.charger.pk).update
                )(last_meter_values=payload)
                reply_payload = {}
            elif action == "StartTransaction":
                id_tag = payload.get("idTag")
                account = await self._get_account(id_tag)
                if id_tag:
                    await database_sync_to_async(CoreRFID.objects.get_or_create)(
                        rfid=id_tag.upper()
                    )
                if self.charger.require_rfid:
                    authorized = (
                        account is not None
                        and await database_sync_to_async(account.can_authorize)()
                    )
                else:
                    authorized = True
                if authorized:
                    tx_obj = await database_sync_to_async(Transaction.objects.create)(
                        charger=self.charger,
                        account=account,
                        rfid=(id_tag or ""),
                        vin=(payload.get("vin") or ""),
                        meter_start=payload.get("meterStart"),
                        start_time=timezone.now(),
                    )
                    store.transactions[self.charger_id] = tx_obj
                    store.start_session_log(self.charger_id, tx_obj.pk)
                    store.add_session_message(self.charger_id, text_data)
                    reply_payload = {
                        "transactionId": tx_obj.pk,
                        "idTagInfo": {"status": "Accepted"},
                    }
                else:
                    reply_payload = {"idTagInfo": {"status": "Invalid"}}
            elif action == "StopTransaction":
                tx_id = payload.get("transactionId")
                tx_obj = store.transactions.pop(self.charger_id, None)
                if not tx_obj and tx_id is not None:
                    tx_obj = await database_sync_to_async(
                        Transaction.objects.filter(pk=tx_id, charger=self.charger).first
                    )()
                if not tx_obj and tx_id is not None:
                    tx_obj = await database_sync_to_async(Transaction.objects.create)(
                        pk=tx_id,
                        charger=self.charger,
                        start_time=timezone.now(),
                        meter_start=payload.get("meterStart")
                        or payload.get("meterStop"),
                        vin=(payload.get("vin") or ""),
                    )
                if tx_obj:
                    tx_obj.meter_stop = payload.get("meterStop")
                    tx_obj.stop_time = timezone.now()
                    await database_sync_to_async(tx_obj.save)()
                reply_payload = {"idTagInfo": {"status": "Accepted"}}
                store.end_session_log(self.charger_id)
            response = [3, msg_id, reply_payload]
            await self.send(json.dumps(response))
            store.add_log(
                self.charger_id, f"< {json.dumps(response)}", log_type="charger"
            )<|MERGE_RESOLUTION|>--- conflicted
+++ resolved
@@ -186,7 +186,6 @@
                     )
                 )
         if readings:
-<<<<<<< HEAD
             await database_sync_to_async(MeterValue.objects.bulk_create)(readings)
         if tx_obj and updated_fields:
             await database_sync_to_async(tx_obj.save)(
@@ -197,11 +196,6 @@
             await database_sync_to_async(self.charger.save)(
                 update_fields=["connector_id"]
             )
-=======
-            await database_sync_to_async(MeterReading.objects.bulk_create)(readings)
-            if tx_obj and start_updated:
-                await database_sync_to_async(tx_obj.save)(update_fields=["meter_start"])
->>>>>>> 6a30adf9
         if temperature is not None:
             self.charger.temperature = temperature
             self.charger.temperature_unit = temp_unit

import asyncio
import json
from datetime import datetime
from django.utils import timezone
from django.contrib.auth import get_user_model

from channels.generic.websocket import AsyncWebsocketConsumer
from channels.db import database_sync_to_async

from . import store
from .models import Transaction, Charger


class CSMSConsumer(AsyncWebsocketConsumer):
    """Very small subset of OCPP 1.6 CSMS behaviour."""

    async def connect(self):
        self.charger_id = self.scope["url_route"]["kwargs"].get("cid", "")
        await self.accept()
        store.connections[self.charger_id] = self
        store.logs.setdefault(self.charger_id, [])
        self.charger, _ = await database_sync_to_async(Charger.objects.get_or_create)(
            charger_id=self.charger_id
        )

    async def _valid_idtag(self, id_tag: str) -> bool:
        if not self.charger.require_rfid:
            return True
        if not id_tag:
            return False
        User = get_user_model()
        return await database_sync_to_async(User.objects.filter(rfid_uid=id_tag).exists)()

    async def disconnect(self, close_code):
        store.connections.pop(self.charger_id, None)

    async def receive(self, text_data=None, bytes_data=None):
        if text_data is None:
            return
        store.logs.setdefault(self.charger_id, []).append(f"> {text_data}")
        try:
            msg = json.loads(text_data)
        except json.JSONDecodeError:
            return
        if isinstance(msg, list) and msg and msg[0] == 2:
            msg_id, action = msg[1], msg[2]
            payload = msg[3] if len(msg) > 3 else {}
            reply_payload = {}
            if action == "BootNotification":
                reply_payload = {
                    "currentTime": datetime.utcnow().isoformat() + "Z",
                    "interval": 300,
                    "status": "Accepted",
                }
            elif action == "Heartbeat":
                reply_payload = {
                    "currentTime": datetime.utcnow().isoformat() + "Z"
                }
                await database_sync_to_async(
                    Charger.objects.filter(charger_id=self.charger_id).update
                )(last_heartbeat=timezone.now())
            elif action == "Authorize":
<<<<<<< HEAD
                status = (
                    "Accepted" if await self._valid_idtag(payload.get("idTag")) else "Invalid"
=======
                reply_payload = {"idTagInfo": {"status": "Accepted"}}
            elif action == "MeterValues":
                await database_sync_to_async(
                    Charger.objects.filter(charger_id=self.charger_id).update
                )(last_meter_values=payload)
                reply_payload = {}
            elif action == "StartTransaction":
                tx_id = int(datetime.utcnow().timestamp())
                tx_obj = await database_sync_to_async(Transaction.objects.create)(
                    charger_id=self.charger_id,
                    transaction_id=tx_id,
                    meter_start=payload.get("meterStart"),
                    start_time=timezone.now(),
>>>>>>> dcd3a1bc
                )
                reply_payload = {"idTagInfo": {"status": status}}
            elif action == "StartTransaction":
                if await self._valid_idtag(payload.get("idTag")):
                    tx_id = int(datetime.utcnow().timestamp())
                    tx_obj = await database_sync_to_async(Transaction.objects.create)(
                        charger_id=self.charger_id,
                        transaction_id=tx_id,
                        meter_start=payload.get("meterStart"),
                        start_time=timezone.now(),
                    )
                    store.transactions[self.charger_id] = tx_obj
                    reply_payload = {
                        "transactionId": tx_id,
                        "idTagInfo": {"status": "Accepted"},
                    }
                else:
                    reply_payload = {"idTagInfo": {"status": "Invalid"}}
            elif action == "StopTransaction":
                tx_obj = store.transactions.pop(self.charger_id, None)
                if tx_obj:
                    tx_obj.meter_stop = payload.get("meterStop")
                    tx_obj.stop_time = timezone.now()
                    await database_sync_to_async(tx_obj.save)()
                reply_payload = {"idTagInfo": {"status": "Accepted"}}
            response = [3, msg_id, reply_payload]
            await self.send(json.dumps(response))
            store.logs.setdefault(self.charger_id, []).append(f"< {json.dumps(response)}")<|MERGE_RESOLUTION|>--- conflicted
+++ resolved
@@ -60,10 +60,9 @@
                     Charger.objects.filter(charger_id=self.charger_id).update
                 )(last_heartbeat=timezone.now())
             elif action == "Authorize":
-<<<<<<< HEAD
                 status = (
                     "Accepted" if await self._valid_idtag(payload.get("idTag")) else "Invalid"
-=======
+                )
                 reply_payload = {"idTagInfo": {"status": "Accepted"}}
             elif action == "MeterValues":
                 await database_sync_to_async(
@@ -77,7 +76,6 @@
                     transaction_id=tx_id,
                     meter_start=payload.get("meterStart"),
                     start_time=timezone.now(),
->>>>>>> dcd3a1bc
                 )
                 reply_payload = {"idTagInfo": {"status": status}}
             elif action == "StartTransaction":

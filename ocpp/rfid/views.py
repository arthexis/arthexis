--- conflicted
+++ resolved
@@ -72,11 +72,7 @@
         "table_mode": table_mode,
         "toggle_url": toggle_url,
         "toggle_label": toggle_label,
-<<<<<<< HEAD
         "show_release_info": False,
-=======
-        "admin_view_url": None,
->>>>>>> 588769a8
     }
     if request.user.is_staff:
         context["admin_change_url_template"] = reverse(

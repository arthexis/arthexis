--- conflicted
+++ resolved
@@ -5,9 +5,5 @@
 
 @admin.register(Charger)
 class ChargerAdmin(admin.ModelAdmin):
-<<<<<<< HEAD
-    list_display = ("charger_id", "name", "require_rfid")
-=======
-    list_display = ("charger_id", "name", "last_heartbeat")
->>>>>>> dcd3a1bc
+    list_display = ("charger_id", "name", "require_rfid", "last_heartbeat")
     search_fields = ("charger_id", "name")
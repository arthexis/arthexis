from django.contrib import admin, messages
from django.contrib.admin import helpers
from django import forms

import asyncio
import base64
import contextlib
import json
import time as time_module
import uuid
from datetime import datetime, time, timedelta
from decimal import Decimal, ROUND_HALF_UP
from pathlib import Path
from typing import Any
from urllib.parse import unquote, urlparse

import requests
from asgiref.sync import async_to_sync
from cryptography.hazmat.primitives import hashes
from cryptography.hazmat.primitives.asymmetric import padding
from django import forms
from django.conf import settings
from django.contrib.admin.utils import quote
from django.db import transaction
from django.db.models import Q, Max
from django.db.models.deletion import ProtectedError
from django.http import Http404, HttpResponse, HttpResponseRedirect, JsonResponse
from django.shortcuts import redirect
from django.template.response import TemplateResponse
from django.urls import path, reverse
from django.utils import formats, timezone, translation
from django.utils.dateparse import parse_datetime
from django.utils.html import format_html, format_html_join
from django.utils.text import slugify
from django.utils.translation import gettext_lazy as _, ngettext
from requests import RequestException

from .models import (
    Brand,
    Charger,
    ChargingProfile,
    ChargingProfileDispatch,
    ChargingSchedule,
    PowerProjection,
    ChargerConfiguration,
    ConfigurationKey,
    ElectricVehicle,
    Simulator,
    MeterValue,
    StationModel,
    EVModel,
    Transaction,
    DataTransferMessage,
    CPReservation,
    CPFirmware,
    CPFirmwareDeployment,
    CPNetworkProfile,
    CPNetworkProfileDeployment,
    SecurityEvent,
    ChargerLogRequest,
    WMICode,
)
from .simulator import ChargePointSimulator
from . import store
from .transactions_io import (
    export_transactions,
    import_transactions as import_transactions_data,
)
from .status_display import STATUS_BADGE_MAP, ERROR_OK_VALUES
from .status_resets import clear_stale_cached_statuses
from .views import _charger_state, _live_sessions
from core.admin import SaveBeforeChangeAction
from core.models import EnergyTariff, RFID as CoreRFID
from core.form_fields import SchedulePeriodsField
from core.user_data import EntityModelAdmin
from nodes.models import Node


class TransactionExportForm(forms.Form):
    start = forms.DateTimeField(required=False)
    end = forms.DateTimeField(required=False)
    chargers = forms.ModelMultipleChoiceField(
        queryset=Charger.objects.all(), required=False
    )


class TransactionImportForm(forms.Form):
    file = forms.FileField()


class ChargingProfileSendForm(forms.Form):
    charger = forms.ModelChoiceField(
        queryset=Charger.objects.all(),
        label=_("EVCS"),
        help_text=_("Charger that will receive the bundled profile."),
    )


class ChargingScheduleForm(forms.ModelForm):
    charging_schedule_periods = SchedulePeriodsField(
        label=_("Schedule periods"),
        help_text=_("Define the periods that make up the charging schedule."),
    )

    class Meta:
        model = ChargingSchedule
        fields = "__all__"


class CPReservationForm(forms.ModelForm):
    class Meta:
        model = CPReservation
        fields = [
            "location",
            "account",
            "rfid",
            "id_tag",
            "start_time",
            "duration_minutes",
        ]

    def clean(self):
        cleaned = super().clean()
        instance = self.instance
        for field in self.Meta.fields:
            if field in cleaned:
                setattr(instance, field, cleaned[field])
        try:
            instance.allocate_connector(force=bool(instance.pk))
        except ValidationError as exc:
            if exc.message_dict:
                for field, errors in exc.message_dict.items():
                    for error in errors:
                        self.add_error(field, error)
                raise forms.ValidationError(
                    _("Unable to allocate a connector for the selected time window.")
                )
            raise forms.ValidationError(exc.messages or [str(exc)])
        if not instance.id_tag_value:
            message = _("Select an RFID or provide an idTag for the reservation.")
            self.add_error("id_tag", message)
            self.add_error("rfid", message)
            raise forms.ValidationError(message)
        return cleaned


class ConfigurationKeyInlineForm(forms.ModelForm):
    value_input = forms.CharField(
        label=_("Value"),
        required=False,
        widget=forms.Textarea(
            attrs={
                "rows": 1,
                "class": "vTextField config-value-input",
                "spellcheck": "false",
                "autocomplete": "off",
            }
        ),
    )

    class Meta:
        model = ConfigurationKey
        fields: list[str] = []

    def __init__(self, *args, **kwargs):
        super().__init__(*args, **kwargs)
        field = self.fields["value_input"]
        field.widget.attrs["data-config-key"] = self.instance.key
        if self.instance.has_value:
            field.initial = self._format_initial_value(self.instance.value)
        else:
            field.disabled = True
            field.widget.attrs["placeholder"] = "-"
            field.widget.attrs["aria-disabled"] = "true"
        self.extra_display = self._format_extra_data()

    @staticmethod
    def _format_initial_value(value: object) -> str:
        if value in (None, ""):
            return ""
        if isinstance(value, (dict, list)):
            return json.dumps(value, indent=2, ensure_ascii=False)
        return str(value)

    def clean_value_input(self) -> str:
        raw_value = self.cleaned_data.get("value_input", "")
        if not self.instance.has_value:
            self._parsed_value = self.instance.value
            self._has_value = False
            return ""
        text = raw_value.strip()
        if not text:
            self._parsed_value = None
            self._has_value = False
            return ""
        try:
            parsed = json.loads(text)
        except json.JSONDecodeError:
            parsed = raw_value
        self._parsed_value = parsed
        self._has_value = True
        return raw_value

    def save(self, commit=True):
        instance = super().save(commit=False)
        if self.instance.has_value:
            has_value = getattr(self, "_has_value", self.instance.has_value)
            parsed = getattr(self, "_parsed_value", instance.value)
            instance.has_value = has_value
            instance.value = parsed if has_value else None
        if commit:
            instance.save()
        return instance

    def _format_extra_data(self) -> str:
        if not self.instance.extra_data:
            return ""
        formatted = json.dumps(
            self.instance.extra_data, indent=2, ensure_ascii=False
        )
        return format_html("<pre>{}</pre>", formatted)


class PushConfigurationForm(forms.Form):
    chargers = forms.ModelMultipleChoiceField(
        label=_("Charge points"),
        required=True,
        queryset=Charger.objects.none(),
        widget=forms.CheckboxSelectMultiple,
        help_text=_("Only EVCS entries are eligible for configuration updates."),
    )

    def __init__(self, *args, chargers_queryset=None, **kwargs):
        super().__init__(*args, **kwargs)
        queryset = chargers_queryset or Charger.objects.none()
        self.fields["chargers"].queryset = queryset


class UploadFirmwareForm(forms.Form):
    def __init__(self, *args, **kwargs):
        super().__init__(*args, **kwargs)
        default_date = timezone.now() + timedelta(minutes=1)
        if timezone.is_naive(default_date):
            default_date = timezone.make_aware(
                default_date, timezone.get_current_timezone()
            )
        self.fields["retrieve_date"].initial = timezone.localtime(default_date)
        self.fields["chargers"].queryset = (
            Charger.objects.filter(connector_id__isnull=True)
            .order_by("display_name", "charger_id")
        )

    chargers = forms.ModelMultipleChoiceField(
        label=_("Charge points"),
        queryset=Charger.objects.none(),
        help_text=_("Select the EVCS units to update."),
    )
    retrieve_date = forms.DateTimeField(
        label=_("Retrieve date"),
        required=False,
        help_text=_("When the EVCS should start downloading the firmware."),
    )
    retries = forms.IntegerField(
        label=_("Retries"),
        required=False,
        min_value=0,
        initial=1,
        help_text=_("Number of download attempts before giving up."),
    )
    retry_interval = forms.IntegerField(
        label=_("Retry interval (seconds)"),
        required=False,
        min_value=0,
        initial=600,
        help_text=_("Seconds between retry attempts."),
    )

    def clean_retrieve_date(self):
        value = self.cleaned_data.get("retrieve_date")
        if value is None:
            return None
        if timezone.is_naive(value):
            value = timezone.make_aware(value, timezone.get_current_timezone())
        return value

    def clean(self):
        cleaned = super().clean()
        chargers = cleaned.get("chargers")
        if not chargers:
            self.add_error(
                "chargers",
                _("Select at least one charge point to receive the firmware."),
            )
        return cleaned


class SetNetworkProfileForm(forms.Form):
    chargers = forms.ModelMultipleChoiceField(
        label=_("Charge points"),
        queryset=Charger.objects.none(),
        help_text=_("Select EVCS units that should receive this network profile."),
    )

    def __init__(self, *args, **kwargs):
        super().__init__(*args, **kwargs)
        self.fields["chargers"].queryset = (
            Charger.objects.filter(connector_id__isnull=True)
            .order_by("display_name", "charger_id")
            .all()
        )

    def clean(self):
        cleaned = super().clean()
        chargers = cleaned.get("chargers")
        if not chargers:
            self.add_error("chargers", _("Select at least one charge point."))
        return cleaned


class LogViewAdminMixin:
    """Mixin providing an admin view to display charger or simulator logs."""

    log_type = "charger"
    log_template_name = "admin/ocpp/log_view.html"

    def get_log_identifier(self, obj):  # pragma: no cover - mixin hook
        raise NotImplementedError

    def get_log_title(self, obj):
        return f"Log for {obj}"

    def get_urls(self):
        urls = super().get_urls()
        info = self.model._meta.app_label, self.model._meta.model_name
        custom = [
            path(
                "<path:object_id>/log/",
                self.admin_site.admin_view(self.log_view),
                name=f"{info[0]}_{info[1]}_log",
            ),
        ]
        return custom + urls

    def log_view(self, request, object_id):
        obj = self.get_object(request, object_id)
        if obj is None:
            info = self.model._meta.app_label, self.model._meta.model_name
            changelist_url = reverse(
                "admin:%s_%s_changelist" % info,
                current_app=self.admin_site.name,
            )
            self.message_user(request, "Log is not available.", messages.ERROR)
            return redirect(changelist_url)
        identifier = self.get_log_identifier(obj)
        log_entries = store.get_logs(identifier, log_type=self.log_type)
        log_file = store._file_path(identifier, log_type=self.log_type)
        context = {
            **self.admin_site.each_context(request),
            "opts": self.model._meta,
            "original": obj,
            "title": self.get_log_title(obj),
            "log_entries": log_entries,
            "log_file": str(log_file),
            "log_identifier": identifier,
        }
        return TemplateResponse(request, self.log_template_name, context)


class ConfigurationKeyInline(admin.TabularInline):
    model = ConfigurationKey
    extra = 0
    can_delete = False
    ordering = ("position", "id")
    form = ConfigurationKeyInlineForm
    template = "admin/ocpp/chargerconfiguration/configuration_inline.html"
    readonly_fields = ("position", "key", "readonly", "extra_display")
    fields = ("position", "key", "readonly", "value_input", "extra_display")
    show_change_link = False

    def has_add_permission(self, request, obj=None):  # pragma: no cover - admin hook
        return False

    @admin.display(description=_("Value"))
    def value_display(self, obj):
        if not obj.has_value:
            return "-"
        value = obj.value
        if isinstance(value, (dict, list)):
            formatted = json.dumps(value, indent=2, ensure_ascii=False)
            return format_html("<pre>{}</pre>", formatted)
        if value in (None, ""):
            return "-"
        return str(value)

    @admin.display(description=_("Extra data"))
    def extra_display(self, obj):
        if not obj.extra_data:
            return "-"
        formatted = json.dumps(obj.extra_data, indent=2, ensure_ascii=False)
        return format_html("<pre>{}</pre>", formatted)


@admin.register(ChargerConfiguration)
class ChargerConfigurationAdmin(admin.ModelAdmin):
    change_form_template = "admin/ocpp/chargerconfiguration/change_form.html"
    list_display = (
        "charger_identifier",
        "connector_display",
        "origin_display",
        "created_at",
    )
    list_filter = ("connector_id",)
    search_fields = ("charger_identifier",)
    actions = ("refetch_cp_configurations",)
    readonly_fields = (
        "charger_identifier",
        "connector_id",
        "origin_display",
        "evcs_snapshot_at",
        "created_at",
        "updated_at",
        "linked_chargers",
        "unknown_keys_display",
        "raw_payload_download_link",
    )
    inlines = (ConfigurationKeyInline,)
    fieldsets = (
        (
            None,
            {
                "fields": (
                    "charger_identifier",
                    "connector_id",
                    "origin_display",
                    "evcs_snapshot_at",
                    "linked_chargers",
                    "created_at",
                    "updated_at",
                )
            },
        ),
        (
            "Payload",
            {
                "fields": (
                    "unknown_keys_display",
                    "raw_payload_download_link",
                )
            },
        ),
    )

    @admin.display(description="Connector")
    def connector_display(self, obj):
        if obj.connector_id is None:
            return "All"
        return obj.connector_id

    @admin.display(description="Linked charge points")
    def linked_chargers(self, obj):
        if obj.pk is None:
            return ""
        linked = [charger.identity_slug() for charger in obj.chargers.all()]
        if not linked:
            return "-"
        return ", ".join(sorted(linked))

    def _render_json(self, data):
        from django.utils.html import format_html

        if not data:
            return "-"
        formatted = json.dumps(data, indent=2, ensure_ascii=False)
        return format_html("<pre>{}</pre>", formatted)

    @admin.display(description="unknownKey")
    def unknown_keys_display(self, obj):
        return self._render_json(obj.unknown_keys)

    @admin.display(description="Raw payload")
    def raw_payload_download_link(self, obj):
        if obj.pk is None:
            return ""
        if not obj.raw_payload:
            return "-"
        download_url = reverse(
            "admin:ocpp_chargerconfiguration_download_raw",
            args=[quote(obj.pk)],
        )
        return format_html(
            '<a href="{}" class="button">{}</a>',
            download_url,
            _("Download raw JSON"),
        )

    def _available_push_chargers(self):
        queryset = Charger.objects.filter(connector_id__isnull=True)
        local = Node.get_local()
        if local:
            queryset = queryset.filter(
                Q(node_origin__isnull=True) | Q(node_origin=local)
            )
        else:
            queryset = queryset.filter(node_origin__isnull=True)
        return queryset.order_by("display_name", "charger_id")

    def _serialize_configuration_value(self, value: object) -> str:
        if isinstance(value, bool):
            return "true" if value else "false"
        if isinstance(value, (int, float)):
            return str(value)
        if value in (None, ""):
            return ""
        if isinstance(value, str):
            return value
        return json.dumps(value, ensure_ascii=False)

    def _send_change_configuration_call(
        self,
        charger: Charger,
        key: str,
        value_text: str,
    ) -> tuple[bool, str | None, str]:
        connector_value = charger.connector_id
        ws = store.get_connection(charger.charger_id, connector_value)
        if ws is None:
            message = _("%(charger)s is not connected to the platform.") % {
                "charger": charger,
            }
            return False, None, message

        payload = {"key": key}
        if value_text is not None:
            payload["value"] = value_text
        message_id = uuid.uuid4().hex
        frame = json.dumps([2, message_id, "ChangeConfiguration", payload])
        try:
            async_to_sync(ws.send)(frame)
        except Exception as exc:  # pragma: no cover - network failure
            message = _("Failed to send ChangeConfiguration: %(error)s") % {
                "error": exc,
            }
            return False, None, message

        log_key = store.identity_key(charger.charger_id, connector_value)
        store.add_log(log_key, f"< {frame}", log_type="charger")
        store.add_log(
            log_key,
            _("Requested configuration change for %(key)s.") % {"key": key},
            log_type="charger",
        )
        metadata = {
            "action": "ChangeConfiguration",
            "charger_id": charger.charger_id,
            "connector_id": connector_value,
            "key": key,
            "log_key": log_key,
            "requested_at": timezone.now(),
        }
        store.register_pending_call(message_id, metadata)
        store.schedule_call_timeout(
            message_id,
            timeout=10.0,
            action="ChangeConfiguration",
            log_key=log_key,
            message=_("ChangeConfiguration timed out: charger did not respond"),
        )

        result = store.wait_for_pending_call(message_id, timeout=10.0)
        if result is None:
            message = _(
                "ChangeConfiguration did not receive a response from the charger."
            )
            return False, None, message

        if not result.get("success", True):
            description = str(result.get("error_description") or "").strip()
            details = result.get("error_details")
            if details and not description:
                try:
                    description = json.dumps(details, ensure_ascii=False)
                except TypeError:
                    description = str(details)
            if not description:
                description = _("Unknown error")
            message = _(
                "ChangeConfiguration failed: %(details)s"
            ) % {"details": description}
            return False, None, message

        payload_result = result.get("payload")
        status_value = ""
        if isinstance(payload_result, dict):
            status_value = str(payload_result.get("status") or "").strip()
        normalized = status_value.casefold()
        if not status_value:
            message = _("ChangeConfiguration response did not include a status.")
            return False, None, message
        if normalized not in {"accepted", "rebootrequired"}:
            message = _("ChangeConfiguration returned %(status)s.") % {
                "status": status_value,
            }
            return False, status_value, message
        success_message = _("Configuration updated.")
        return True, status_value or "Accepted", success_message

    def _apply_configuration_to_charger(
        self,
        configuration: ChargerConfiguration,
        charger: Charger,
    ) -> tuple[bool, str, bool]:
        if not charger.is_local:
            message = _(
                "Only charge points managed by this node can receive configuration updates."
            )
            return False, message, False

        entries = list(configuration.configuration_entries.order_by("position", "id"))
        editable = [entry for entry in entries if entry.has_value and not entry.readonly]
        if not editable:
            message = _(
                "This configuration does not include editable keys with values."
            )
            return False, message, False

        applied = 0
        needs_restart = False
        for entry in editable:
            value_text = self._serialize_configuration_value(entry.value)
            ok, status, detail = self._send_change_configuration_call(
                charger, entry.key, value_text
            )
            if not ok:
                return False, detail, needs_restart
            applied += 1
            if (status or "").casefold() == "rebootrequired":
                needs_restart = True

        if applied:
            Charger.objects.filter(pk=charger.pk).update(configuration=configuration)

        message = ngettext(
            "Applied %(count)d configuration key.",
            "Applied %(count)d configuration keys.",
            applied,
        ) % {"count": applied}
        if needs_restart:
            message = _("%(message)s Charger restart required.") % {
                "message": message,
            }
        return True, message, needs_restart

    def _restart_charger(self, charger: Charger) -> tuple[bool, str]:
        if not charger.is_local:
            message = _(
                "Only local charge points can be restarted from this server."
            )
            return False, message

        connector_value = charger.connector_id
        ws = store.get_connection(charger.charger_id, connector_value)
        if ws is None:
            message = _("%(charger)s is not connected to the platform.") % {
                "charger": charger,
            }
            return False, message

        message_id = uuid.uuid4().hex
        frame = json.dumps([2, message_id, "Reset", {"type": "Soft"}])
        try:
            async_to_sync(ws.send)(frame)
        except Exception as exc:  # pragma: no cover - network failure
            message = _("Failed to send Reset: %(error)s") % {"error": exc}
            return False, message

        log_key = store.identity_key(charger.charger_id, connector_value)
        store.add_log(log_key, f"< {frame}", log_type="charger")
        metadata = {
            "action": "Reset",
            "charger_id": charger.charger_id,
            "connector_id": connector_value,
            "log_key": log_key,
            "requested_at": timezone.now(),
        }
        store.register_pending_call(message_id, metadata)
        store.schedule_call_timeout(
            message_id,
            timeout=10.0,
            action="Reset",
            log_key=log_key,
            message=_("Reset timed out: charger did not respond"),
        )

        result = store.wait_for_pending_call(message_id, timeout=10.0)
        if result is None:
            return False, _(
                "Reset did not receive a response from the charger."
            )
        if not result.get("success", True):
            description = str(result.get("error_description") or "").strip()
            if not description:
                description = _("Unknown error")
            return False, _("Reset failed: %(details)s") % {"details": description}

        payload_result = result.get("payload")
        status_value = ""
        if isinstance(payload_result, dict):
            status_value = str(payload_result.get("status") or "").strip()
        if status_value.casefold() != "accepted":
            return False, _("Reset returned %(status)s.") % {"status": status_value}

        deadline = time_module.monotonic() + 60.0
        time_module.sleep(2.0)
        while time_module.monotonic() < deadline:
            if store.is_connected(charger.charger_id, connector_value):
                return True, _("Charger restarted successfully.")
            time_module.sleep(2.0)
        return False, _(
            "Charger has not reconnected yet. Verify its status from the charger list."
        )

    def push_configuration_view(self, request, object_id, *args, **kwargs):
        configuration = self.get_object(request, object_id)
        if configuration is None:
            raise Http404("Configuration not found")

        available = self._available_push_chargers()
        selected_chargers: list[Charger] = []
        auto_start = False

        if request.method == "POST":
            form = PushConfigurationForm(request.POST, chargers_queryset=available)
            if form.is_valid():
                selected_chargers = list(form.cleaned_data["chargers"])
                auto_start = True
        else:
            initial_chargers = list(
                available.filter(
                    pk__in=configuration.chargers.values_list("pk", flat=True)
                )
            )
            initial_ids = [charger.pk for charger in initial_chargers]
            form = PushConfigurationForm(
                chargers_queryset=available,
                initial={"chargers": initial_ids},
            )
            selected_chargers = initial_chargers

        selected_payload = [
            {
                "id": charger.pk,
                "label": charger.display_name or charger.charger_id,
                "identifier": charger.identity_slug(),
                "serial": charger.charger_id,
            }
            for charger in selected_chargers
        ]

        context = {
            **self.admin_site.each_context(request),
            "opts": self.model._meta,
            "original": configuration,
            "title": _("Push configuration to EVCS"),
            "configuration": configuration,
            "form": form,
            "media": self.media + form.media,
            "selected_chargers": selected_chargers,
            "selected_payload": selected_payload,
            "selected_payload_json": json.dumps(selected_payload, ensure_ascii=False),
            "progress_url": reverse(
                "admin:ocpp_chargerconfiguration_push_progress",
                args=[quote(configuration.pk)],
            ),
            "restart_url": reverse(
                "admin:ocpp_chargerconfiguration_push_restart",
                args=[quote(configuration.pk)],
            ),
            "auto_start": auto_start,
        }
        return TemplateResponse(
            request,
            "admin/ocpp/chargerconfiguration/push_configuration.html",
            context,
        )

    def push_configuration_progress(self, request, object_id, *args, **kwargs):
        if request.method != "POST":
            return JsonResponse({"detail": "POST required"}, status=405)
        configuration = self.get_object(request, object_id)
        if configuration is None:
            return JsonResponse({"detail": "Not found"}, status=404)
        charger_id = request.POST.get("charger")
        if not charger_id:
            return JsonResponse({"detail": "charger required"}, status=400)
        try:
            charger = self._available_push_chargers().get(pk=charger_id)
        except Charger.DoesNotExist:
            return JsonResponse({"detail": "invalid charger"}, status=404)

        success, message, needs_restart = self._apply_configuration_to_charger(
            configuration, charger
        )
        status = 200 if success else 400
        payload = {
            "ok": bool(success),
            "message": message,
            "needs_restart": bool(needs_restart),
        }
        return JsonResponse(payload, status=status)

    def restart_configuration_targets(self, request, object_id, *args, **kwargs):
        if request.method != "POST":
            return JsonResponse({"detail": "POST required"}, status=405)
        configuration = self.get_object(request, object_id)
        if configuration is None:
            return JsonResponse({"detail": "Not found"}, status=404)
        charger_id = request.POST.get("charger")
        if not charger_id:
            return JsonResponse({"detail": "charger required"}, status=400)
        try:
            charger = self._available_push_chargers().get(pk=charger_id)
        except Charger.DoesNotExist:
            return JsonResponse({"detail": "invalid charger"}, status=404)

        success, message = self._restart_charger(charger)
        status = 200 if success else 400
        return JsonResponse({"ok": bool(success), "message": message}, status=status)

    def get_urls(self):
        urls = super().get_urls()
        custom_urls = [
            path(
                "<path:object_id>/raw-payload/",
                self.admin_site.admin_view(self.download_raw_payload),
                name="ocpp_chargerconfiguration_download_raw",
            ),
            path(
                "<path:object_id>/push/",
                self.admin_site.admin_view(self.push_configuration_view),
                name="ocpp_chargerconfiguration_push",
            ),
            path(
                "<path:object_id>/push/progress/",
                self.admin_site.admin_view(self.push_configuration_progress),
                name="ocpp_chargerconfiguration_push_progress",
            ),
            path(
                "<path:object_id>/push/restart/",
                self.admin_site.admin_view(self.restart_configuration_targets),
                name="ocpp_chargerconfiguration_push_restart",
            ),
        ]
        return custom_urls + urls

    def download_raw_payload(self, request, object_id, *args, **kwargs):
        configuration = self.get_object(request, object_id)
        if configuration is None or not configuration.raw_payload:
            raise Http404("Raw payload not available.")

        payload = json.dumps(configuration.raw_payload, indent=2, ensure_ascii=False)
        filename = f"{slugify(configuration.charger_identifier) or 'cp-configuration'}-payload.json"

        response = HttpResponse(payload, content_type="application/json")
        response["Content-Disposition"] = f'attachment; filename="{filename}"'
        return response

    @admin.display(description="Origin")
    def origin_display(self, obj):
        if obj.evcs_snapshot_at:
            return "EVCS"
        return "Local"

    def save_model(self, request, obj, form, change):
        obj.evcs_snapshot_at = None
        super().save_model(request, obj, form, change)

    @admin.action(description=_("Re-fetch CP configurations"))
    def refetch_cp_configurations(self, request, queryset):
        charger_admin = self.admin_site._registry.get(Charger)
        if charger_admin is None or not hasattr(
            charger_admin, "fetch_cp_configuration"
        ):
            self.message_user(
                request,
                _("Unable to request configurations: charger admin is unavailable."),
                level=messages.ERROR,
            )
            return

        charger_pks: set[int] = set()
        missing: list[ChargerConfiguration] = []
        for configuration in queryset:
            linked_ids = list(configuration.chargers.values_list("pk", flat=True))
            if not linked_ids:
                fallback = Charger.objects.filter(
                    charger_id=configuration.charger_identifier
                )
                if configuration.connector_id is None:
                    fallback = fallback.filter(connector_id__isnull=True)
                else:
                    fallback = fallback.filter(
                        connector_id=configuration.connector_id
                    )
                linked_ids = list(fallback.values_list("pk", flat=True))
            if not linked_ids:
                missing.append(configuration)
                continue
            charger_pks.update(linked_ids)

        if charger_pks:
            charger_queryset = Charger.objects.filter(pk__in=charger_pks)
            charger_admin.fetch_cp_configuration(request, charger_queryset)

        if missing:
            for configuration in missing:
                self.message_user(
                    request,
                    _(
                        "%(identifier)s has no associated charger to refresh."
                    )
                    % {"identifier": configuration.charger_identifier},
                    level=messages.WARNING,
                )


@admin.register(ConfigurationKey)
class ConfigurationKeyAdmin(admin.ModelAdmin):
    list_display = ("configuration", "key", "position", "readonly")
    ordering = ("configuration", "position", "id")

    def get_model_perms(self, request):  # pragma: no cover - admin hook
        return {}


@admin.register(DataTransferMessage)
class DataTransferMessageAdmin(admin.ModelAdmin):
    list_display = (
        "charger",
        "connector_id",
        "direction",
        "vendor_id",
        "message_id",
        "status",
        "created_at",
        "responded_at",
    )
    list_filter = ("direction", "status")
    search_fields = (
        "charger__charger_id",
        "ocpp_message_id",
        "vendor_id",
        "message_id",
    )
    readonly_fields = (
        "charger",
        "connector_id",
        "direction",
        "ocpp_message_id",
        "vendor_id",
        "message_id",
        "payload",
        "status",
        "response_data",
        "error_code",
        "error_description",
        "error_details",
        "responded_at",
        "created_at",
        "updated_at",
    )


class CPFirmwareDeploymentInline(admin.TabularInline):
    model = CPFirmwareDeployment
    extra = 0
    can_delete = False
    ordering = ("-requested_at",)
    readonly_fields = (
        "charger",
        "node",
        "status",
        "status_info",
        "status_timestamp",
        "retrieve_date",
        "retry_count",
        "retry_interval",
        "download_token",
        "download_token_expires_at",
        "downloaded_at",
        "requested_at",
        "completed_at",
        "ocpp_message_id",
    )
    show_change_link = True


def _format_failure_message(result: dict, *, action_label: str) -> str:
    error_code = str(result.get("error_code") or "").strip()
    error_description = str(result.get("error_description") or "").strip()
    details = result.get("error_details")
    parts: list[str] = []
    if error_code:
        parts.append(_("code=%(code)s") % {"code": error_code})
    if error_description:
        parts.append(
            _("description=%(description)s") % {"description": error_description}
        )
    if details:
        try:
            details_text = json.dumps(details, sort_keys=True, ensure_ascii=False)
        except TypeError:
            details_text = str(details)
        if details_text:
            parts.append(_("details=%(details)s") % {"details": details_text})
    if parts:
        return _("%(action)s failed: %(details)s") % {
            "action": action_label,
            "details": ", ".join(parts),
        }
    return _("%(action)s failed.") % {"action": action_label}


@admin.register(CPFirmware)
class CPFirmwareAdmin(EntityModelAdmin):
    list_display = (
        "name",
        "filename",
        "content_type",
        "payload_size",
        "downloaded_at",
        "source_node",
        "source_charger",
    )
    list_filter = ("source", "content_type")
    search_fields = (
        "name",
        "filename",
        "source_charger__charger_id",
        "source_charger__display_name",
    )
    readonly_fields = (
        "source",
        "source_node",
        "source_charger",
        "payload_size",
        "checksum",
        "download_vendor_id",
        "download_message_id",
        "downloaded_at",
        "created_at",
        "updated_at",
        "metadata",
    )
    fieldsets = (
        (
            None,
            {
                "fields": (
                    "name",
                    "description",
                    "filename",
                    "content_type",
                    "payload_encoding",
                    "payload_size",
                    "checksum",
                )
            },
        ),
        (
            _("Source"),
            {
                "fields": (
                    "source",
                    "source_node",
                    "source_charger",
                    "download_vendor_id",
                    "download_message_id",
                    "downloaded_at",
                )
            },
        ),
        (
            _("Metadata"),
            {"fields": ("metadata", "created_at", "updated_at")},
        ),
    )
    actions = ["upload_evcs_firmware"]
    inlines = [CPFirmwareDeploymentInline]

    def _format_pending_failure(self, result: dict) -> str:
        return _format_failure_message(result, action_label=_("Update firmware"))

    def _dispatch_firmware_update(
        self,
        request,
        firmware: CPFirmware,
        charger: Charger,
        retrieve_date: datetime | None,
        retries: int | None,
        retry_interval: int | None,
    ) -> bool:
        connection = store.get_connection(charger.charger_id, charger.connector_id)
        if connection is None:
            self.message_user(
                request,
                _("%(charger)s is not currently connected to the platform.")
                % {"charger": charger},
                level=messages.ERROR,
            )
            return False

        if not firmware.has_binary and not firmware.has_json:
            self.message_user(
                request,
                _("%(firmware)s does not contain any payload to upload.")
                % {"firmware": firmware},
                level=messages.ERROR,
            )
            return False

        start_time = retrieve_date or (timezone.now() + timedelta(seconds=30))
        if timezone.is_naive(start_time):
            start_time = timezone.make_aware(
                start_time, timezone.get_current_timezone()
            )

        message_id = uuid.uuid4().hex
        deployment = CPFirmwareDeployment.objects.create(
            firmware=firmware,
            charger=charger,
            node=charger.node_origin,
            ocpp_message_id=message_id,
            status="Pending",
            status_info=_("Awaiting charge point response."),
            status_timestamp=timezone.now(),
            retrieve_date=start_time,
            retry_count=int(retries or 0),
            retry_interval=int(retry_interval or 0),
            request_payload={},
            is_user_data=True,
        )
        token = deployment.issue_download_token(lifetime=timedelta(hours=4))
        download_url = request.build_absolute_uri(
            reverse("cp-firmware-download", args=[deployment.pk, token])
        )
        payload = {
            "location": download_url,
            "retrieveDate": start_time.isoformat(),
        }
        if retries is not None:
            payload["retries"] = int(retries)
        if retry_interval:
            payload["retryInterval"] = int(retry_interval)
        if firmware.checksum:
            payload["checksum"] = firmware.checksum
        deployment.request_payload = payload
        deployment.save(update_fields=["request_payload", "updated_at"])

        frame = json.dumps([2, message_id, "UpdateFirmware", payload])
        async_to_sync(connection.send)(frame)
        log_key = store.identity_key(charger.charger_id, charger.connector_id)
        store.add_log(
            log_key,
            _("Dispatched UpdateFirmware request."),
            log_type="charger",
        )
        store.register_pending_call(
            message_id,
            {
                "action": "UpdateFirmware",
                "charger_id": charger.charger_id,
                "connector_id": charger.connector_id,
                "deployment_pk": deployment.pk,
                "log_key": log_key,
            },
        )
        store.schedule_call_timeout(
            message_id, action="UpdateFirmware", log_key=log_key
        )

        result = store.wait_for_pending_call(message_id, timeout=15.0)
        if result is None:
            deployment.mark_status("Timeout", _("No response received."))
            deployment.completed_at = timezone.now()
            deployment.save(update_fields=["completed_at", "updated_at"])
            self.message_user(
                request,
                _(
                    "The charge point did not respond to the UpdateFirmware request."
                ),
                level=messages.ERROR,
            )
            return False
        if not result.get("success", True):
            detail = self._format_pending_failure(result)
            deployment.mark_status("Error", detail, response=result.get("payload"))
            deployment.completed_at = timezone.now()
            deployment.save(update_fields=["completed_at", "updated_at"])
            self.message_user(request, detail, level=messages.ERROR)
            return False

        payload_data = result.get("payload") or {}
        status_value = str(payload_data.get("status") or "").strip() or "Accepted"
        timestamp = timezone.now()
        deployment.mark_status(status_value, "", timestamp, response=payload_data)
        if status_value.lower() != "accepted":
            self.message_user(
                request,
                _(
                    "UpdateFirmware for %(charger)s was %(status)s."
                )
                % {"charger": charger, "status": status_value},
                level=messages.ERROR,
            )
            return False

        self.message_user(
            request,
            _("Queued firmware installation for %(charger)s.")
            % {"charger": charger},
            level=messages.SUCCESS,
        )
        return True

    @admin.action(description=_("Upload EVCS firmware"))
    def upload_evcs_firmware(self, request, queryset):
        selected_ids = request.POST.getlist(helpers.ACTION_CHECKBOX_NAME)
        if selected_ids:
            firmware_qs = CPFirmware.objects.filter(pk__in=selected_ids)
            firmware_map = {str(obj.pk): obj for obj in firmware_qs}
            firmware_list = [
                firmware_map[value]
                for value in selected_ids
                if value in firmware_map
            ]
        else:
            firmware_list = list(queryset)
            selected_ids = [str(obj.pk) for obj in firmware_list]

        if not firmware_list:
            self.message_user(
                request,
                _("Select at least one firmware record to upload."),
                level=messages.ERROR,
            )
            return None

        form = UploadFirmwareForm(request.POST or None)
        if request.method == "POST" and form.is_valid():
            chargers = list(form.cleaned_data["chargers"])
            retrieve_date = form.cleaned_data.get("retrieve_date")
            retries = form.cleaned_data.get("retries")
            retry_interval = form.cleaned_data.get("retry_interval")
            success_count = 0
            for firmware in firmware_list:
                for charger in chargers:
                    if self._dispatch_firmware_update(
                        request,
                        firmware,
                        charger,
                        retrieve_date,
                        retries,
                        retry_interval,
                    ):
                        success_count += 1
            if success_count:
                self.message_user(
                    request,
                    ngettext(
                        "Queued %(count)d firmware upload.",
                        "Queued %(count)d firmware uploads.",
                        success_count,
                    )
                    % {"count": success_count},
                    level=messages.SUCCESS,
                )
            return None

        context = {
            **self.admin_site.each_context(request),
            "opts": self.model._meta,
            "title": _("Upload EVCS firmware"),
            "firmware_list": firmware_list,
            "selected_ids": selected_ids,
            "action_name": request.POST.get("action", "upload_evcs_firmware"),
            "select_across": request.POST.get("select_across", "0"),
            "action_checkbox_name": helpers.ACTION_CHECKBOX_NAME,
            "adminform": helpers.AdminForm(
                form,
                [
                    (
                        None,
                        {
                            "fields": (
                                "chargers",
                                "retrieve_date",
                                "retries",
                                "retry_interval",
                            )
                        },
                    )
                ],
                {},
            ),
            "form": form,
            "media": self.media + form.media,
        }
        return TemplateResponse(
            request, "admin/ocpp/cpfirmware/upload_evcs.html", context
        )


@admin.register(CPFirmwareDeployment)
class CPFirmwareDeploymentAdmin(EntityModelAdmin):
    list_display = (
        "firmware",
        "charger",
        "status",
        "status_timestamp",
        "requested_at",
        "completed_at",
    )
    list_filter = ("status",)
    search_fields = (
        "firmware__name",
        "charger__charger_id",
        "ocpp_message_id",
    )
    readonly_fields = (
        "firmware",
        "charger",
        "node",
        "ocpp_message_id",
        "status",
        "status_info",
        "status_timestamp",
        "requested_at",
        "completed_at",
        "retrieve_date",
        "retry_count",
        "retry_interval",
        "download_token",
        "download_token_expires_at",
        "downloaded_at",
        "request_payload",
        "response_payload",
        "created_at",
        "updated_at",
    )


class ChargingScheduleInline(admin.StackedInline):
    model = ChargingSchedule
    form = ChargingScheduleForm
    extra = 0
    min_num = 1
    max_num = 1


class ChargingProfileDispatchInline(admin.TabularInline):
    model = ChargingProfileDispatch
    extra = 0
    can_delete = False
    readonly_fields = (
        "charger",
        "message_id",
        "status",
        "status_info",
        "request_payload",
        "response_payload",
        "responded_at",
        "created_at",
        "updated_at",
    )
    fields = readonly_fields


@admin.register(ChargingProfile)
class ChargingProfileAdmin(EntityModelAdmin):
    actions = ("send_bundled_profile",)
    list_display = (
        "connector_id",
        "charging_profile_id",
        "purpose",
        "kind",
        "stack_level",
        "updated_at",
    )
    list_filter = ("purpose", "kind", "recurrency_kind")
    search_fields = ("charging_profile_id", "description")
    ordering = ("connector_id", "-stack_level", "charging_profile_id")
    inlines = (ChargingScheduleInline, ChargingProfileDispatchInline)
    readonly_fields = (
        "created_at",
        "updated_at",
    )
    fieldsets = (
        (None, {"fields": ("connector_id", "description")}),
        (
            _("Profile"),
            {
                "fields": (
                    "charging_profile_id",
                    "stack_level",
                    "purpose",
                    "kind",
                    "recurrency_kind",
                    "transaction_id",
                    "valid_from",
                    "valid_to",
                )
            },
        ),
        (_("Tracking"), {"fields": ("created_at", "updated_at")}),
    )

    def get_changeform_initial_data(self, request):
        initial = super().get_changeform_initial_data(request)
        next_id = (
            ChargingProfile.objects.aggregate(Max("charging_profile_id"))["charging_profile_id__max"]
            or 0
        )
        initial.setdefault("charging_profile_id", next_id + 1)
        return initial

    @staticmethod
    def _combined_request_payload(
        profiles: list[ChargingProfile],
    ) -> tuple[dict[str, object] | None, str | None]:
        if not profiles:
            return None, "No profiles selected."

        first = profiles[0]
        for profile in profiles[1:]:
            if not getattr(profile, "schedule", None):
                return None, str(_("All profiles must have a schedule."))
            if (
                profile.purpose != first.purpose
                or profile.kind != first.kind
                or profile.recurrency_kind != first.recurrency_kind
                or profile.transaction_id != first.transaction_id
            ):
                return None, str(
                    _(
                        "Profiles must share the same purpose, kind, recurrency kind, and transaction to bundle."
                    )
                )
            if profile.schedule.charging_rate_unit != first.schedule.charging_rate_unit:
                return None, str(
                    _("Profiles must use the same charging rate unit to bundle together.")
                )

        if not getattr(first, "schedule", None):
            return None, str(_("Profiles must include a schedule."))

        periods: list[dict[str, object]] = []
        for profile in profiles:
            periods.extend(profile.schedule.charging_schedule_periods or [])

        periods.sort(key=lambda entry: entry.get("start_period", 0))
        schedule_payload = first.schedule.as_charging_schedule_payload(periods=periods)
        payload = first.as_set_charging_profile_request(
            connector_id=0, schedule_payload=schedule_payload
        )
        return payload, None

    def _validate_units(self, request, charger: Charger, schedule_unit: str | None) -> bool:
        if schedule_unit is None:
            return True
<<<<<<< HEAD
        if schedule_unit == ChargingProfile.RateUnit.AMP:
            return True
=======
>>>>>>> 97f7e9ac
        charger_units = {Charger.EnergyUnit.W, Charger.EnergyUnit.KW}
        if charger.energy_unit in charger_units and schedule_unit != ChargingProfile.RateUnit.WATT:
            self.message_user(
                request,
                _(
                    "Use watt-based charging schedules when dispatching to %(charger)s to match its configured units."
                )
                % {"charger": charger},
                level=messages.ERROR,
            )
            return False
        return True

    def _send_profile_payload(
        self, request, charger: Charger, payload: dict[str, object]
    ) -> str | None:
        connector_value = 0
        if charger.is_local:
            ws = store.get_connection(charger.charger_id, connector_value)
            if ws is None:
                self.message_user(
                    request,
                    _("%(charger)s is not connected.") % {"charger": charger},
                    level=messages.ERROR,
                )
                return None

            message_id = uuid.uuid4().hex
            msg = json.dumps([2, message_id, "SetChargingProfile", payload])
            try:
                async_to_sync(ws.send)(msg)
            except Exception as exc:  # pragma: no cover - network error
                self.message_user(
                    request,
                    _(f"{charger}: failed to send SetChargingProfile ({exc})"),
                    level=messages.ERROR,
                )
                return None

            log_key = store.identity_key(charger.charger_id, connector_value)
            store.add_log(log_key, f"< {msg}", log_type="charger")
            store.register_pending_call(
                message_id,
                {
                    "action": "SetChargingProfile",
                    "charger_id": charger.charger_id,
                    "connector_id": connector_value,
                    "log_key": log_key,
                    "requested_at": timezone.now(),
                },
            )
            store.schedule_call_timeout(
                message_id,
                action="SetChargingProfile",
                log_key=log_key,
            )
            return message_id

        self.message_user(
            request,
            _("Remote profile dispatch is not available for this charger."),
            level=messages.ERROR,
        )
        return None

    @admin.action(description=_("Send bundled profile to EVCS"))
    def send_bundled_profile(self, request, queryset):
        profiles = list(queryset.select_related("schedule"))
        if not profiles:
            self.message_user(
                request,
                _("Select at least one charging profile to dispatch."),
                level=messages.ERROR,
            )
            return None

        selected_ids = request.POST.getlist(helpers.ACTION_CHECKBOX_NAME)
        if "apply" in request.POST:
            form = ChargingProfileSendForm(request.POST)
            if form.is_valid():
                payload, error = self._combined_request_payload(profiles)
                if error:
                    self.message_user(request, error, level=messages.ERROR)
                    return None
                charger = form.cleaned_data["charger"]
                schedule_unit = (
                    payload.get("csChargingProfiles", {})
                    .get("chargingSchedule", {})
                    .get("chargingRateUnit")
                )
                if not self._validate_units(request, charger, schedule_unit):
                    return None
                message_id = self._send_profile_payload(request, charger, payload)
                if message_id:
                    for profile in profiles:
                        ChargingProfileDispatch.objects.create(
                            profile=profile,
                            charger=charger,
                            message_id=message_id,
                            request_payload=payload,
                            status="Pending",
                        )
                    self.message_user(
                        request,
                        ngettext(
                            "Queued %(count)d profile for %(charger)s.",
                            "Queued %(count)d profiles for %(charger)s.",
                            len(profiles),
                        )
                        % {"count": len(profiles), "charger": charger},
                        level=messages.SUCCESS,
                    )
                return None
        else:
            form = ChargingProfileSendForm()

        context = {
            **self.admin_site.each_context(request),
            "opts": self.model._meta,
            "title": _("Send charging profile to EVCS"),
            "profiles": profiles,
            "selected_ids": selected_ids,
            "action_name": request.POST.get("action", "send_bundled_profile"),
            "select_across": request.POST.get("select_across", "0"),
            "action_checkbox_name": helpers.ACTION_CHECKBOX_NAME,
            "adminform": helpers.AdminForm(
                form,
                [(None, {"fields": ("charger",)})],
                {},
            ),
            "form": form,
            "media": self.media + form.media,
        }
        return TemplateResponse(
            request, "admin/ocpp/chargingprofile/send.html", context
        )


@admin.register(CPReservation)
class CPReservationAdmin(EntityModelAdmin):
    form = CPReservationForm
    actions = ("cancel_reservations",)
    list_display = (
        "location",
        "connector_side_display",
        "start_time",
        "end_time_display",
        "account",
        "id_tag_display",
        "evcs_status",
        "evcs_confirmed",
    )
    list_filter = ("location", "evcs_confirmed")
    search_fields = (
        "location__name",
        "connector__charger_id",
        "connector__display_name",
        "account__name",
        "id_tag",
        "rfid__rfid",
    )
    date_hierarchy = "start_time"
    ordering = ("-start_time",)
    autocomplete_fields = ("location", "account", "rfid")
    readonly_fields = (
        "connector_identity",
        "connector_side_display",
        "evcs_status",
        "evcs_error",
        "evcs_confirmed",
        "evcs_confirmed_at",
        "ocpp_message_id",
        "created_on",
        "updated_on",
    )
    fieldsets = (
        (
            None,
            {
                "fields": (
                    "location",
                    "account",
                    "rfid",
                    "id_tag",
                    "start_time",
                    "duration_minutes",
                )
            },
        ),
        (
            _("Assigned connector"),
            {"fields": ("connector_identity", "connector_side_display")},
        ),
        (
            _("EVCS response"),
            {
                "fields": (
                    "evcs_confirmed",
                    "evcs_status",
                    "evcs_confirmed_at",
                    "evcs_error",
                    "ocpp_message_id",
                )
            },
        ),
        (
            _("Metadata"),
            {"fields": ("created_on", "updated_on")},
        ),
    )
    def save_model(self, request, obj, form, change):
        trigger_fields = {
            "start_time",
            "duration_minutes",
            "location",
            "id_tag",
            "rfid",
            "account",
        }
        changed_data = set(getattr(form, "changed_data", []))
        should_send = not change or bool(trigger_fields.intersection(changed_data))
        with transaction.atomic():
            super().save_model(request, obj, form, change)
            if should_send:
                try:
                    obj.send_reservation_request()
                except ValidationError as exc:
                    raise ValidationError(exc.message_dict or exc.messages or str(exc))
                else:
                    self.message_user(
                        request,
                        _("Reservation request sent to %(connector)s.")
                        % {"connector": self.connector_identity(obj)},
                        messages.SUCCESS,
                    )

    @admin.display(description=_("Connector"), ordering="connector__connector_id")
    def connector_side_display(self, obj):
        return obj.connector_label or "-"

    @admin.display(description=_("Connector identity"))
    def connector_identity(self, obj):
        if obj.connector_id:
            return obj.connector.identity_slug()
        return "-"

    @admin.display(description=_("End time"))
    def end_time_display(self, obj):
        try:
            value = timezone.localtime(obj.end_time)
        except Exception:
            value = obj.end_time
        if not value:
            return "-"
        return formats.date_format(value, "DATETIME_FORMAT")

    @admin.display(description=_("Id tag"))
    def id_tag_display(self, obj):
        value = obj.id_tag_value
        return value or "-"

    @admin.action(description=_("Cancel selected Reservations"))
    def cancel_reservations(self, request, queryset):
        cancelled = 0
        for reservation in queryset:
            try:
                reservation.send_cancel_request()
            except ValidationError as exc:
                messages_list: list[str] = []
                if getattr(exc, "message_dict", None):
                    for errors in exc.message_dict.values():
                        messages_list.extend(str(error) for error in errors)
                elif getattr(exc, "messages", None):
                    messages_list.extend(str(error) for error in exc.messages)
                else:
                    messages_list.append(str(exc))
                for message in messages_list:
                    self.message_user(
                        request,
                        _("%(reservation)s: %(message)s")
                        % {"reservation": reservation, "message": message},
                        level=messages.ERROR,
                    )
            except Exception as exc:  # pragma: no cover - defensive
                self.message_user(
                    request,
                    _("%(reservation)s: unable to cancel reservation (%(error)s)")
                    % {"reservation": reservation, "error": exc},
                    level=messages.ERROR,
                )
            else:
                cancelled += 1
        if cancelled:
            self.message_user(
                request,
                ngettext(
                    "Sent %(count)d cancellation request.",
                    "Sent %(count)d cancellation requests.",
                    cancelled,
                )
                % {"count": cancelled},
                level=messages.SUCCESS,
            )


@admin.register(ElectricVehicle)
class ElectricVehicleAdmin(EntityModelAdmin):
    list_display = ("vin", "license_plate", "brand", "model", "account")
    search_fields = (
        "vin",
        "license_plate",
        "brand__name",
        "model__name",
        "account__name",
    )
    fields = ("account", "vin", "license_plate", "brand", "model")


@admin.register(PowerProjection)
class PowerProjectionAdmin(EntityModelAdmin):
    list_display = (
        "charger",
        "connector_id",
        "status",
        "schedule_start",
        "duration_seconds",
        "received_at",
    )
    list_filter = ("status",)
    search_fields = ("charger__charger_id", "charger__display_name")
    ordering = ("-received_at", "-requested_at")
    autocomplete_fields = ("charger",)
    readonly_fields = ("raw_response", "requested_at", "received_at", "updated_at")
    fieldsets = (
        (None, {"fields": ("charger", "connector_id", "status")}),
        (
            _("Schedule"),
            {
                "fields": (
                    "schedule_start",
                    "duration_seconds",
                    "charging_rate_unit",
                    "charging_schedule_periods",
                )
            },
        ),
        (
            _("Response"),
            {
                "fields": (
                    "raw_response",
                    "requested_at",
                    "received_at",
                    "updated_at",
                )
            },
        ),
    )


class WMICodeInline(admin.TabularInline):
    model = WMICode
    extra = 0


@admin.register(StationModel)
class StationModelAdmin(EntityModelAdmin):
    fields = (
        "vendor",
        "model_family",
        "model",
        "max_power_kw",
        "max_voltage_v",
        "preferred_ocpp_version",
        "connector_type",
        "notes",
    )
    list_display = (
        "model",
        "model_family",
        "vendor",
        "max_power_kw",
        "max_voltage_v",
        "preferred_ocpp_version",
        "connector_type",
    )
    search_fields = ("vendor", "model_family", "model", "connector_type")


@admin.register(Brand)
class BrandAdmin(EntityModelAdmin):
    fields = ("name",)
    list_display = ("name", "wmi_codes_display")
    inlines = [WMICodeInline]

    def wmi_codes_display(self, obj):
        return ", ".join(obj.wmi_codes.values_list("code", flat=True))

    wmi_codes_display.short_description = "WMI codes"


@admin.register(EVModel)
class EVModelAdmin(EntityModelAdmin):
    fields = ("brand", "name")
    list_display = ("name", "brand", "brand_wmi_codes")

    def get_queryset(self, request):
        queryset = super().get_queryset(request)
        return queryset.select_related("brand").prefetch_related("brand__wmi_codes")

    def brand_wmi_codes(self, obj):
        if not obj.brand:
            return ""
        codes = [wmi.code for wmi in obj.brand.wmi_codes.all()]
        return ", ".join(codes)

    brand_wmi_codes.short_description = "WMI codes"


@admin.register(Charger)
class ChargerAdmin(LogViewAdminMixin, EntityModelAdmin):
    _REMOTE_DATETIME_FIELDS = {
        "availability_state_updated_at",
        "availability_requested_at",
        "availability_request_status_at",
        "last_online_at",
    }

    fieldsets = (
        (
            "General",
            {
                "fields": (
                    "charger_id",
                    "display_name",
                    "connector_id",
                    "language",
                    "preferred_ocpp_version",
                    "energy_unit",
                    "location",
                    "station_model",
                    "last_path",
                    "last_heartbeat",
                    "last_meter_values",
                )
            },
        ),
        (
            "Firmware",
            {
                "fields": (
                    "firmware_status",
                    "firmware_status_info",
                    "firmware_timestamp",
                )
            },
        ),
        (
            "Diagnostics",
            {
                "fields": (
                    "diagnostics_status",
                    "diagnostics_timestamp",
                    "diagnostics_location",
                    "diagnostics_bucket",
                )
            },
        ),
        (
            "Availability",
            {
                "fields": (
                    "availability_state",
                    "availability_state_updated_at",
                    "availability_requested_state",
                    "availability_requested_at",
                    "availability_request_status",
                    "availability_request_status_at",
                    "availability_request_details",
                )
            },
        ),
        (
            "Configuration",
            {
                "fields": (
                    "public_display",
                    "require_rfid",
                    "configuration",
                    "network_profile",
                )
            },
        ),
        (
            "Local authorization",
            {
                "fields": (
                    "local_auth_list_version",
                    "local_auth_list_updated_at",
                )
            },
        ),
        (
            "Network",
            {
                "description": _(
                    "Only charge points with Export transactions enabled can be "
                    "forwarded. Allow remote lets the manager or forwarder send "
                    "commands to the device."
                ),
                "fields": (
                    "node_origin",
                    "manager_node",
                    "forwarded_to",
                    "forwarding_watermark",
                    "allow_remote",
                    "export_transactions",
                    "last_online_at",
                )
            },
        ),
        (
            "Authentication",
            {
                "description": _(
                    "Configure HTTP Basic authentication requirements for this charge point."
                ),
                "fields": ("ws_auth_user", "ws_auth_group"),
            },
        ),
        (
            "References",
            {
                "fields": ("reference",),
            },
        ),
        (
            "Owner",
            {
                "fields": ("owner_users", "owner_groups"),
                "classes": ("collapse",),
            },
        ),
    )
    readonly_fields = (
        "last_heartbeat",
        "last_meter_values",
        "firmware_status",
        "firmware_status_info",
        "firmware_timestamp",
        "availability_state",
        "availability_state_updated_at",
        "availability_requested_state",
        "availability_requested_at",
        "availability_request_status",
        "availability_request_status_at",
        "availability_request_details",
        "configuration",
        "local_auth_list_version",
        "local_auth_list_updated_at",
        "diagnostics_bucket",
        "forwarded_to",
        "forwarding_watermark",
        "last_online_at",
    )
    list_display = (
        "display_name_with_fallback",
        "connector_number",
        "local_indicator",
        "require_rfid_display",
        "public_display",
        "forwarding_ready",
        "last_heartbeat_display",
        "today_kw",
        "total_kw_display",
        "page_link",
        "log_link",
        "status_link",
    )
    list_filter = ("export_transactions",)
    search_fields = ("charger_id", "connector_id", "location__name")
    filter_horizontal = ("owner_users", "owner_groups")
    actions = [
        "purge_data",
        "fetch_cp_configuration",
        "toggle_rfid_authentication",
        "send_rfid_list_to_evcs",
        "update_rfids_from_evcs",
        "recheck_charger_status",
        "setup_cp_diagnostics",
        "request_cp_diagnostics",
        "get_diagnostics",
        "change_availability_operative",
        "change_availability_inoperative",
        "set_availability_state_operative",
        "set_availability_state_inoperative",
        "clear_authorization_cache",
        "clear_charging_profiles",
        "remote_stop_transaction",
        "reset_chargers",
        "create_simulator_for_cp",
        "delete_selected",
    ]

    class DiagnosticsDownloadError(Exception):
        """Raised when diagnostics downloads fail."""

    def _diagnostics_directory_for(self, user) -> tuple[Path, Path]:
        username = getattr(user, "get_username", None)
        if callable(username):
            username = username()
        else:
            username = getattr(user, "username", "")
        if not username:
            username = str(getattr(user, "pk", "user"))
        username_component = Path(str(username)).name or "user"
        base_dir = Path(settings.BASE_DIR)
        user_dir = base_dir / "work" / username_component
        diagnostics_dir = user_dir / "diagnostics"
        diagnostics_dir.mkdir(parents=True, exist_ok=True)
        return diagnostics_dir, user_dir

    def _content_disposition_filename(self, header_value: str) -> str:
        for part in header_value.split(";"):
            candidate = part.strip()
            lower = candidate.lower()
            if lower.startswith("filename*="):
                value = candidate.split("=", 1)[1].strip()
                if value.lower().startswith("utf-8''"):
                    value = value[7:]
                return Path(unquote(value.strip('"'))).name
            if lower.startswith("filename="):
                value = candidate.split("=", 1)[1].strip().strip('"')
                return Path(value).name
        return ""

    def _diagnostics_filename(self, charger: Charger, location: str, response) -> str:
        parsed = urlparse(location)
        candidate = Path(parsed.path or "").name
        header_name = ""
        content_disposition = response.headers.get("Content-Disposition") if hasattr(response, "headers") else None
        if content_disposition:
            header_name = self._content_disposition_filename(content_disposition)
        if header_name:
            candidate = header_name
        if not candidate:
            candidate = "diagnostics.log"
        path_candidate = Path(candidate)
        suffix = "".join(path_candidate.suffixes)
        if suffix:
            base_name = candidate[: -len(suffix)]
        else:
            base_name = candidate
            suffix = ".log"
        base_name = base_name.rstrip(".")
        if not base_name:
            base_name = "diagnostics"
        charger_slug = slugify(charger.charger_id or charger.display_name or str(charger.pk or "charger"))
        if not charger_slug:
            charger_slug = "charger"
        diagnostics_slug = slugify(base_name) or "diagnostics"
        timestamp = timezone.now().strftime("%Y%m%d%H%M%S")
        return f"{charger_slug}-{diagnostics_slug}-{timestamp}{suffix}"

    def _unique_diagnostics_path(self, directory: Path, filename: str) -> Path:
        base_path = Path(filename)
        suffix = "".join(base_path.suffixes)
        if suffix:
            base_name = filename[: -len(suffix)]
        else:
            base_name = filename
            suffix = ""
        base_name = base_name.rstrip(".") or "diagnostics"
        candidate = directory / f"{base_name}{suffix}"
        counter = 1
        while candidate.exists():
            candidate = directory / f"{base_name}-{counter}{suffix}"
            counter += 1
        return candidate

    def _download_diagnostics(
        self,
        request,
        charger: Charger,
        location: str,
        diagnostics_dir: Path,
        user_dir: Path,
    ) -> tuple[Path, str]:
        parsed = urlparse(location)
        scheme = (parsed.scheme or "").lower()
        if scheme not in {"http", "https"}:
            raise self.DiagnosticsDownloadError(
                _("Diagnostics location must use HTTP or HTTPS.")
            )
        try:
            response = requests.get(location, stream=True, timeout=15)
        except RequestException as exc:
            raise self.DiagnosticsDownloadError(
                _("Failed to download diagnostics: %s") % exc
            ) from exc
        try:
            if response.status_code != 200:
                raise self.DiagnosticsDownloadError(
                    _("Diagnostics download returned status %s.")
                    % response.status_code
                )
            filename = self._diagnostics_filename(charger, location, response)
            destination = self._unique_diagnostics_path(diagnostics_dir, filename)
            try:
                with destination.open("wb") as handle:
                    for chunk in response.iter_content(chunk_size=65536):
                        if not chunk:
                            continue
                        handle.write(chunk)
            except OSError as exc:
                raise self.DiagnosticsDownloadError(
                    _("Unable to write diagnostics file: %s") % exc
                ) from exc
        finally:
            with contextlib.suppress(Exception):
                response.close()
        relative_asset = destination.relative_to(user_dir).as_posix()
        asset_url = reverse(
            "pages:readme-asset",
            kwargs={"source": "work", "asset": relative_asset},
        )
        absolute_url = request.build_absolute_uri(asset_url)
        return destination, absolute_url

    def _prepare_remote_credentials(self, request):
        local = Node.get_local()
        if not local or not local.uuid:
            self.message_user(
                request,
                "Local node is not registered; remote actions are unavailable.",
                level=messages.ERROR,
            )
            return None, None
        private_key = local.get_private_key()
        if private_key is None:
            self.message_user(
                request,
                "Local node private key is unavailable; remote actions are disabled.",
                level=messages.ERROR,
            )
            return None, None
        return local, private_key

    def _call_remote_action(
        self,
        request,
        local_node: Node,
        private_key,
        charger: Charger,
        action: str,
        extra: dict[str, Any] | None = None,
    ) -> tuple[bool, dict[str, Any]]:
        if not charger.node_origin:
            self.message_user(
                request,
                f"{charger}: remote node information is missing.",
                level=messages.ERROR,
            )
            return False, {}
        origin = charger.node_origin
        if not origin.port:
            self.message_user(
                request,
                f"{charger}: remote node port is not configured.",
                level=messages.ERROR,
            )
            return False, {}

        if not origin.get_remote_host_candidates():
            self.message_user(
                request,
                f"{charger}: remote node connection details are incomplete.",
                level=messages.ERROR,
            )
            return False, {}

        payload: dict[str, Any] = {
            "requester": str(local_node.uuid),
            "requester_mac": local_node.mac_address,
            "requester_public_key": local_node.public_key,
            "charger_id": charger.charger_id,
            "connector_id": charger.connector_id,
            "action": action,
        }
        if extra:
            payload.update(extra)

        payload_json = json.dumps(payload, separators=(",", ":"), sort_keys=True)
        headers = {"Content-Type": "application/json"}
        try:
            signature = private_key.sign(
                payload_json.encode(),
                padding.PSS(
                    mgf=padding.MGF1(hashes.SHA256()),
                    salt_length=padding.PSS.MAX_LENGTH,
                ),
                hashes.SHA256(),
            )
            headers["X-Signature"] = base64.b64encode(signature).decode()
        except Exception:
            self.message_user(
                request,
                "Unable to sign remote action payload; remote action aborted.",
                level=messages.ERROR,
            )
            return False, {}

        url = next(
            origin.iter_remote_urls("/nodes/network/chargers/action/"),
            "",
        )
        if not url:
            self.message_user(
                request,
                f"{charger}: no reachable hosts were reported for the remote node.",
                level=messages.ERROR,
            )
            return False, {}
        try:
            response = requests.post(url, data=payload_json, headers=headers, timeout=5)
        except RequestException as exc:
            self.message_user(
                request,
                f"{charger}: failed to contact remote node ({exc}).",
                level=messages.ERROR,
            )
            return False, {}

        try:
            data = response.json()
        except ValueError:
            self.message_user(
                request,
                f"{charger}: invalid response from remote node.",
                level=messages.ERROR,
            )
            return False, {}

        if response.status_code != 200 or data.get("status") != "ok":
            detail = data.get("detail") if isinstance(data, dict) else None
            if not detail:
                detail = response.text or "Remote node rejected the request."
            self.message_user(
                request,
                f"{charger}: {detail}",
                level=messages.ERROR,
            )
            return False, {}

        updates = data.get("updates", {}) if isinstance(data, dict) else {}
        if not isinstance(updates, dict):
            updates = {}
        return True, updates

    def _apply_remote_updates(self, charger: Charger, updates: dict[str, Any]) -> None:
        if not updates:
            return

        applied: dict[str, Any] = {}
        for field, value in updates.items():
            if field in self._REMOTE_DATETIME_FIELDS and isinstance(value, str):
                parsed = parse_datetime(value)
                if parsed and timezone.is_naive(parsed):
                    parsed = timezone.make_aware(parsed, timezone.get_current_timezone())
                applied[field] = parsed
            else:
                applied[field] = value

        Charger.objects.filter(pk=charger.pk).update(**applied)
        for field, value in applied.items():
            setattr(charger, field, value)

    def _prepare_diagnostics_payload(self, request, charger: Charger, *, expires_at):
        bucket = charger.ensure_diagnostics_bucket(expires_at=expires_at)
        upload_path = reverse(
            "protocols:media-bucket-upload", kwargs={"slug": bucket.slug}
        )
        location = request.build_absolute_uri(upload_path)
        payload: dict[str, object] = {"location": location}
        if bucket.expires_at:
            payload["stopTime"] = bucket.expires_at.isoformat()
        Charger.objects.filter(pk=charger.pk).update(
            diagnostics_bucket=bucket, diagnostics_location=location
        )
        charger.diagnostics_bucket = bucket
        charger.diagnostics_location = location
        return payload

    def _request_get_diagnostics(self, request, queryset, *, expires_at, success_message):
        requested = 0
        local_node = None
        private_key = None
        remote_unavailable = False

        for charger in queryset:
            payload = self._prepare_diagnostics_payload(
                request, charger, expires_at=expires_at
            )

            if charger.is_local:
                connector_value = charger.connector_id
                ws = store.get_connection(charger.charger_id, connector_value)
                if ws is None:
                    self.message_user(
                        request,
                        f"{charger}: no active connection",
                        level=messages.ERROR,
                    )
                    continue
                message_id = uuid.uuid4().hex
                msg = json.dumps([2, message_id, "GetDiagnostics", payload])
                try:
                    async_to_sync(ws.send)(msg)
                except Exception as exc:  # pragma: no cover - network error
                    self.message_user(
                        request,
                        f"{charger}: failed to send GetDiagnostics ({exc})",
                        level=messages.ERROR,
                    )
                    continue
                log_key = store.identity_key(charger.charger_id, connector_value)
                store.add_log(log_key, f"< {msg}", log_type="charger")
                store.register_pending_call(
                    message_id,
                    {
                        "action": "GetDiagnostics",
                        "charger_id": charger.charger_id,
                        "connector_id": connector_value,
                        "log_key": log_key,
                        "location": payload["location"],
                        "requested_at": timezone.now(),
                    },
                )
                requested += 1
                continue

            if not charger.allow_remote:
                self.message_user(
                    request,
                    f"{charger}: remote administration is disabled.",
                    level=messages.ERROR,
                )
                continue
            if remote_unavailable:
                continue
            if local_node is None:
                local_node, private_key = self._prepare_remote_credentials(request)
                if not local_node or not private_key:
                    remote_unavailable = True
                    continue
            success, updates = self._call_remote_action(
                request,
                local_node,
                private_key,
                charger,
                "request-diagnostics",
                payload,
            )
            if success:
                self._apply_remote_updates(charger, updates)
                requested += 1

        if requested:
            self.message_user(request, success_message(requested))

    @admin.action(description="Request CP diagnostics")
    def request_cp_diagnostics(self, request, queryset):
        expiration = timezone.now() + timedelta(days=30)

        def success_message(count):
            return (
                ngettext(
                    "Requested diagnostics from %(count)d charger.",
                    "Requested diagnostics from %(count)d chargers.",
                    count,
                )
                % {"count": count}
            )

        self._request_get_diagnostics(
            request,
            queryset,
            expires_at=expiration,
            success_message=success_message,
        )

    @admin.action(description="Setup CP Diagnostics")
    def setup_cp_diagnostics(self, request, queryset):
        expiration = timezone.now() + timedelta(days=30)

        def success_message(count):
            return (
                ngettext(
                    "Set up diagnostics upload for %(count)d charger.",
                    "Set up diagnostics upload for %(count)d chargers.",
                    count,
                )
                % {"count": count}
            )

        self._request_get_diagnostics(
            request,
            queryset,
            expires_at=expiration,
            success_message=success_message,
        )

    @admin.action(description="Get diagnostics")
    def get_diagnostics(self, request, queryset):
        diagnostics_dir, user_dir = self._diagnostics_directory_for(request.user)
        successes: list[tuple[Charger, str, Path]] = []
        for charger in queryset:
            location = (charger.diagnostics_location or "").strip()
            if not location:
                self.message_user(
                    request,
                    _("%(charger)s: no diagnostics location reported.")
                    % {"charger": charger},
                    level=messages.WARNING,
                )
                continue
            try:
                destination, asset_url = self._download_diagnostics(
                    request,
                    charger,
                    location,
                    diagnostics_dir,
                    user_dir,
                )
            except self.DiagnosticsDownloadError as exc:
                self.message_user(
                    request,
                    _("%(charger)s: %(error)s")
                    % {"charger": charger, "error": exc},
                    level=messages.ERROR,
                )
                continue
            successes.append((charger, asset_url, destination))

        if successes:
            summary = ngettext(
                "Retrieved diagnostics for %(count)d charger.",
                "Retrieved diagnostics for %(count)d chargers.",
                len(successes),
            ) % {"count": len(successes)}
            details = format_html_join(
                "",
                "<li>{}: <a href=\"{}\" target=\"_blank\">{}</a> (<code>{}</code>)</li>",
                (
                    (charger, url, destination.name, destination)
                    for charger, url, destination in successes
                ),
            )
            message = format_html("{}<ul>{}</ul>", summary, details)
            self.message_user(request, message, level=messages.SUCCESS)

    def get_readonly_fields(self, request, obj=None):
        readonly = list(super().get_readonly_fields(request, obj))
        if obj and not obj.is_local:
            for field in ("allow_remote", "export_transactions"):
                if field not in readonly:
                    readonly.append(field)
        return tuple(readonly)

    def get_view_on_site_url(self, obj=None):
        return obj.get_absolute_url() if obj else None

    def require_rfid_display(self, obj):
        return obj.require_rfid

    require_rfid_display.boolean = True
    require_rfid_display.short_description = "RF Auth"

    @admin.display(boolean=True, description="Fwd OK")
    def forwarding_ready(self, obj):
        return bool(obj.forwarded_to_id and obj.export_transactions)

    @admin.display(description="Last heartbeat", ordering="last_heartbeat")
    def last_heartbeat_display(self, obj):
        value = obj.last_heartbeat
        if not value:
            return "-"
        if timezone.is_naive(value):
            value = timezone.make_aware(value, timezone.get_current_timezone())
        localized = timezone.localtime(value)
        iso_value = localized.isoformat(timespec="minutes")
        return iso_value.replace("T", " ")

    def page_link(self, obj):
        from django.utils.html import format_html

        return format_html(
            '<a href="{}" target="_blank">open</a>', obj.get_absolute_url()
        )

    page_link.short_description = "Landing"

    def qr_link(self, obj):
        from django.utils.html import format_html

        if obj.reference and obj.reference.image:
            return format_html(
                '<a href="{}" target="_blank">qr</a>', obj.reference.image.url
            )
        return ""

    qr_link.short_description = "QR Code"

    def log_link(self, obj):
        from django.utils.html import format_html

        info = self.model._meta.app_label, self.model._meta.model_name
        url = reverse(
            "admin:%s_%s_log" % info,
            args=[quote(obj.pk)],
            current_app=self.admin_site.name,
        )
        return format_html('<a href="{}" target="_blank">view</a>', url)

    log_link.short_description = "Log"

    def get_log_identifier(self, obj):
        return store.identity_key(obj.charger_id, obj.connector_id)

    def connector_number(self, obj):
        return obj.connector_id if obj.connector_id is not None else ""

    connector_number.short_description = "#"
    connector_number.admin_order_field = "connector_id"

    def status_link(self, obj):
        from django.utils.html import format_html
        from django.urls import reverse

        url = reverse(
            "charger-status-connector",
            args=[obj.charger_id, obj.connector_slug],
        )
        tx_obj = store.get_transaction(obj.charger_id, obj.connector_id)
        state, _ = _charger_state(
            obj,
            tx_obj
            if obj.connector_id is not None
            else (_live_sessions(obj) or None),
        )
        return format_html('<a href="{}" target="_blank">{}</a>', url, state)

    status_link.short_description = "Status"

    def _has_active_session(self, charger: Charger) -> bool:
        """Return whether ``charger`` currently has an active session."""

        if store.get_transaction(charger.charger_id, charger.connector_id):
            return True
        if charger.connector_id is not None:
            return False
        sibling_connectors = (
            Charger.objects.filter(charger_id=charger.charger_id)
            .exclude(pk=charger.pk)
            .values_list("connector_id", flat=True)
        )
        for connector_id in sibling_connectors:
            if store.get_transaction(charger.charger_id, connector_id):
                return True
        return False

    @admin.display(description="Display Name", ordering="display_name")
    def display_name_with_fallback(self, obj):
        return self._charger_display_name(obj)

    def _charger_display_name(self, obj):
        if obj.display_name:
            return obj.display_name
        if obj.location:
            return obj.location.name
        return obj.charger_id

    def _build_local_authorization_list(self) -> list[dict[str, object]]:
        """Return the payload for SendLocalList with released RFIDs."""

        entries: list[dict[str, object]] = []
        standard_status = "Accepted"  # OCPP 1.6 idTagInfo status value
        queryset = (
            CoreRFID.objects.filter(released=True).order_by("rfid").only("rfid")
        )
        for tag in queryset.iterator():
            entry: dict[str, object] = {"idTag": tag.rfid}
            entry["idTagInfo"] = {"status": standard_status}
            entries.append(entry)
        return entries

    @admin.display(boolean=True, description="Local")
    def local_indicator(self, obj):
        return obj.is_local

    def location_name(self, obj):
        return obj.location.name if obj.location else ""

    location_name.short_description = "Location"

    def _build_purge_summaries(self, queryset):
        target_chargers: dict[int, Charger] = {}

        for charger in queryset:
            for target in charger._target_chargers():
                target_chargers[target.pk] = target

        summaries: dict[str, dict[str, object]] = {}
        for target in target_chargers.values():
            key = target.charger_id
            summary = summaries.get(key)
            if summary is None:
                summary = {
                    "charger": target,
                    "display_name": self._charger_display_name(target),
                    "transactions": 0,
                    "meter_values": 0,
                }
                summaries[key] = summary
            elif summary["charger"].connector_id is not None and target.connector_id is None:
                summary["charger"] = target
                summary["display_name"] = self._charger_display_name(target)

            summary["transactions"] += target.transactions.count()
            summary["meter_values"] += target.meter_values.count()

        for summary in summaries.values():
            summary["total_rows"] = summary["transactions"] + summary["meter_values"]

        return sorted(
            summaries.values(), key=lambda item: item["display_name"].lower()
        )

    @admin.action(description=_("Purge all CP data"))
    def purge_data(self, request, queryset):
        purge_summaries = self._build_purge_summaries(queryset)

        for charger in queryset:
            charger.purge()

        total_rows = sum(summary["total_rows"] for summary in purge_summaries)
        self.message_user(
            request,
            _("Purged %(rows)s rows across %(count)s charge points.")
            % {"rows": total_rows, "count": len(purge_summaries)},
        )
        return None

    @admin.action(description="Re-check Charger Status")
    def recheck_charger_status(self, request, queryset):
        requested = 0
        for charger in queryset:
            connector_value = charger.connector_id
            ws = store.get_connection(charger.charger_id, connector_value)
            if ws is None:
                self.message_user(
                    request,
                    f"{charger}: no active connection",
                    level=messages.ERROR,
                )
                continue
            payload: dict[str, object] = {"requestedMessage": "StatusNotification"}
            trigger_connector: int | None = None
            if connector_value is not None:
                payload["connectorId"] = connector_value
                trigger_connector = connector_value
            message_id = uuid.uuid4().hex
            msg = json.dumps([2, message_id, "TriggerMessage", payload])
            try:
                async_to_sync(ws.send)(msg)
            except Exception as exc:  # pragma: no cover - network error
                self.message_user(
                    request,
                    f"{charger}: failed to send TriggerMessage ({exc})",
                    level=messages.ERROR,
                )
                continue
            log_key = store.identity_key(charger.charger_id, connector_value)
            store.add_log(log_key, f"< {msg}", log_type="charger")
            store.register_pending_call(
                message_id,
                {
                    "action": "TriggerMessage",
                    "charger_id": charger.charger_id,
                    "connector_id": connector_value,
                    "log_key": log_key,
                    "trigger_target": "StatusNotification",
                    "trigger_connector": trigger_connector,
                    "requested_at": timezone.now(),
                },
            )
            store.schedule_call_timeout(
                message_id,
                timeout=5.0,
                action="TriggerMessage",
                log_key=log_key,
                message="TriggerMessage StatusNotification timed out",
            )
            requested += 1
        if requested:
            self.message_user(
                request,
                f"Requested status update from {requested} charger(s)",
            )

    @admin.action(description="Fetch CP configuration")
    def fetch_cp_configuration(self, request, queryset):
        fetched = 0
        local_node = None
        private_key = None
        remote_unavailable = False
        for charger in queryset:
            if charger.is_local:
                connector_value = charger.connector_id
                ws = store.get_connection(charger.charger_id, connector_value)
                if ws is None:
                    self.message_user(
                        request,
                        f"{charger}: no active connection",
                        level=messages.ERROR,
                    )
                    continue
                message_id = uuid.uuid4().hex
                payload = {}
                msg = json.dumps([2, message_id, "GetConfiguration", payload])
                try:
                    async_to_sync(ws.send)(msg)
                except Exception as exc:  # pragma: no cover - network error
                    self.message_user(
                        request,
                        f"{charger}: failed to send GetConfiguration ({exc})",
                        level=messages.ERROR,
                    )
                    continue
                log_key = store.identity_key(charger.charger_id, connector_value)
                store.add_log(log_key, f"< {msg}", log_type="charger")
                store.register_pending_call(
                    message_id,
                    {
                        "action": "GetConfiguration",
                        "charger_id": charger.charger_id,
                        "connector_id": connector_value,
                        "log_key": log_key,
                        "requested_at": timezone.now(),
                    },
                )
                store.schedule_call_timeout(
                    message_id,
                    timeout=5.0,
                    action="GetConfiguration",
                    log_key=log_key,
                    message=(
                        "GetConfiguration timed out: charger did not respond"
                        " (operation may not be supported)"
                    ),
                )
                fetched += 1
                continue

            if not charger.allow_remote:
                self.message_user(
                    request,
                    f"{charger}: remote administration is disabled.",
                    level=messages.ERROR,
                )
                continue
            if remote_unavailable:
                continue
            if local_node is None:
                local_node, private_key = self._prepare_remote_credentials(request)
                if not local_node or not private_key:
                    remote_unavailable = True
                    continue
            success, updates = self._call_remote_action(
                request,
                local_node,
                private_key,
                charger,
                "get-configuration",
            )
            if success:
                self._apply_remote_updates(charger, updates)
                fetched += 1

        if fetched:
            self.message_user(
                request,
                f"Requested configuration from {fetched} charger(s)",
            )

    @admin.action(description="Toggle RFID Authentication")
    def toggle_rfid_authentication(self, request, queryset):
        enabled = 0
        disabled = 0
        local_node = None
        private_key = None
        remote_unavailable = False
        for charger in queryset:
            new_value = not charger.require_rfid
            if charger.is_local:
                Charger.objects.filter(pk=charger.pk).update(require_rfid=new_value)
                charger.require_rfid = new_value
                if new_value:
                    enabled += 1
                else:
                    disabled += 1
                continue

            if not charger.allow_remote:
                self.message_user(
                    request,
                    f"{charger}: remote administration is disabled.",
                    level=messages.ERROR,
                )
                continue
            if remote_unavailable:
                continue
            if local_node is None:
                local_node, private_key = self._prepare_remote_credentials(request)
                if not local_node or not private_key:
                    remote_unavailable = True
                    continue
            success, updates = self._call_remote_action(
                request,
                local_node,
                private_key,
                charger,
                "toggle-rfid",
                {"enable": new_value},
            )
            if success:
                self._apply_remote_updates(charger, updates)
                if charger.require_rfid:
                    enabled += 1
                else:
                    disabled += 1

        if enabled or disabled:
            changes = []
            if enabled:
                changes.append(f"enabled for {enabled} charger(s)")
            if disabled:
                changes.append(f"disabled for {disabled} charger(s)")
            summary = "; ".join(changes)
            self.message_user(
                request,
                f"Updated RFID authentication: {summary}",
            )

    @admin.action(description="Send Local RFIDs to CP")
    def send_rfid_list_to_evcs(self, request, queryset):
        authorization_list = self._build_local_authorization_list()
        update_type = "Full"
        sent = 0
        local_node = None
        private_key = None
        remote_unavailable = False
        for charger in queryset:
            list_version = (charger.local_auth_list_version or 0) + 1
            if charger.is_local:
                connector_value = charger.connector_id
                ws = store.get_connection(charger.charger_id, connector_value)
                if ws is None:
                    self.message_user(
                        request,
                        f"{charger}: no active connection",
                        level=messages.ERROR,
                    )
                    continue
                message_id = uuid.uuid4().hex
                payload = {
                    "listVersion": list_version,
                    "updateType": update_type,
                    "localAuthorizationList": authorization_list,
                }
                msg = json.dumps([2, message_id, "SendLocalList", payload])
                try:
                    async_to_sync(ws.send)(msg)
                except Exception as exc:  # pragma: no cover - network error
                    self.message_user(
                        request,
                        f"{charger}: failed to send SendLocalList ({exc})",
                        level=messages.ERROR,
                    )
                    continue
                log_key = store.identity_key(charger.charger_id, connector_value)
                store.add_log(log_key, f"< {msg}", log_type="charger")
                store.register_pending_call(
                    message_id,
                    {
                        "action": "SendLocalList",
                        "charger_id": charger.charger_id,
                        "connector_id": connector_value,
                        "log_key": log_key,
                        "list_version": list_version,
                        "list_size": len(authorization_list),
                        "requested_at": timezone.now(),
                    },
                )
                store.schedule_call_timeout(
                    message_id,
                    action="SendLocalList",
                    log_key=log_key,
                    message="SendLocalList request timed out",
                )
                sent += 1
                continue

            if not charger.allow_remote:
                self.message_user(
                    request,
                    f"{charger}: remote administration is disabled.",
                    level=messages.ERROR,
                )
                continue
            if remote_unavailable:
                continue
            if local_node is None:
                local_node, private_key = self._prepare_remote_credentials(request)
                if not local_node or not private_key:
                    remote_unavailable = True
                    continue
            extra = {
                "local_authorization_list": [entry.copy() for entry in authorization_list],
                "list_version": list_version,
                "update_type": update_type,
            }
            success, updates = self._call_remote_action(
                request,
                local_node,
                private_key,
                charger,
                "send-local-rfid-list",
                extra,
            )
            if success:
                self._apply_remote_updates(charger, updates)
                sent += 1

        if sent:
            self.message_user(
                request,
                f"Sent SendLocalList to {sent} charger(s)",
            )

    @admin.action(description="Update RFIDs from EVCS")
    def update_rfids_from_evcs(self, request, queryset):
        requested = 0
        local_node = None
        private_key = None
        remote_unavailable = False
        for charger in queryset:
            if charger.is_local:
                connector_value = charger.connector_id
                ws = store.get_connection(charger.charger_id, connector_value)
                if ws is None:
                    self.message_user(
                        request,
                        f"{charger}: no active connection",
                        level=messages.ERROR,
                    )
                    continue
                message_id = uuid.uuid4().hex
                payload: dict[str, object] = {}
                msg = json.dumps([2, message_id, "GetLocalListVersion", payload])
                try:
                    async_to_sync(ws.send)(msg)
                except Exception as exc:  # pragma: no cover - network error
                    self.message_user(
                        request,
                        f"{charger}: failed to send GetLocalListVersion ({exc})",
                        level=messages.ERROR,
                    )
                    continue
                log_key = store.identity_key(charger.charger_id, connector_value)
                store.add_log(log_key, f"< {msg}", log_type="charger")
                store.register_pending_call(
                    message_id,
                    {
                        "action": "GetLocalListVersion",
                        "charger_id": charger.charger_id,
                        "connector_id": connector_value,
                        "log_key": log_key,
                        "requested_at": timezone.now(),
                    },
                )
                store.schedule_call_timeout(
                    message_id,
                    action="GetLocalListVersion",
                    log_key=log_key,
                    message="GetLocalListVersion request timed out",
                )
                requested += 1
                continue

            if not charger.allow_remote:
                self.message_user(
                    request,
                    f"{charger}: remote administration is disabled.",
                    level=messages.ERROR,
                )
                continue
            if remote_unavailable:
                continue
            if local_node is None:
                local_node, private_key = self._prepare_remote_credentials(request)
                if not local_node or not private_key:
                    remote_unavailable = True
                    continue
            success, updates = self._call_remote_action(
                request,
                local_node,
                private_key,
                charger,
                "get-local-list-version",
            )
            if success:
                self._apply_remote_updates(charger, updates)
                requested += 1

        if requested:
            self.message_user(
                request,
                f"Requested GetLocalListVersion from {requested} charger(s)",
            )

    def _dispatch_change_availability(self, request, queryset, availability_type: str):
        sent = 0
        local_node = None
        private_key = None
        remote_unavailable = False
        for charger in queryset:
            if charger.is_local:
                connector_value = charger.connector_id
                ws = store.get_connection(charger.charger_id, connector_value)
                if ws is None:
                    self.message_user(
                        request,
                        f"{charger}: no active connection",
                        level=messages.ERROR,
                    )
                    continue
                connector_id = connector_value if connector_value is not None else 0
                message_id = uuid.uuid4().hex
                payload = {"connectorId": connector_id, "type": availability_type}
                msg = json.dumps([2, message_id, "ChangeAvailability", payload])
                try:
                    async_to_sync(ws.send)(msg)
                except Exception as exc:  # pragma: no cover - network error
                    self.message_user(
                        request,
                        f"{charger}: failed to send ChangeAvailability ({exc})",
                        level=messages.ERROR,
                    )
                    continue
                log_key = store.identity_key(charger.charger_id, connector_value)
                store.add_log(log_key, f"< {msg}", log_type="charger")
                timestamp = timezone.now()
                store.register_pending_call(
                    message_id,
                    {
                        "action": "ChangeAvailability",
                        "charger_id": charger.charger_id,
                        "connector_id": connector_value,
                        "availability_type": availability_type,
                        "requested_at": timestamp,
                    },
                )
                updates = {
                    "availability_requested_state": availability_type,
                    "availability_requested_at": timestamp,
                    "availability_request_status": "",
                    "availability_request_status_at": None,
                    "availability_request_details": "",
                }
                Charger.objects.filter(pk=charger.pk).update(**updates)
                for field, value in updates.items():
                    setattr(charger, field, value)
                sent += 1
                continue

            if not charger.allow_remote:
                self.message_user(
                    request,
                    f"{charger}: remote administration is disabled.",
                    level=messages.ERROR,
                )
                continue
            if remote_unavailable:
                continue
            if local_node is None:
                local_node, private_key = self._prepare_remote_credentials(request)
                if not local_node or not private_key:
                    remote_unavailable = True
                    continue
            success, updates = self._call_remote_action(
                request,
                local_node,
                private_key,
                charger,
                "change-availability",
                {"availability_type": availability_type},
            )
            if success:
                self._apply_remote_updates(charger, updates)
                sent += 1

        if sent:
            self.message_user(
                request,
                f"Sent ChangeAvailability ({availability_type}) to {sent} charger(s)",
            )

    @admin.action(description="Set availability to Operative")
    def change_availability_operative(self, request, queryset):
        self._dispatch_change_availability(request, queryset, "Operative")

    @admin.action(description="Set availability to Inoperative")
    def change_availability_inoperative(self, request, queryset):
        self._dispatch_change_availability(request, queryset, "Inoperative")

    def _set_availability_state(
        self, request, queryset, availability_state: str
    ) -> None:
        updated = 0
        local_node = None
        private_key = None
        remote_unavailable = False
        for charger in queryset:
            if charger.is_local:
                timestamp = timezone.now()
                updates = {
                    "availability_state": availability_state,
                    "availability_state_updated_at": timestamp,
                }
                Charger.objects.filter(pk=charger.pk).update(**updates)
                for field, value in updates.items():
                    setattr(charger, field, value)
                updated += 1
                continue

            if not charger.allow_remote:
                self.message_user(
                    request,
                    f"{charger}: remote administration is disabled.",
                    level=messages.ERROR,
                )
                continue
            if remote_unavailable:
                continue
            if local_node is None:
                local_node, private_key = self._prepare_remote_credentials(request)
                if not local_node or not private_key:
                    remote_unavailable = True
                    continue
            success, updates = self._call_remote_action(
                request,
                local_node,
                private_key,
                charger,
                "set-availability-state",
                {"availability_state": availability_state},
            )
            if success:
                self._apply_remote_updates(charger, updates)
                updated += 1

        if updated:
            self.message_user(
                request,
                f"Updated availability to {availability_state} for {updated} charger(s)",
            )

    @admin.action(description="Mark availability as Operative")
    def set_availability_state_operative(self, request, queryset):
        self._set_availability_state(request, queryset, "Operative")

    @admin.action(description="Mark availability as Inoperative")
    def set_availability_state_inoperative(self, request, queryset):
        self._set_availability_state(request, queryset, "Inoperative")

    @admin.action(description="Clear charger authorization cache")
    def clear_authorization_cache(self, request, queryset):
        cleared = 0
        local_node = None
        private_key = None
        remote_unavailable = False
        for charger in queryset:
            if charger.is_local:
                connector_value = charger.connector_id
                ws = store.get_connection(charger.charger_id, connector_value)
                if ws is None:
                    self.message_user(
                        request,
                        f"{charger}: no active connection",
                        level=messages.ERROR,
                    )
                    continue
                message_id = uuid.uuid4().hex
                msg = json.dumps([2, message_id, "ClearCache", {}])
                try:
                    async_to_sync(ws.send)(msg)
                except Exception as exc:  # pragma: no cover - network error
                    self.message_user(
                        request,
                        f"{charger}: failed to send ClearCache ({exc})",
                        level=messages.ERROR,
                    )
                    continue
                log_key = store.identity_key(charger.charger_id, connector_value)
                store.add_log(log_key, f"< {msg}", log_type="charger")
                requested_at = timezone.now()
                store.register_pending_call(
                    message_id,
                    {
                        "action": "ClearCache",
                        "charger_id": charger.charger_id,
                        "connector_id": connector_value,
                        "log_key": log_key,
                        "requested_at": requested_at,
                    },
                )
                store.schedule_call_timeout(
                    message_id,
                    action="ClearCache",
                    log_key=log_key,
                )
                cleared += 1
                continue

            if not charger.allow_remote:
                self.message_user(
                    request,
                    f"{charger}: remote administration is disabled.",
                    level=messages.ERROR,
                )
                continue
            if remote_unavailable:
                continue
            if local_node is None:
                local_node, private_key = self._prepare_remote_credentials(request)
                if not local_node or not private_key:
                    remote_unavailable = True
                    continue
            success, _updates = self._call_remote_action(
                request,
                local_node,
                private_key,
                charger,
                "clear-cache",
            )
            if success:
                cleared += 1

        if cleared:
            self.message_user(
                request,
                f"Sent ClearCache to {cleared} charger(s)",
            )

    @admin.action(description="Clear charging profiles")
    def clear_charging_profiles(self, request, queryset):
        cleared = 0
        local_node = None
        private_key = None
        remote_unavailable = False
        for charger in queryset:
            connector_value = 0
            if charger.is_local:
                ws = store.get_connection(charger.charger_id, connector_value)
                if ws is None:
                    self.message_user(
                        request,
                        f"{charger}: no active connection",
                        level=messages.ERROR,
                    )
                    continue
                message_id = uuid.uuid4().hex
                payload: dict[str, object] = {}
                msg = json.dumps([2, message_id, "ClearChargingProfile", payload])
                try:
                    async_to_sync(ws.send)(msg)
                except Exception as exc:  # pragma: no cover - network error
                    self.message_user(
                        request,
                        f"{charger}: failed to send ClearChargingProfile ({exc})",
                        level=messages.ERROR,
                    )
                    continue
                log_key = store.identity_key(charger.charger_id, connector_value)
                store.add_log(log_key, f"< {msg}", log_type="charger")
                requested_at = timezone.now()
                store.register_pending_call(
                    message_id,
                    {
                        "action": "ClearChargingProfile",
                        "charger_id": charger.charger_id,
                        "connector_id": connector_value,
                        "log_key": log_key,
                        "requested_at": requested_at,
                    },
                )
                store.schedule_call_timeout(
                    message_id,
                    action="ClearChargingProfile",
                    log_key=log_key,
                )
                cleared += 1
                continue

            if not charger.allow_remote:
                self.message_user(
                    request,
                    f"{charger}: remote administration is disabled.",
                    level=messages.ERROR,
                )
                continue
            if remote_unavailable:
                continue
            if local_node is None:
                local_node, private_key = self._prepare_remote_credentials(request)
                if not local_node or not private_key:
                    remote_unavailable = True
                    continue
            success, _updates = self._call_remote_action(
                request,
                local_node,
                private_key,
                charger,
                "clear-charging-profile",
            )
            if success:
                cleared += 1

        if cleared:
            self.message_user(
                request,
                f"Sent ClearChargingProfile to {cleared} charger(s)",
            )

    @admin.action(description="Unlock connector")
    def unlock_connector(self, request, queryset):
        unlocked = 0
        local_node = None
        private_key = None
        remote_unavailable = False
        for charger in queryset:
            connector_value = charger.connector_id
            if connector_value in (None, 0):
                self.message_user(
                    request,
                    f"{charger}: connector id is required to send UnlockConnector.",
                    level=messages.ERROR,
                )
                continue

            if charger.is_local:
                ws = store.get_connection(charger.charger_id, connector_value)
                if ws is None:
                    self.message_user(
                        request,
                        f"{charger}: no active connection",
                        level=messages.ERROR,
                    )
                    continue
                message_id = uuid.uuid4().hex
                payload = {"connectorId": connector_value}
                msg = json.dumps([2, message_id, "UnlockConnector", payload])
                try:
                    async_to_sync(ws.send)(msg)
                except Exception as exc:  # pragma: no cover - network error
                    self.message_user(
                        request,
                        f"{charger}: failed to send UnlockConnector ({exc})",
                        level=messages.ERROR,
                    )
                    continue
                log_key = store.identity_key(charger.charger_id, connector_value)
                store.add_log(log_key, f"< {msg}", log_type="charger")
                requested_at = timezone.now()
                store.register_pending_call(
                    message_id,
                    {
                        "action": "UnlockConnector",
                        "charger_id": charger.charger_id,
                        "connector_id": connector_value,
                        "log_key": log_key,
                        "requested_at": requested_at,
                    },
                )
                store.schedule_call_timeout(
                    message_id,
                    action="UnlockConnector",
                    log_key=log_key,
                    message="UnlockConnector request timed out",
                )
                unlocked += 1
                continue

            if not charger.allow_remote:
                self.message_user(
                    request,
                    f"{charger}: remote administration is disabled.",
                    level=messages.ERROR,
                )
                continue
            if remote_unavailable:
                continue
            if local_node is None:
                local_node, private_key = self._prepare_remote_credentials(request)
                if not local_node or not private_key:
                    remote_unavailable = True
                    continue
            success, updates = self._call_remote_action(
                request,
                local_node,
                private_key,
                charger,
                "unlock-connector",
            )
            if success:
                self._apply_remote_updates(charger, updates)
                unlocked += 1

        if unlocked:
            self.message_user(
                request,
                f"Sent UnlockConnector to {unlocked} charger(s)",
            )

    @admin.action(description="Remote stop active transaction")
    def remote_stop_transaction(self, request, queryset):
        stopped = 0
        local_node = None
        private_key = None
        remote_unavailable = False
        for charger in queryset:
            if charger.is_local:
                connector_value = charger.connector_id
                ws = store.get_connection(charger.charger_id, connector_value)
                if ws is None:
                    self.message_user(
                        request,
                        f"{charger}: no active connection",
                        level=messages.ERROR,
                    )
                    continue
                tx_obj = store.get_transaction(charger.charger_id, connector_value)
                if tx_obj is None:
                    self.message_user(
                        request,
                        f"{charger}: no active transaction",
                        level=messages.ERROR,
                    )
                    continue
                message_id = uuid.uuid4().hex
                payload = {"transactionId": tx_obj.pk}
                msg = json.dumps([
                    2,
                    message_id,
                    "RemoteStopTransaction",
                    payload,
                ])
                try:
                    async_to_sync(ws.send)(msg)
                except Exception as exc:  # pragma: no cover - network error
                    self.message_user(
                        request,
                        f"{charger}: failed to send RemoteStopTransaction ({exc})",
                        level=messages.ERROR,
                    )
                    continue
                log_key = store.identity_key(charger.charger_id, connector_value)
                store.add_log(log_key, f"< {msg}", log_type="charger")
                store.register_pending_call(
                    message_id,
                    {
                        "action": "RemoteStopTransaction",
                        "charger_id": charger.charger_id,
                        "connector_id": connector_value,
                        "transaction_id": tx_obj.pk,
                        "log_key": log_key,
                        "requested_at": timezone.now(),
                    },
                )
                stopped += 1
                continue

            if not charger.allow_remote:
                self.message_user(
                    request,
                    f"{charger}: remote administration is disabled.",
                    level=messages.ERROR,
                )
                continue
            if remote_unavailable:
                continue
            if local_node is None:
                local_node, private_key = self._prepare_remote_credentials(request)
                if not local_node or not private_key:
                    remote_unavailable = True
                    continue
            success, updates = self._call_remote_action(
                request,
                local_node,
                private_key,
                charger,
                "remote-stop",
            )
            if success:
                self._apply_remote_updates(charger, updates)
                stopped += 1

        if stopped:
            self.message_user(
                request,
                f"Sent RemoteStopTransaction to {stopped} charger(s)",
            )

    @admin.action(description="Reset charger (soft)")
    def reset_chargers(self, request, queryset):
        reset = 0
        local_node = None
        private_key = None
        remote_unavailable = False
        for charger in queryset:
            if charger.is_local:
                connector_value = charger.connector_id
                ws = store.get_connection(charger.charger_id, connector_value)
                if ws is None:
                    self.message_user(
                        request,
                        f"{charger}: no active connection",
                        level=messages.ERROR,
                    )
                    continue
                tx_obj = store.get_transaction(charger.charger_id, connector_value)
                if tx_obj is not None:
                    self.message_user(
                        request,
                        (
                            f"{charger}: reset skipped because a session is active; "
                            "stop the session first."
                        ),
                        level=messages.WARNING,
                    )
                    continue
                message_id = uuid.uuid4().hex
                msg = json.dumps([
                    2,
                    message_id,
                    "Reset",
                    {"type": "Soft"},
                ])
                try:
                    async_to_sync(ws.send)(msg)
                except Exception as exc:  # pragma: no cover - network error
                    self.message_user(
                        request,
                        f"{charger}: failed to send Reset ({exc})",
                        level=messages.ERROR,
                    )
                    continue
                log_key = store.identity_key(charger.charger_id, connector_value)
                store.add_log(log_key, f"< {msg}", log_type="charger")
                store.register_pending_call(
                    message_id,
                    {
                        "action": "Reset",
                        "charger_id": charger.charger_id,
                        "connector_id": connector_value,
                        "log_key": log_key,
                        "requested_at": timezone.now(),
                    },
                )
                store.schedule_call_timeout(
                    message_id,
                    timeout=5.0,
                    action="Reset",
                    log_key=log_key,
                    message="Reset timed out: charger did not respond",
                )
                reset += 1
                continue

            if not charger.allow_remote:
                self.message_user(
                    request,
                    f"{charger}: remote administration is disabled.",
                    level=messages.ERROR,
                )
                continue
            if remote_unavailable:
                continue
            if local_node is None:
                local_node, private_key = self._prepare_remote_credentials(request)
                if not local_node or not private_key:
                    remote_unavailable = True
                    continue
            success, updates = self._call_remote_action(
                request,
                local_node,
                private_key,
                charger,
                "reset",
                {"reset_type": "Soft"},
            )
            if success:
                self._apply_remote_updates(charger, updates)
                reset += 1

        if reset:
            self.message_user(
                request,
                f"Sent Reset to {reset} charger(s)",
            )

    def delete_queryset(self, request, queryset):
        protected: list[Charger] = []
        for obj in queryset:
            try:
                obj.delete()
            except ProtectedError:
                protected.append(obj)
        if protected:
            count = len(protected)
            message = ngettext(
                "Purge charger data before deleting this charger.",
                "Purge charger data before deleting these chargers.",
                count,
            )
            self.message_user(request, message, level=messages.ERROR)

    def delete_view(self, request, object_id, extra_context=None):
        try:
            return super().delete_view(
                request, object_id, extra_context=extra_context
            )
        except ProtectedError:
            if request.method == "POST":
                self.message_user(
                    request,
                    _("Purge charger data before deleting this charger."),
                    level=messages.ERROR,
                )
                change_url = reverse("admin:ocpp_charger_change", args=[object_id])
                return HttpResponseRedirect(change_url)
            raise

    def total_kw_display(self, obj):
        return round(obj.total_kw, 2)

    total_kw_display.short_description = "Total kW"

    def today_kw(self, obj):
        start, end = self._today_range()
        return round(obj.total_kw_for_range(start, end), 2)

    today_kw.short_description = "Today kW"

    def _simulator_base_name(self, charger: Charger) -> str:
        display_name = self._charger_display_name(charger)
        connector_suffix = ""
        if charger.connector_id is not None:
            connector_suffix = f" {charger.connector_label}"
        base = f"{display_name}{connector_suffix} Simulator".strip()
        return base or "Charge Point Simulator"

    def _trim_with_suffix(self, base: str, suffix: str, *, max_length: int) -> str:
        base = base[: max_length - len(suffix)] if len(base) + len(suffix) > max_length else base
        return f"{base}{suffix}"

    def _unique_simulator_name(self, base: str) -> str:
        base = (base or "Simulator").strip()
        max_length = Simulator._meta.get_field("name").max_length
        base = base[:max_length]
        candidate = base or "Simulator"
        counter = 2
        while Simulator.objects.filter(name=candidate).exists():
            suffix = f" ({counter})"
            candidate = self._trim_with_suffix(base or "Simulator", suffix, max_length=max_length)
            counter += 1
        return candidate

    def _simulator_cp_path_base(self, charger: Charger) -> str:
        path = (charger.last_path or "").strip().strip("/")
        if not path:
            path = charger.charger_id.strip().strip("/")
        connector_slug = charger.connector_slug
        if connector_slug and connector_slug != Charger.AGGREGATE_CONNECTOR_SLUG:
            path = f"{path}-{connector_slug}" if path else connector_slug
        return path or "SIMULATOR"

    def _unique_simulator_cp_path(self, base: str) -> str:
        base = (base or "SIMULATOR").strip().strip("/")
        max_length = Simulator._meta.get_field("cp_path").max_length
        base = base[:max_length]
        candidate = base or "SIMULATOR"
        counter = 2
        while Simulator.objects.filter(cp_path__iexact=candidate).exists():
            suffix = f"-sim{counter}"
            candidate = self._trim_with_suffix(base or "SIMULATOR", suffix, max_length=max_length)
            counter += 1
        return candidate

    def _simulator_configuration_payload(self, charger: Charger) -> tuple[list[dict[str, object]], list[str]]:
        configuration_keys: list[dict[str, object]] = []
        unknown_keys: list[str] = []
        if charger.configuration_id:
            config = charger.configuration
            if config:
                configuration_keys = list(config.configuration_keys)
                unknown_keys = list(config.unknown_keys or [])
        return configuration_keys, unknown_keys

    def _create_simulator_from_charger(self, charger: Charger) -> Simulator:
        name = self._unique_simulator_name(self._simulator_base_name(charger))
        cp_path_base = self._simulator_cp_path_base(charger)
        cp_path = self._unique_simulator_cp_path(cp_path_base)
        configuration_keys, unknown_keys = self._simulator_configuration_payload(charger)
        connector_id = charger.connector_id if charger.connector_id is not None else 1
        simulator = Simulator.objects.create(
            name=name,
            cp_path=cp_path,
            serial_number=charger.charger_id,
            connector_id=connector_id,
            configuration_keys=configuration_keys,
            configuration_unknown_keys=unknown_keys,
        )
        return simulator

    def _report_simulator_error(self, request, charger: Charger, error: Exception) -> None:
        if isinstance(error, ValidationError):
            messages_list: list[str] = []
            if getattr(error, "message_dict", None):
                for field_errors in error.message_dict.values():
                    messages_list.extend(str(item) for item in field_errors)
            elif getattr(error, "messages", None):
                messages_list.extend(str(item) for item in error.messages)
            else:
                messages_list.append(str(error))
        else:
            messages_list = [str(error)]

        charger_name = self._charger_display_name(charger)
        for message_text in messages_list:
            self.message_user(
                request,
                _("Unable to create simulator for %(charger)s: %(error)s")
                % {"charger": charger_name, "error": message_text},
                level=messages.ERROR,
            )

    @admin.action(description=_("Create Simulator for CPs"))
    def create_simulator_for_cp(self, request, queryset):
        created: list[tuple[Charger, Simulator]] = []
        for charger in queryset:
            try:
                simulator = self._create_simulator_from_charger(charger)
            except Exception as exc:  # pragma: no cover - defensive
                self._report_simulator_error(request, charger, exc)
            else:
                created.append((charger, simulator))

        if not created:
            self.message_user(
                request,
                _("No simulators were created."),
                level=messages.WARNING,
            )
            return None

        first_charger, first_simulator = created[0]
        first_label = self._charger_display_name(first_charger)
        change_url = reverse("admin:ocpp_simulator_change", args=[first_simulator.pk])
        link = format_html('<a href="{}">{}</a>', change_url, first_simulator.name)
        total = len(created)
        message = format_html(
            ngettext(
                "Created {count} simulator for the selected charge point. First simulator: {simulator}.",
                "Created {count} simulators for the selected charge points. First simulator: {simulator}.",
                total,
            ),
            count=total,
            simulator=link,
        )
        self.message_user(request, message, level=messages.SUCCESS)
        if total == 1:
            detail_message = format_html(
                _("Configured for {charger_name}."),
                charger_name=first_label,
            )
            self.message_user(request, detail_message)
        return HttpResponseRedirect(change_url)

    def changelist_view(self, request, extra_context=None):
        clear_stale_cached_statuses()
        response = super().changelist_view(request, extra_context=extra_context)
        if hasattr(response, "context_data"):
            cl = response.context_data.get("cl")
            if cl is not None:
                response.context_data.update(
                    self._charger_quick_stats_context(cl.queryset)
                )
        return response

    def _charger_quick_stats_context(self, queryset):
        chargers = list(queryset)
        stats = {
            "total_kw": 0.0,
            "today_kw": 0.0,
            "estimated_cost": None,
            "availability_percentage": None,
        }
        if not chargers:
            return {"charger_quick_stats": stats}

        parent_ids = {c.charger_id for c in chargers if c.connector_id is None}
        start, end = self._today_range()
        window_end = timezone.now()
        window_start = window_end - timedelta(hours=24)
        tariff_cache = self._build_tariff_cache(window_end)
        estimated_cost = Decimal("0")
        cost_available = False
        reported_count = 0
        available_count = 0

        for charger in chargers:
            include_totals = True
            if charger.connector_id is not None and charger.charger_id in parent_ids:
                include_totals = False
            if not include_totals:
                continue

            stats["total_kw"] += charger.total_kw
            stats["today_kw"] += charger.total_kw_for_range(start, end)

            energy_window = Decimal(
                str(charger.total_kw_for_range(window_start, window_end))
            )
            price = self._select_tariff_price(
                tariff_cache,
                getattr(charger.location, "zone", None),
                getattr(charger.location, "contract_type", None),
                window_end,
            )
            if price is not None:
                estimated_cost += energy_window * price
                cost_available = True

            availability_state = self._charger_availability_state(charger)
            availability_timestamp = self._charger_availability_timestamp(charger)
            if availability_timestamp and availability_timestamp >= window_start:
                reported_count += 1
                if availability_state.casefold() == "operative":
                    available_count += 1

        stats["total_kw"] = round(stats["total_kw"], 2)
        stats["today_kw"] = round(stats["today_kw"], 2)
        if cost_available:
            stats["estimated_cost"] = estimated_cost.quantize(
                Decimal("0.01"), rounding=ROUND_HALF_UP
            )
        if reported_count:
            stats["availability_percentage"] = round(
                (available_count / reported_count) * 100.0, 1
            )

        return {"charger_quick_stats": stats}

    @staticmethod
    def _tariff_active_at(tariff, moment: time) -> bool:
        start = tariff.start_time
        end = tariff.end_time
        if start <= end:
            return start <= moment < end
        return moment >= start or moment < end

    def _build_tariff_cache(self, reference_time: datetime) -> dict[tuple[str | None, str | None], list[EnergyTariff]]:
        tariffs = list(
            EnergyTariff.objects.filter(
                unit=EnergyTariff.Unit.KWH, year__lte=reference_time.year
            ).order_by("-year", "season", "start_time")
        )
        cache: dict[tuple[str | None, str | None], list[EnergyTariff]] = {}
        fallback: list[EnergyTariff] = []
        for tariff in tariffs:
            key = (tariff.zone, tariff.contract_type)
            cache.setdefault(key, []).append(tariff)
            fallback.append(tariff)
        cache[(None, None)] = fallback
        return cache

    def _select_tariff_price(
        self,
        cache: dict[tuple[str | None, str | None], list[EnergyTariff]],
        zone: str | None,
        contract_type: str | None,
        reference_time: datetime,
    ) -> Decimal | None:
        key = (zone or None, contract_type or None)
        candidates = cache.get(key)
        if not candidates:
            candidates = cache.get((None, None), [])
        if not candidates:
            return None
        moment = reference_time.time()
        for tariff in candidates:
            if self._tariff_active_at(tariff, moment):
                return tariff.price_mxn
        return candidates[0].price_mxn

    @staticmethod
    def _charger_availability_state(charger) -> str:
        state = (getattr(charger, "availability_state", "") or "").strip()
        if state:
            return state
        derived = Charger.availability_state_from_status(
            getattr(charger, "last_status", "")
        )
        return derived or ""

    @staticmethod
    def _charger_availability_timestamp(charger):
        timestamp = getattr(charger, "availability_state_updated_at", None)
        if timestamp:
            return timestamp
        return getattr(charger, "last_status_timestamp", None)

    def _today_range(self):
        today = timezone.localdate()
        start = datetime.combine(today, time.min)
        if timezone.is_naive(start):
            start = timezone.make_aware(start, timezone.get_current_timezone())
        end = start + timedelta(days=1)
        return start, end


@admin.register(Simulator)
class SimulatorAdmin(SaveBeforeChangeAction, LogViewAdminMixin, EntityModelAdmin):
    list_display = (
        "name",
        "default",
        "host",
        "ws_port",
        "ws_url",
        "interval",
        "kw_max_display",
        "running",
        "log_link",
    )
    fieldsets = (
        (
            None,
            {
                "fields": (
                    "default",
                    "name",
                    "cp_path",
                    ("host", "ws_port"),
                    "rfid",
                    ("duration", "interval", "pre_charge_delay"),
                    "kw_max",
                    ("repeat", "door_open"),
                    ("username", "password"),
                )
            },
        ),
        (
            "Configuration",
            {
                "fields": (
                    "configuration_keys",
                    "configuration_unknown_keys",
                ),
                "classes": ("collapse",),
                "description": (
                    "Provide JSON lists for configurationKey entries and "
                    "unknownKey values returned by GetConfiguration."
                ),
            },
        ),
    )
    actions = (
        "start_simulator",
        "start_default_simulator",
        "stop_simulator",
        "send_open_door",
    )
    change_actions = ["start_simulator_action", "stop_simulator_action"]

    log_type = "simulator"

    @admin.display(description="kW Max", ordering="kw_max")
    def kw_max_display(self, obj):
        """Display ``kw_max`` with a dot decimal separator for Spanish locales."""

        language = translation.get_language() or ""
        if language.startswith("es"):
            return formats.number_format(
                obj.kw_max,
                decimal_pos=2,
                use_l10n=False,
                force_grouping=False,
            )

        return formats.number_format(
            obj.kw_max,
            decimal_pos=2,
            use_l10n=True,
            force_grouping=False,
        )

    def save_model(self, request, obj, form, change):
        previous_door_open = False
        if change and obj.pk:
            previous_door_open = (
                type(obj)
                .objects.filter(pk=obj.pk)
                .values_list("door_open", flat=True)
                .first()
                or False
            )
        super().save_model(request, obj, form, change)
        if obj.door_open and not previous_door_open:
            triggered = self._queue_door_open(request, obj)
            if not triggered:
                type(obj).objects.filter(pk=obj.pk).update(door_open=False)
                obj.door_open = False

    def _queue_door_open(self, request, obj) -> bool:
        sim = store.simulators.get(obj.pk)
        if not sim:
            self.message_user(
                request,
                f"{obj.name}: simulator is not running",
                level=messages.ERROR,
            )
            return False
        type(obj).objects.filter(pk=obj.pk).update(door_open=True)
        obj.door_open = True
        store.add_log(
            obj.cp_path,
            "Door open event requested from admin",
            log_type="simulator",
        )
        if hasattr(sim, "trigger_door_open"):
            sim.trigger_door_open()
        else:  # pragma: no cover - unexpected condition
            self.message_user(
                request,
                f"{obj.name}: simulator cannot send door open event",
                level=messages.ERROR,
            )
            type(obj).objects.filter(pk=obj.pk).update(door_open=False)
            obj.door_open = False
            return False
        type(obj).objects.filter(pk=obj.pk).update(door_open=False)
        obj.door_open = False
        self.message_user(
            request,
            f"{obj.name}: DoorOpen status notification sent",
        )
        return True

    def running(self, obj):
        return obj.pk in store.simulators

    running.boolean = True

    @admin.action(description="Send Open Door")
    def send_open_door(self, request, queryset):
        for obj in queryset:
            self._queue_door_open(request, obj)

    def _start_simulators(self, request, queryset):
        from django.urls import reverse
        from django.utils.html import format_html

        for obj in queryset:
            if obj.pk in store.simulators:
                self.message_user(request, f"{obj.name}: already running")
                continue
            type(obj).objects.filter(pk=obj.pk).update(door_open=False)
            obj.door_open = False
            store.register_log_name(obj.cp_path, obj.name, log_type="simulator")
            sim = ChargePointSimulator(obj.as_config())
            started, status, log_file = sim.start()
            if started:
                store.simulators[obj.pk] = sim
            log_url = reverse("admin:ocpp_simulator_log", args=[obj.pk])
            self.message_user(
                request,
                format_html(
                    '{}: {}. Log: <code>{}</code> (<a href="{}" target="_blank">View Log</a>)',
                    obj.name,
                    status,
                    log_file,
                    log_url,
                ),
            )

    @admin.action(description="Start selected simulators")
    def start_simulator(self, request, queryset):
        self._start_simulators(request, queryset)

    @admin.action(description="Start Default Simulator")
    def start_default_simulator(self, request, queryset=None):
        from django.urls import reverse
        from django.utils.html import format_html

        default_simulator = (
            Simulator.objects.filter(default=True, is_deleted=False).order_by("pk").first()
        )
        if default_simulator is None:
            self.message_user(
                request,
                "No default simulator is configured.",
                level=messages.ERROR,
            )
        else:
            if default_simulator.pk in store.simulators:
                self.message_user(
                    request,
                    f"{default_simulator.name}: already running",
                )
            else:
                type(default_simulator).objects.filter(pk=default_simulator.pk).update(
                    door_open=False
                )
                default_simulator.door_open = False
                store.register_log_name(
                    default_simulator.cp_path, default_simulator.name, log_type="simulator"
                )
                simulator = ChargePointSimulator(default_simulator.as_config())
                started, status, log_file = simulator.start()
                if started:
                    store.simulators[default_simulator.pk] = simulator
                log_url = reverse("admin:ocpp_simulator_log", args=[default_simulator.pk])
                self.message_user(
                    request,
                    format_html(
                        '{}: {}. Log: <code>{}</code> (<a href="{}" target="_blank">View Log</a>)',
                        default_simulator.name,
                        status,
                        log_file,
                        log_url,
                    ),
                )

        return HttpResponseRedirect(reverse("admin:ocpp_simulator_changelist"))

    def stop_simulator(self, request, queryset):
        async def _stop(objs):
            for obj in objs:
                sim = store.simulators.pop(obj.pk, None)
                if sim:
                    await sim.stop()

        objs = list(queryset)
        try:
            loop = asyncio.get_running_loop()
        except RuntimeError:
            asyncio.run(_stop(objs))
        else:
            loop.create_task(_stop(objs))
        self.message_user(request, "Stopping simulators")

    stop_simulator.short_description = "Stop selected simulators"

    def start_simulator_action(self, request, obj):
        queryset = type(obj).objects.filter(pk=obj.pk)
        self.start_simulator(request, queryset)

    def stop_simulator_action(self, request, obj):
        queryset = type(obj).objects.filter(pk=obj.pk)
        self.stop_simulator(request, queryset)

    def response_action(self, request, queryset):
        if request.POST.get("action") == "start_default_simulator":
            return self.start_default_simulator(request)
        return super().response_action(request, queryset)

    def log_link(self, obj):
        from django.utils.html import format_html
        from django.urls import reverse

        url = reverse("admin:ocpp_simulator_log", args=[obj.pk])
        return format_html('<a href="{}" target="_blank">view</a>', url)

    log_link.short_description = "Log"

    def get_log_identifier(self, obj):
        return obj.cp_path


class MeterValueInline(admin.TabularInline):
    model = MeterValue
    extra = 0
    fields = (
        "timestamp",
        "context",
        "energy",
        "voltage",
        "current_import",
        "current_offered",
        "temperature",
        "soc",
        "connector_id",
    )
    readonly_fields = fields
    can_delete = False


@admin.register(Transaction)
class TransactionAdmin(EntityModelAdmin):
    change_list_template = "admin/ocpp/transaction/change_list.html"
    list_display = (
        "charger",
        "connector_number",
        "account",
        "rfid",
        "vid",
        "meter_start",
        "meter_stop",
        "start_time",
        "stop_time",
        "kw",
    )
    readonly_fields = ("kw", "received_start_time", "received_stop_time")
    list_filter = ("charger", "account")
    date_hierarchy = "start_time"
    inlines = [MeterValueInline]

    def connector_number(self, obj):
        return obj.connector_id or ""

    connector_number.short_description = "#"
    connector_number.admin_order_field = "connector_id"

    def get_urls(self):
        urls = super().get_urls()
        custom = [
            path(
                "export/",
                self.admin_site.admin_view(self.export_view),
                name="ocpp_transaction_export",
            ),
            path(
                "import/",
                self.admin_site.admin_view(self.import_view),
                name="ocpp_transaction_import",
            ),
        ]
        return custom + urls

    def export_view(self, request):
        if request.method == "POST":
            form = TransactionExportForm(request.POST)
            if form.is_valid():
                chargers = form.cleaned_data["chargers"]
                data = export_transactions(
                    start=form.cleaned_data["start"],
                    end=form.cleaned_data["end"],
                    chargers=[c.charger_id for c in chargers] if chargers else None,
                )
                response = HttpResponse(
                    json.dumps(data, indent=2, ensure_ascii=False),
                    content_type="application/json",
                )
                response["Content-Disposition"] = (
                    "attachment; filename=transactions.json"
                )
                return response
        else:
            form = TransactionExportForm()
        context = self.admin_site.each_context(request)
        context["form"] = form
        return TemplateResponse(request, "admin/ocpp/transaction/export.html", context)

    def import_view(self, request):
        if request.method == "POST":
            form = TransactionImportForm(request.POST, request.FILES)
            if form.is_valid():
                data = json.load(form.cleaned_data["file"])
                imported = import_transactions_data(data)
                self.message_user(request, f"Imported {imported} transactions")
                return HttpResponseRedirect("../")
        else:
            form = TransactionImportForm()
        context = self.admin_site.each_context(request)
        context["form"] = form
        return TemplateResponse(request, "admin/ocpp/transaction/import.html", context)


class MeterValueDateFilter(admin.SimpleListFilter):
    title = "Timestamp"
    parameter_name = "timestamp_range"

    def lookups(self, request, model_admin):
        return [
            ("today", "Today"),
            ("7days", "Last 7 days"),
            ("30days", "Last 30 days"),
            ("older", "Older than 30 days"),
        ]

    def queryset(self, request, queryset):
        value = self.value()
        now = timezone.now()
        if value == "today":
            start = now.replace(hour=0, minute=0, second=0, microsecond=0)
            end = start + timedelta(days=1)
            return queryset.filter(timestamp__gte=start, timestamp__lt=end)
        if value == "7days":
            start = now - timedelta(days=7)
            return queryset.filter(timestamp__gte=start)
        if value == "30days":
            start = now - timedelta(days=30)
            return queryset.filter(timestamp__gte=start)
        if value == "older":
            cutoff = now - timedelta(days=30)
            return queryset.filter(timestamp__lt=cutoff)
        return queryset


@admin.register(MeterValue)
class MeterValueAdmin(EntityModelAdmin):
    list_display = (
        "charger",
        "timestamp",
        "context",
        "energy",
        "voltage",
        "current_import",
        "current_offered",
        "temperature",
        "soc",
        "connector_id",
        "transaction",
    )
    date_hierarchy = "timestamp"
    list_filter = ("charger", MeterValueDateFilter)


@admin.register(SecurityEvent)
class SecurityEventAdmin(EntityModelAdmin):
    list_display = (
        "charger",
        "event_type",
        "event_timestamp",
        "trigger",
        "sequence_number",
    )
    list_filter = ("event_type",)
    search_fields = ("charger__charger_id", "event_type", "tech_info")
    date_hierarchy = "event_timestamp"


@admin.register(ChargerLogRequest)
class ChargerLogRequestAdmin(EntityModelAdmin):
    list_display = (
        "charger",
        "request_id",
        "log_type",
        "status",
        "last_status_at",
        "requested_at",
        "responded_at",
    )
    list_filter = ("log_type", "status")
    search_fields = (
        "charger__charger_id",
        "log_type",
        "status",
        "filename",
        "location",
    )
    date_hierarchy = "requested_at"<|MERGE_RESOLUTION|>--- conflicted
+++ resolved
@@ -1467,11 +1467,8 @@
     def _validate_units(self, request, charger: Charger, schedule_unit: str | None) -> bool:
         if schedule_unit is None:
             return True
-<<<<<<< HEAD
         if schedule_unit == ChargingProfile.RateUnit.AMP:
             return True
-=======
->>>>>>> 97f7e9ac
         charger_units = {Charger.EnergyUnit.W, Charger.EnergyUnit.KW}
         if charger.energy_unit in charger_units and schedule_unit != ChargingProfile.RateUnit.WATT:
             self.message_user(

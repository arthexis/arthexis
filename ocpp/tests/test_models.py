from __future__ import annotations

import sys
from pathlib import Path
from unittest.mock import patch

ROOT = Path(__file__).resolve().parents[2]
if str(ROOT) not in sys.path:
    sys.path.insert(0, str(ROOT))

import tests.conftest  # noqa: F401

from django.core.exceptions import ValidationError
from django.db.models.deletion import ProtectedError
from django.test import TestCase
from django.utils import timezone

from core.models import Reference, SecurityGroup

<<<<<<< HEAD
from ocpp.models import Charger
from nodes.models import Node
=======
from ocpp.models import Charger, Transaction
from core.models import SecurityGroup
>>>>>>> c2942a40


class ChargerAutoLocationNameTests(TestCase):
    def test_sanitize_auto_location_name_collapses_and_falls_back(self):
        cases = [
            ("  Main Street 42  ", "Main_Street_42"),
            ("Dock & Co.", "Dock_Co"),
            ("___", "Charger"),
        ]

        for raw, expected in cases:
            with self.subTest(raw=raw):
                self.assertEqual(
                    Charger.sanitize_auto_location_name(raw), expected
                )

    def test_location_created_and_reused_with_update_fields(self):
        serial = " ACME*/HQ "
        expected_name = Charger.sanitize_auto_location_name(serial)

        with patch.object(Charger, "_full_url", return_value="http://example.com"):
            charger = Charger.objects.create(charger_id=serial)

        charger.refresh_from_db()
        self.assertIsNotNone(charger.location)
        self.assertEqual(charger.location.name, expected_name)

        with patch.object(Charger, "_full_url", return_value="http://example.com"):
            connector = Charger.objects.create(
                charger_id=serial,
                connector_id=1,
                firmware_status="Installing",
            )

        connector.refresh_from_db()
        connector.location = None
        connector.location_id = None
        connector.firmware_status = "Installed"

        with patch.object(Charger, "_full_url", return_value="http://example.com"):
            connector.save(update_fields={"firmware_status"})
        connector.refresh_from_db()

        self.assertIsNotNone(connector.location)
        self.assertEqual(connector.location_id, charger.location_id)
        self.assertEqual(connector.location.name, expected_name)

    def test_punctuation_only_serial_uses_generic_name(self):
        with patch.object(Charger, "_full_url", return_value="http://example.com"):
            charger = Charger.objects.create(charger_id="***")
        charger.refresh_from_db()

        self.assertIsNotNone(charger.location)
        self.assertEqual(charger.location.name, "Charger")
        self.assertEqual(
            Charger.sanitize_auto_location_name(charger.charger_id), "Charger"
        )


class ChargerReferenceTests(TestCase):
    def test_reference_created_and_updated_for_remote_urls(self):
        serial = "Remote-123"
        first_url = "http://remote.example/chargers/remote-123"
        updated_url = "http://remote.example/chargers/remote-123/v2"

        with patch("ocpp.models.url_targets_local_loopback") as loopback_mock, patch.object(
            Charger, "_full_url"
        ) as full_url_mock:
            loopback_mock.return_value = False
            full_url_mock.return_value = first_url

            charger = Charger.objects.create(charger_id=serial)

            charger.refresh_from_db()
            self.assertIsNotNone(charger.reference)
            self.assertEqual(charger.reference.value, first_url)
            self.assertEqual(Reference.objects.count(), 1)

            existing_reference_id = charger.reference_id

            full_url_mock.return_value = first_url
            charger.save()
            charger.refresh_from_db()

            self.assertEqual(Reference.objects.count(), 1)
            self.assertEqual(charger.reference_id, existing_reference_id)
            self.assertEqual(charger.reference.value, first_url)

            full_url_mock.return_value = updated_url
            charger.save()
            charger.refresh_from_db()

            self.assertEqual(Reference.objects.count(), 1)
            self.assertEqual(charger.reference_id, existing_reference_id)
            self.assertEqual(charger.reference.value, updated_url)

    def test_loopback_url_skips_reference_creation(self):
        serial = "Loopback-123"

        with patch("ocpp.models.url_targets_local_loopback") as loopback_mock, patch.object(
            Charger, "_full_url", return_value="http://loopback"
        ):
            loopback_mock.return_value = True

            charger = Charger.objects.create(charger_id=serial)

            charger.refresh_from_db()
            self.assertIsNone(charger.reference)


class ChargerManagerNodeTests(TestCase):
    def test_manager_node_refreshed_using_local_lookup(self):
        local_node = Node.objects.create(hostname="local", address="127.0.0.1")

        with patch("nodes.models.Node.get_local", return_value=local_node), patch.object(
            Charger, "_full_url", return_value="http://example.com"
        ):
            managed = Charger.objects.create(charger_id="Managed-1")

        self.assertEqual(managed.manager_node_id, local_node.pk)
        persisted = Charger.objects.only("manager_node_id").get(pk=managed.pk)
        self.assertEqual(persisted.manager_node_id, local_node.pk)

        managed.manager_node = None
        managed.manager_node_id = None
        managed.firmware_status = "Installing"
        with patch("nodes.models.Node.get_local", return_value=local_node), patch.object(
            Charger, "_full_url", return_value="http://example.com"
        ):
            managed.save(update_fields={"firmware_status"})

        managed.refresh_from_db()
        self.assertEqual(managed.manager_node_id, local_node.pk)

        with patch("nodes.models.Node.get_local", return_value=None), patch.object(
            Charger, "_full_url", return_value="http://example.com"
        ):
            unmanaged = Charger.objects.create(charger_id="Unmanaged-1")

        self.assertIsNone(unmanaged.manager_node)

        unmanaged.manager_node = None
        unmanaged.manager_node_id = None
        unmanaged.firmware_status = "Installed"
        with patch("nodes.models.Node.get_local", return_value=None), patch.object(
            Charger, "_full_url", return_value="http://example.com"
        ):
            unmanaged.save(update_fields={"firmware_status"})

        unmanaged.refresh_from_db()
        self.assertIsNone(unmanaged.manager_node)
        self.assertIsNone(unmanaged.manager_node_id)

class ChargerSerialValidationTests(TestCase):
    def test_validate_serial_strips_and_rejects_invalid_values(self):
        self.assertEqual(Charger.validate_serial("  ABC  "), "ABC")

        for value, expected_message in (
            (None, "Serial Number cannot be blank."),
            ("", "Serial Number cannot be blank."),
            (
                "<charger_id>",
                "Serial Number placeholder values such as <charger_id> are not allowed.",
            ),
        ):
            with self.subTest(value=value):
                with self.assertRaises(ValidationError) as context:
                    Charger.validate_serial(value)

                message_dict = context.exception.message_dict
                self.assertIn("charger_id", message_dict)
                self.assertIn(expected_message, message_dict["charger_id"])

    def test_full_clean_propagates_placeholder_serial_error(self):
        charger = Charger(charger_id="<invalid>")

        with self.assertRaises(ValidationError) as context:
            charger.full_clean()

        message_dict = context.exception.message_dict
        self.assertIn("charger_id", message_dict)
        self.assertIn(
            "Serial Number placeholder values such as <charger_id> are not allowed.",
            message_dict["charger_id"],
        )


class TransactionIdentifierTests(TestCase):
    def test_vehicle_identifier_prefers_trimmed_vid(self):
        transaction = Transaction(vid="  vehicle-vid  ", vin="  vehicle-vin  ")

        self.assertEqual(transaction.vehicle_identifier, "vehicle-vid")
        self.assertEqual(transaction.vehicle_identifier_source, "vid")

    def test_vehicle_identifier_falls_back_to_trimmed_vin(self):
        transaction = Transaction(vid="   ", vin="  vehicle-vin  ")

        self.assertEqual(transaction.vehicle_identifier, "vehicle-vin")
        self.assertEqual(transaction.vehicle_identifier_source, "vin")

    def test_vehicle_identifier_blank_when_both_values_missing(self):
        transaction = Transaction(vid="   ", vin="   ")

        self.assertEqual(transaction.vehicle_identifier, "")
        self.assertEqual(transaction.vehicle_identifier_source, "")<|MERGE_RESOLUTION|>--- conflicted
+++ resolved
@@ -17,13 +17,8 @@
 
 from core.models import Reference, SecurityGroup
 
-<<<<<<< HEAD
 from ocpp.models import Charger
 from nodes.models import Node
-=======
-from ocpp.models import Charger, Transaction
-from core.models import SecurityGroup
->>>>>>> c2942a40
 
 
 class ChargerAutoLocationNameTests(TestCase):

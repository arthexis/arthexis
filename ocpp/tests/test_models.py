--- conflicted
+++ resolved
@@ -73,7 +73,6 @@
         )
 
 
-<<<<<<< HEAD
 class ChargerConnectorSlugTests(TestCase):
     def test_none_round_trip_uses_aggregate_slug(self):
         slug = Charger.connector_slug_from_value(None)
@@ -92,38 +91,4 @@
         for invalid in ["abc", object()]:
             with self.subTest(invalid=invalid):
                 with self.assertRaises(ValueError):
-                    Charger.connector_value_from_slug(invalid)
-=======
-class ChargerSerialValidationTests(TestCase):
-    def test_validate_serial_strips_and_rejects_invalid_values(self):
-        self.assertEqual(Charger.validate_serial("  ABC  "), "ABC")
-
-        for value, expected_message in (
-            (None, "Serial Number cannot be blank."),
-            ("", "Serial Number cannot be blank."),
-            (
-                "<charger_id>",
-                "Serial Number placeholder values such as <charger_id> are not allowed.",
-            ),
-        ):
-            with self.subTest(value=value):
-                with self.assertRaises(ValidationError) as context:
-                    Charger.validate_serial(value)
-
-                message_dict = context.exception.message_dict
-                self.assertIn("charger_id", message_dict)
-                self.assertIn(expected_message, message_dict["charger_id"])
-
-    def test_full_clean_propagates_placeholder_serial_error(self):
-        charger = Charger(charger_id="<invalid>")
-
-        with self.assertRaises(ValidationError) as context:
-            charger.full_clean()
-
-        message_dict = context.exception.message_dict
-        self.assertIn("charger_id", message_dict)
-        self.assertIn(
-            "Serial Number placeholder values such as <charger_id> are not allowed.",
-            message_dict["charger_id"],
-        )
->>>>>>> 814879fb
+                    Charger.connector_value_from_slug(invalid)
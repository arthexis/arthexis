from __future__ import annotations

import sys
from pathlib import Path
from unittest.mock import patch

ROOT = Path(__file__).resolve().parents[2]
if str(ROOT) not in sys.path:
    sys.path.insert(0, str(ROOT))

import tests.conftest  # noqa: F401

<<<<<<< HEAD
from django.core.exceptions import ValidationError
from django.db.models.deletion import ProtectedError
=======
from django.contrib.auth import get_user_model
from django.contrib.auth.models import AnonymousUser
>>>>>>> 1e94620b
from django.test import TestCase
from django.utils import timezone

<<<<<<< HEAD
from ocpp import store
from ocpp.models import Charger, MeterReading, Transaction
=======
from ocpp.models import Charger
from core.models import SecurityGroup
>>>>>>> 1e94620b


class ChargerAutoLocationNameTests(TestCase):
    def test_sanitize_auto_location_name_collapses_and_falls_back(self):
        cases = [
            ("  Main Street 42  ", "Main_Street_42"),
            ("Dock & Co.", "Dock_Co"),
            ("___", "Charger"),
        ]

        for raw, expected in cases:
            with self.subTest(raw=raw):
                self.assertEqual(
                    Charger.sanitize_auto_location_name(raw), expected
                )

    def test_location_created_and_reused_with_update_fields(self):
        serial = " ACME*/HQ "
        expected_name = Charger.sanitize_auto_location_name(serial)

        with patch.object(Charger, "_full_url", return_value="http://example.com"):
            charger = Charger.objects.create(charger_id=serial)

        charger.refresh_from_db()
        self.assertIsNotNone(charger.location)
        self.assertEqual(charger.location.name, expected_name)

        with patch.object(Charger, "_full_url", return_value="http://example.com"):
            connector = Charger.objects.create(
                charger_id=serial,
                connector_id=1,
                firmware_status="Installing",
            )

        connector.refresh_from_db()
        connector.location = None
        connector.location_id = None
        connector.firmware_status = "Installed"

        with patch.object(Charger, "_full_url", return_value="http://example.com"):
            connector.save(update_fields={"firmware_status"})
        connector.refresh_from_db()

        self.assertIsNotNone(connector.location)
        self.assertEqual(connector.location_id, charger.location_id)
        self.assertEqual(connector.location.name, expected_name)

    def test_punctuation_only_serial_uses_generic_name(self):
        with patch.object(Charger, "_full_url", return_value="http://example.com"):
            charger = Charger.objects.create(charger_id="***")
        charger.refresh_from_db()

        self.assertIsNotNone(charger.location)
        self.assertEqual(charger.location.name, "Charger")
        self.assertEqual(
            Charger.sanitize_auto_location_name(charger.charger_id), "Charger"
        )


class ChargerVisibilityScopeTests(TestCase):
    def setUp(self):
        super().setUp()
        patcher = patch.object(Charger, "_full_url", return_value="http://example.com")
        patcher.start()
        self.addCleanup(patcher.stop)

        user_model = get_user_model()
        self.superuser = user_model.objects.create_superuser(
            username="supervisor",
            email="supervisor@example.com",
            password="password",
        )
        self.owner_user = user_model.objects.create_user(
            username="owner",
            email="owner@example.com",
            password="password",
        )
        self.group_user = user_model.objects.create_user(
            username="groupie",
            email="group@example.com",
            password="password",
        )

        self.security_group = SecurityGroup.objects.create(name="Fleet Access")
        self.group_user.groups.add(self.security_group)

        self.public_charger = Charger.objects.create(charger_id="public-serial")
        self.user_restricted_charger = Charger.objects.create(
            charger_id="user-serial"
        )
        self.user_restricted_charger.owner_users.add(self.owner_user)
        self.group_restricted_charger = Charger.objects.create(
            charger_id="group-serial"
        )
        self.group_restricted_charger.owner_groups.add(self.security_group)

        self.all_chargers = [
            self.public_charger,
            self.user_restricted_charger,
            self.group_restricted_charger,
        ]

    def test_visible_for_user_honors_user_and_group_scope(self):
        anonymous_visible = Charger.visible_for_user(AnonymousUser())
        self.assertEqual(
            {self.public_charger.pk},
            {charger.pk for charger in anonymous_visible},
        )

        owner_visible = Charger.visible_for_user(self.owner_user)
        self.assertEqual(
            {self.public_charger.pk, self.user_restricted_charger.pk},
            {charger.pk for charger in owner_visible},
        )

        group_visible = Charger.visible_for_user(self.group_user)
        self.assertEqual(
            {self.public_charger.pk, self.group_restricted_charger.pk},
            {charger.pk for charger in group_visible},
        )

        superuser_visible = Charger.visible_for_user(self.superuser)
        self.assertEqual(
            {charger.pk for charger in self.all_chargers},
            {charger.pk for charger in superuser_visible},
        )

    def test_instance_visibility_matches_queryset_logic(self):
        self.assertFalse(self.public_charger.has_owner_scope())
        self.assertTrue(self.user_restricted_charger.has_owner_scope())
        self.assertTrue(self.group_restricted_charger.has_owner_scope())

        scenarios = [
            (AnonymousUser(), {self.public_charger.pk}),
            (
                self.owner_user,
                {self.public_charger.pk, self.user_restricted_charger.pk},
            ),
<<<<<<< HEAD
        ):
            with self.subTest(value=value):
                with self.assertRaises(ValidationError) as context:
                    Charger.validate_serial(value)

                message_dict = context.exception.message_dict
                self.assertIn("charger_id", message_dict)
                self.assertIn(expected_message, message_dict["charger_id"])

    def test_full_clean_propagates_placeholder_serial_error(self):
        charger = Charger(charger_id="<invalid>")

        with self.assertRaises(ValidationError) as context:
            charger.full_clean()

        message_dict = context.exception.message_dict
        self.assertIn("charger_id", message_dict)
        self.assertIn(
            "Serial Number placeholder values such as <charger_id> are not allowed.",
            message_dict["charger_id"],
        )


class ChargerPurgeTests(TestCase):
    def setUp(self):
        super().setUp()
        store.logs["charger"].clear()
        store.transactions.clear()
        store.history.clear()
        self.addCleanup(store.logs["charger"].clear)
        self.addCleanup(store.transactions.clear)
        self.addCleanup(store.history.clear)

    def test_delete_requires_purge_for_aggregate_and_connectors(self):
        serial = "PURGEAGG"
        now = timezone.now()

        charger = Charger.objects.create(charger_id=serial)
        connector = Charger.objects.create(charger_id=serial, connector_id=1)

        Transaction.objects.create(charger=charger, start_time=now)
        Transaction.objects.create(
            charger=connector,
            start_time=now,
            connector_id=1,
        )
        MeterReading.objects.create(
            charger=charger,
            timestamp=now,
            value=1,
        )
        MeterReading.objects.create(
            charger=connector,
            connector_id=1,
            timestamp=now,
            value=2,
        )

        aggregate_key = store.identity_key(serial, None)
        connector_key = store.identity_key(serial, 1)
        pending_key = store.pending_key(serial)

        store.logs["charger"][aggregate_key] = ["aggregate log"]
        store.logs["charger"][connector_key] = ["connector log"]
        store.logs["charger"][pending_key] = ["pending log"]
        store.logs["charger"][serial] = ["base log"]

        store.transactions[aggregate_key] = object()
        store.transactions[connector_key] = object()
        store.transactions[pending_key] = object()
        store.transactions[serial] = object()

        store.history[aggregate_key] = {"history": "aggregate"}
        store.history[connector_key] = {"history": "connector"}
        store.history[pending_key] = {"history": "pending"}
        store.history[serial] = {"history": "base"}

        with self.assertRaises(ProtectedError):
            charger.delete()

        charger.refresh_from_db()
        connector.refresh_from_db()

        charger.purge()

        self.assertFalse(Transaction.objects.filter(charger__charger_id=serial).exists())
        self.assertFalse(MeterReading.objects.filter(charger__charger_id=serial).exists())

        expected_keys = {aggregate_key, connector_key, pending_key, serial}
        for key in expected_keys:
            self.assertNotIn(key, store.logs["charger"])
            self.assertNotIn(key, store.transactions)
            self.assertNotIn(key, store.history)

        charger.delete()
        self.assertFalse(Charger.objects.filter(pk=charger.pk).exists())

        connector.delete()
        self.assertFalse(Charger.objects.filter(pk=connector.pk).exists())
        self.assertFalse(Charger.objects.filter(charger_id=serial).exists())
=======
            (
                self.group_user,
                {self.public_charger.pk, self.group_restricted_charger.pk},
            ),
            (
                self.superuser,
                {charger.pk for charger in self.all_chargers},
            ),
        ]

        for user, expected in scenarios:
            queryset_ids = {charger.pk for charger in Charger.visible_for_user(user)}
            direct_ids = {
                charger.pk
                for charger in self.all_chargers
                if charger.is_visible_to(user)
            }

            self.assertEqual(expected, queryset_ids)
            self.assertEqual(queryset_ids, direct_ids)
>>>>>>> 1e94620b
<|MERGE_RESOLUTION|>--- conflicted
+++ resolved
@@ -10,23 +10,13 @@
 
 import tests.conftest  # noqa: F401
 
-<<<<<<< HEAD
 from django.core.exceptions import ValidationError
 from django.db.models.deletion import ProtectedError
-=======
-from django.contrib.auth import get_user_model
-from django.contrib.auth.models import AnonymousUser
->>>>>>> 1e94620b
 from django.test import TestCase
 from django.utils import timezone
 
-<<<<<<< HEAD
 from ocpp import store
 from ocpp.models import Charger, MeterReading, Transaction
-=======
-from ocpp.models import Charger
-from core.models import SecurityGroup
->>>>>>> 1e94620b
 
 
 class ChargerAutoLocationNameTests(TestCase):
@@ -165,7 +155,6 @@
                 self.owner_user,
                 {self.public_charger.pk, self.user_restricted_charger.pk},
             ),
-<<<<<<< HEAD
         ):
             with self.subTest(value=value):
                 with self.assertRaises(ValidationError) as context:
@@ -265,26 +254,4 @@
 
         connector.delete()
         self.assertFalse(Charger.objects.filter(pk=connector.pk).exists())
-        self.assertFalse(Charger.objects.filter(charger_id=serial).exists())
-=======
-            (
-                self.group_user,
-                {self.public_charger.pk, self.group_restricted_charger.pk},
-            ),
-            (
-                self.superuser,
-                {charger.pk for charger in self.all_chargers},
-            ),
-        ]
-
-        for user, expected in scenarios:
-            queryset_ids = {charger.pk for charger in Charger.visible_for_user(user)}
-            direct_ids = {
-                charger.pk
-                for charger in self.all_chargers
-                if charger.is_visible_to(user)
-            }
-
-            self.assertEqual(expected, queryset_ids)
-            self.assertEqual(queryset_ids, direct_ids)
->>>>>>> 1e94620b
+        self.assertFalse(Charger.objects.filter(charger_id=serial).exists())
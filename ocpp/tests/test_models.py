from __future__ import annotations

import sys
from pathlib import Path
from unittest.mock import patch

import pytest

ROOT = Path(__file__).resolve().parents[2]
if str(ROOT) not in sys.path:
    sys.path.insert(0, str(ROOT))

import tests.conftest  # noqa: F401

from django.core.exceptions import ValidationError
from django.db.models.deletion import ProtectedError
from django.test import TestCase
from django.utils import timezone

from core.models import Reference, SecurityGroup
<<<<<<< HEAD

from ocpp.models import Charger
from nodes.models import Node
=======

from ocpp.models import Charger, Simulator
from ocpp.simulator import SimulatorConfig


@pytest.fixture
def simulator() -> Simulator:
    simulator = Simulator.objects.create(name="Test Simulator", cp_path="SIM")
    yield simulator
    Simulator.objects.filter(pk=simulator.pk).delete()
>>>>>>> 99a1105d


class ChargerAutoLocationNameTests(TestCase):
    def test_sanitize_auto_location_name_collapses_and_falls_back(self):
        cases = [
            ("  Main Street 42  ", "Main_Street_42"),
            ("Dock & Co.", "Dock_Co"),
            ("___", "Charger"),
        ]

        for raw, expected in cases:
            with self.subTest(raw=raw):
                self.assertEqual(
                    Charger.sanitize_auto_location_name(raw), expected
                )

    def test_location_created_and_reused_with_update_fields(self):
        serial = " ACME*/HQ "
        expected_name = Charger.sanitize_auto_location_name(serial)

        with patch.object(Charger, "_full_url", return_value="http://example.com"):
            charger = Charger.objects.create(charger_id=serial)

        charger.refresh_from_db()
        self.assertIsNotNone(charger.location)
        self.assertEqual(charger.location.name, expected_name)

        with patch.object(Charger, "_full_url", return_value="http://example.com"):
            connector = Charger.objects.create(
                charger_id=serial,
                connector_id=1,
                firmware_status="Installing",
            )

        connector.refresh_from_db()
        connector.location = None
        connector.location_id = None
        connector.firmware_status = "Installed"

        with patch.object(Charger, "_full_url", return_value="http://example.com"):
            connector.save(update_fields={"firmware_status"})
        connector.refresh_from_db()

        self.assertIsNotNone(connector.location)
        self.assertEqual(connector.location_id, charger.location_id)
        self.assertEqual(connector.location.name, expected_name)

    def test_punctuation_only_serial_uses_generic_name(self):
        with patch.object(Charger, "_full_url", return_value="http://example.com"):
            charger = Charger.objects.create(charger_id="***")
        charger.refresh_from_db()

        self.assertIsNotNone(charger.location)
        self.assertEqual(charger.location.name, "Charger")
        self.assertEqual(
            Charger.sanitize_auto_location_name(charger.charger_id), "Charger"
        )


class ChargerReferenceTests(TestCase):
    def test_reference_created_and_updated_for_remote_urls(self):
        serial = "Remote-123"
        first_url = "http://remote.example/chargers/remote-123"
        updated_url = "http://remote.example/chargers/remote-123/v2"

        with patch("ocpp.models.url_targets_local_loopback") as loopback_mock, patch.object(
            Charger, "_full_url"
        ) as full_url_mock:
            loopback_mock.return_value = False
            full_url_mock.return_value = first_url

            charger = Charger.objects.create(charger_id=serial)

            charger.refresh_from_db()
            self.assertIsNotNone(charger.reference)
            self.assertEqual(charger.reference.value, first_url)
            self.assertEqual(Reference.objects.count(), 1)

            existing_reference_id = charger.reference_id

            full_url_mock.return_value = first_url
            charger.save()
            charger.refresh_from_db()

            self.assertEqual(Reference.objects.count(), 1)
            self.assertEqual(charger.reference_id, existing_reference_id)
            self.assertEqual(charger.reference.value, first_url)

            full_url_mock.return_value = updated_url
            charger.save()
            charger.refresh_from_db()

            self.assertEqual(Reference.objects.count(), 1)
            self.assertEqual(charger.reference_id, existing_reference_id)
            self.assertEqual(charger.reference.value, updated_url)

    def test_loopback_url_skips_reference_creation(self):
        serial = "Loopback-123"

        with patch("ocpp.models.url_targets_local_loopback") as loopback_mock, patch.object(
            Charger, "_full_url", return_value="http://loopback"
        ):
            loopback_mock.return_value = True

            charger = Charger.objects.create(charger_id=serial)

            charger.refresh_from_db()
            self.assertIsNone(charger.reference)


class ChargerManagerNodeTests(TestCase):
    def test_manager_node_refreshed_using_local_lookup(self):
        local_node = Node.objects.create(hostname="local", address="127.0.0.1")

        with patch("nodes.models.Node.get_local", return_value=local_node), patch.object(
            Charger, "_full_url", return_value="http://example.com"
        ):
            managed = Charger.objects.create(charger_id="Managed-1")

        self.assertEqual(managed.manager_node_id, local_node.pk)
        persisted = Charger.objects.only("manager_node_id").get(pk=managed.pk)
        self.assertEqual(persisted.manager_node_id, local_node.pk)

        managed.manager_node = None
        managed.manager_node_id = None
        managed.firmware_status = "Installing"
        with patch("nodes.models.Node.get_local", return_value=local_node), patch.object(
            Charger, "_full_url", return_value="http://example.com"
        ):
            managed.save(update_fields={"firmware_status"})

        managed.refresh_from_db()
        self.assertEqual(managed.manager_node_id, local_node.pk)

        with patch("nodes.models.Node.get_local", return_value=None), patch.object(
            Charger, "_full_url", return_value="http://example.com"
        ):
            unmanaged = Charger.objects.create(charger_id="Unmanaged-1")

        self.assertIsNone(unmanaged.manager_node)

        unmanaged.manager_node = None
        unmanaged.manager_node_id = None
        unmanaged.firmware_status = "Installed"
        with patch("nodes.models.Node.get_local", return_value=None), patch.object(
            Charger, "_full_url", return_value="http://example.com"
        ):
            unmanaged.save(update_fields={"firmware_status"})

        unmanaged.refresh_from_db()
        self.assertIsNone(unmanaged.manager_node)
        self.assertIsNone(unmanaged.manager_node_id)

class ChargerSerialValidationTests(TestCase):
    def test_validate_serial_strips_and_rejects_invalid_values(self):
        self.assertEqual(Charger.validate_serial("  ABC  "), "ABC")

        for value, expected_message in (
            (None, "Serial Number cannot be blank."),
            ("", "Serial Number cannot be blank."),
            (
                "<charger_id>",
                "Serial Number placeholder values such as <charger_id> are not allowed.",
            ),
        ):
            with self.subTest(value=value):
                with self.assertRaises(ValidationError) as context:
                    Charger.validate_serial(value)

                message_dict = context.exception.message_dict
                self.assertIn("charger_id", message_dict)
                self.assertIn(expected_message, message_dict["charger_id"])

    def test_full_clean_propagates_placeholder_serial_error(self):
        charger = Charger(charger_id="<invalid>")

        with self.assertRaises(ValidationError) as context:
            charger.full_clean()

        message_dict = context.exception.message_dict
        self.assertIn("charger_id", message_dict)
        self.assertIn(
            "Serial Number placeholder values such as <charger_id> are not allowed.",
            message_dict["charger_id"],
        )


def test_simulator_as_config_defaults(simulator: Simulator):
    config = simulator.as_config()

    assert isinstance(config, SimulatorConfig)
    assert config.username is None
    assert config.password is None
    assert config.configuration_keys == []
    assert config.configuration_unknown_keys == []


def test_simulator_ws_url_port_and_slash_handling(simulator: Simulator):
    simulator.host = "localhost"
    simulator.ws_port = 9000
    simulator.cp_path = "SIM"
    simulator.save(update_fields=["host", "ws_port", "cp_path"])

    assert simulator.ws_url == "ws://localhost:9000/SIM/"

    simulator.ws_port = None
    simulator.save(update_fields=["ws_port"])

    assert simulator.ws_url == "ws://localhost/SIM/"<|MERGE_RESOLUTION|>--- conflicted
+++ resolved
@@ -18,22 +18,9 @@
 from django.utils import timezone
 
 from core.models import Reference, SecurityGroup
-<<<<<<< HEAD
 
 from ocpp.models import Charger
 from nodes.models import Node
-=======
-
-from ocpp.models import Charger, Simulator
-from ocpp.simulator import SimulatorConfig
-
-
-@pytest.fixture
-def simulator() -> Simulator:
-    simulator = Simulator.objects.create(name="Test Simulator", cp_path="SIM")
-    yield simulator
-    Simulator.objects.filter(pk=simulator.pk).delete()
->>>>>>> 99a1105d
 
 
 class ChargerAutoLocationNameTests(TestCase):

--- conflicted
+++ resolved
@@ -75,7 +75,6 @@
         )
 
 
-<<<<<<< HEAD
 class ChargerConnectorSlugTests(TestCase):
     def test_none_round_trip_uses_aggregate_slug(self):
         slug = Charger.connector_slug_from_value(None)
@@ -94,102 +93,4 @@
         for invalid in ["abc", object()]:
             with self.subTest(invalid=invalid):
                 with self.assertRaises(ValueError):
-                    Charger.connector_value_from_slug(invalid)
-=======
-class ChargerSerialValidationTests(TestCase):
-    def test_validate_serial_strips_and_rejects_invalid_values(self):
-        self.assertEqual(Charger.validate_serial("  ABC  "), "ABC")
-
-        for value, expected_message in (
-            (None, "Serial Number cannot be blank."),
-            ("", "Serial Number cannot be blank."),
-            (
-                "<charger_id>",
-                "Serial Number placeholder values such as <charger_id> are not allowed.",
-            ),
-        ):
-            with self.subTest(value=value):
-                with self.assertRaises(ValidationError) as context:
-                    Charger.validate_serial(value)
-
-                message_dict = context.exception.message_dict
-                self.assertIn("charger_id", message_dict)
-                self.assertIn(expected_message, message_dict["charger_id"])
-
-    def test_full_clean_propagates_placeholder_serial_error(self):
-        charger = Charger(charger_id="<invalid>")
-
-        with self.assertRaises(ValidationError) as context:
-            charger.full_clean()
-
-        message_dict = context.exception.message_dict
-        self.assertIn("charger_id", message_dict)
-        self.assertIn(
-            "Serial Number placeholder values such as <charger_id> are not allowed.",
-            message_dict["charger_id"],
-        )
-
-
-class ChargerUrlFallbackTests(TestCase):
-    @override_settings(
-        DEFAULT_SITE_DOMAIN=" configured.example.com ",
-        DEFAULT_DOMAIN="unused.example.com",
-        ALLOWED_HOSTS=["primary.example.net"],
-        DEFAULT_HTTP_PROTOCOL="https",
-    )
-    def test_full_url_prefers_configured_defaults(self):
-        with patch(
-            "ocpp.models.Site.objects.get_current", side_effect=Site.DoesNotExist
-        ):
-            aggregate = Charger.objects.create(charger_id="SERIAL-1")
-            connector = Charger.objects.create(
-                charger_id="SERIAL-1",
-                connector_id=3,
-            )
-
-            aggregate_path = reverse("charger-page", args=["SERIAL-1"])
-            connector_path = reverse("charger-page-connector", args=["SERIAL-1", "3"])
-
-            self.assertEqual(aggregate.get_absolute_url(), aggregate_path)
-            self.assertEqual(connector.get_absolute_url(), connector_path)
-            self.assertEqual(aggregate.connector_slug, "all")
-            self.assertEqual(connector.connector_slug, "3")
-
-            expected_domain = "configured.example.com"
-            expected_aggregate_url = f"https://{expected_domain}{aggregate_path}"
-            expected_connector_url = f"https://{expected_domain}{connector_path}"
-
-            self.assertEqual(aggregate._full_url(), expected_aggregate_url)
-            self.assertEqual(connector._full_url(), expected_connector_url)
-
-    @override_settings(
-        DEFAULT_SITE_DOMAIN="",
-        DEFAULT_DOMAIN="",
-        ALLOWED_HOSTS=["", "*.ignored.example", " fallback.example.org ", "bad/host"],
-        DEFAULT_HTTP_PROTOCOL="http",
-    )
-    def test_full_url_falls_back_to_allowed_hosts(self):
-        with patch(
-            "ocpp.models.Site.objects.get_current", side_effect=Site.DoesNotExist
-        ):
-            aggregate = Charger.objects.create(charger_id="SERIAL-2")
-            connector = Charger.objects.create(
-                charger_id="SERIAL-2",
-                connector_id=5,
-            )
-
-            aggregate_path = reverse("charger-page", args=["SERIAL-2"])
-            connector_path = reverse("charger-page-connector", args=["SERIAL-2", "5"])
-
-            self.assertEqual(aggregate.get_absolute_url(), aggregate_path)
-            self.assertEqual(connector.get_absolute_url(), connector_path)
-            self.assertEqual(aggregate.connector_slug, "all")
-            self.assertEqual(connector.connector_slug, "5")
-
-            expected_domain = "fallback.example.org"
-            expected_aggregate_url = f"http://{expected_domain}{aggregate_path}"
-            expected_connector_url = f"http://{expected_domain}{connector_path}"
-
-            self.assertEqual(aggregate._full_url(), expected_aggregate_url)
-            self.assertEqual(connector._full_url(), expected_connector_url)
->>>>>>> 4e75e257
+                    Charger.connector_value_from_slug(invalid)
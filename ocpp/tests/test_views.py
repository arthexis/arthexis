--- conflicted
+++ resolved
@@ -287,7 +287,6 @@
         )
         slug_source = slugify(expected_target) or slugify(self.charger.charger_id) or "log"
         self.assertIn(f'filename="charger-{slug_source}.log"', response["Content-Disposition"])
-<<<<<<< HEAD
 
 
 class TimelineStatusEventsTests(TestCase):
@@ -364,17 +363,4 @@
         self.assertIsNotNone(prior_event)
         self.assertEqual(prior_event[1], "charging")
         self.assertEqual([state for _, state in events], ["available", "charging", "offline", "available"])
-        self.assertLess(entry_count, 50)
-=======
-        mock_logs.assert_called_once_with(expected_target, log_type="charger")
-
-    def test_log_view_ajax_request_uses_limit(self):
-        entries = ["one", "two"]
-        _context, mock_logs = self._render_context(
-            entries, params={"limit": "40"}, ajax=True
-        )
-        expected_target = store.identity_key(
-            self.charger.charger_id, self.charger.connector_id
-        )
-        mock_logs.assert_called_once_with(expected_target, log_type="charger", limit=40)
->>>>>>> 33885924
+        self.assertLess(entry_count, 50)
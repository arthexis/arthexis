import json
import json
import logging
import uuid
from datetime import date, datetime, time, timedelta
from pathlib import Path

from asgiref.sync import async_to_sync
from celery import shared_task
from django.conf import settings
from django.contrib.auth import get_user_model
from django.db.models import Q, Prefetch
from django.utils import timezone

from core import mailer
from nodes.models import Node

from . import store
<<<<<<< HEAD
from .forwarding_service import sync_forwarded_charge_points
from .models import Charger, MeterValue, Transaction
=======
from .models import Charger, MeterValue, Transaction, ChargerLogRequest
>>>>>>> 16a2e1dc
logger = logging.getLogger(__name__)


@shared_task
def check_charge_point_configuration(charger_pk: int) -> bool:
    """Request the latest configuration from a connected charge point."""

    try:
        charger = Charger.objects.get(pk=charger_pk)
    except Charger.DoesNotExist:
        logger.warning(
            "Unable to request configuration for missing charger %s",
            charger_pk,
        )
        return False

    connector_value = charger.connector_id
    if connector_value is not None:
        logger.debug(
            "Skipping charger %s: connector %s is not eligible for automatic configuration checks",
            charger.charger_id,
            connector_value,
        )
        return False

    ws = store.get_connection(charger.charger_id, connector_value)
    if ws is None:
        logger.info(
            "Charge point %s is not connected; configuration request skipped",
            charger.charger_id,
        )
        return False

    message_id = uuid.uuid4().hex
    payload: dict[str, object] = {}
    msg = json.dumps([2, message_id, "GetConfiguration", payload])

    try:
        async_to_sync(ws.send)(msg)
    except Exception as exc:  # pragma: no cover - network error
        logger.warning(
            "Failed to send GetConfiguration to %s (%s)",
            charger.charger_id,
            exc,
        )
        return False

    log_key = store.identity_key(charger.charger_id, connector_value)
    store.add_log(log_key, f"< {msg}", log_type="charger")
    store.register_pending_call(
        message_id,
        {
            "action": "GetConfiguration",
            "charger_id": charger.charger_id,
            "connector_id": connector_value,
            "log_key": log_key,
            "requested_at": timezone.now(),
        },
    )
    store.schedule_call_timeout(
        message_id,
        timeout=5.0,
        action="GetConfiguration",
        log_key=log_key,
        message=(
            "GetConfiguration timed out: charger did not respond"
            " (operation may not be supported)"
        ),
    )
    logger.info(
        "Requested configuration from charge point %s",
        charger.charger_id,
    )
    return True


@shared_task
def request_charge_point_log(charger_pk: int, log_type: str = "Diagnostics") -> int:
    """Request logs from a connected charge point via GetLog."""

    try:
        charger = Charger.objects.get(pk=charger_pk)
    except Charger.DoesNotExist:
        logger.warning(
            "Unable to request logs for missing charger %s",
            charger_pk,
        )
        return 0

    connector_value = charger.connector_id
    ws = store.get_connection(charger.charger_id, connector_value)
    if ws is None:
        logger.info(
            "Charge point %s is not connected; log request skipped",
            charger.charger_id,
        )
        return 0

    log_type_value = (log_type or "").strip()
    request = ChargerLogRequest.objects.create(
        charger=charger,
        log_type=log_type_value,
        status="Pending",
    )
    message_id = uuid.uuid4().hex
    capture_key = store.start_log_capture(
        charger.charger_id,
        connector_value,
        request.request_id,
    )
    request.message_id = message_id
    request.session_key = capture_key
    request.status = "Requested"
    request.save(update_fields=["message_id", "session_key", "status"])

    payload: dict[str, object] = {"requestId": request.request_id}
    if log_type_value:
        payload["logType"] = log_type_value
    msg = json.dumps([2, message_id, "GetLog", payload])

    log_key = store.identity_key(charger.charger_id, connector_value)

    try:
        async_to_sync(ws.send)(msg)
    except Exception as exc:  # pragma: no cover - network error
        logger.warning(
            "Failed to send GetLog to %s (%s)",
            charger.charger_id,
            exc,
        )
        store.finalize_log_capture(capture_key)
        ChargerLogRequest.objects.filter(pk=request.pk).update(
            status="DispatchFailed",
            responded_at=timezone.now(),
        )
        return 0

    store.add_log(log_key, f"< {msg}", log_type="charger")
    store.register_pending_call(
        message_id,
        {
            "action": "GetLog",
            "charger_id": charger.charger_id,
            "connector_id": connector_value,
            "log_key": log_key,
            "log_request_pk": request.pk,
            "capture_key": capture_key,
            "message_id": message_id,
            "requested_at": timezone.now(),
        },
    )
    store.schedule_call_timeout(
        message_id,
        timeout=10.0,
        action="GetLog",
        log_key=log_key,
        message="GetLog request timed out",
    )
    return request.pk


@shared_task
def schedule_connected_log_requests(log_type: str = "Diagnostics") -> int:
    """Queue GetLog requests for connected charge points."""

    scheduled = 0
    qs = Charger.objects.filter(connector_id__isnull=True).only("pk", "charger_id")
    for charger in qs:
        if not store.is_connected(charger.charger_id):
            continue
        request_charge_point_log.delay(charger.pk, log_type=log_type)
        scheduled += 1
    return scheduled


@shared_task
def schedule_daily_charge_point_configuration_checks() -> int:
    """Dispatch configuration requests for eligible charge points."""

    charger_ids = list(
        Charger.objects.filter(connector_id__isnull=True).values_list("pk", flat=True)
    )
    if not charger_ids:
        logger.debug("No eligible charge points available for configuration check")
        return 0

    scheduled = 0
    for charger_pk in charger_ids:
        check_charge_point_configuration.delay(charger_pk)
        scheduled += 1
    logger.info(
        "Scheduled configuration checks for %s charge point(s)", scheduled
    )
    return scheduled


@shared_task
def purge_meter_values() -> int:
    """Delete meter values older than 7 days.

    Values tied to transactions without a recorded meter_stop are preserved so
    that ongoing or incomplete sessions retain their energy data.
    Returns the number of deleted rows.
    """
    cutoff = timezone.now() - timedelta(days=7)
    qs = MeterValue.objects.filter(timestamp__lt=cutoff).filter(
        Q(transaction__isnull=True) | Q(transaction__meter_stop__isnull=False)
    )
    deleted, _ = qs.delete()
    logger.info("Purged %s meter values", deleted)
    return deleted


# Backwards compatibility alias
purge_meter_readings = purge_meter_values


@shared_task(rate_limit="1/10m")
def push_forwarded_charge_points() -> int:
    """Ensure websocket connections exist for forwarded charge points."""

    connected = sync_forwarded_charge_points()
    if not connected:
        logger.debug("Forwarding synchronization completed with no new sessions")
    return connected


# Backwards compatibility alias for legacy schedules
sync_remote_chargers = push_forwarded_charge_points


def _resolve_report_window() -> tuple[datetime, datetime, date]:
    """Return the start/end datetimes for today's reporting window."""

    current_tz = timezone.get_current_timezone()
    today = timezone.localdate()
    start = timezone.make_aware(datetime.combine(today, time.min), current_tz)
    end = start + timedelta(days=1)
    return start, end, today


def _session_report_recipients() -> list[str]:
    """Return the list of recipients for the daily session report."""

    User = get_user_model()
    recipients = list(
        User.objects.filter(is_superuser=True)
        .exclude(email="")
        .values_list("email", flat=True)
    )
    if recipients:
        return recipients

    fallback = getattr(settings, "DEFAULT_FROM_EMAIL", "").strip()
    return [fallback] if fallback else []


def _format_duration(delta: timedelta | None) -> str:
    """Return a compact string for ``delta`` or ``"in progress"``."""

    if delta is None:
        return "in progress"
    total_seconds = int(delta.total_seconds())
    hours, remainder = divmod(total_seconds, 3600)
    minutes, seconds = divmod(remainder, 60)
    parts: list[str] = []
    if hours:
        parts.append(f"{hours}h")
    if minutes:
        parts.append(f"{minutes}m")
    if seconds or not parts:
        parts.append(f"{seconds}s")
    return " ".join(parts)


def _format_charger(transaction: Transaction) -> str:
    """Return a human friendly label for ``transaction``'s charger."""

    charger = transaction.charger
    if charger is None:
        return "Unknown charger"
    for attr in ("display_name", "name", "charger_id"):
        value = getattr(charger, attr, "")
        if value:
            return str(value)
    return str(charger)


@shared_task
def send_daily_session_report() -> int:
    """Send a summary of today's OCPP sessions when email is available."""

    if not mailer.can_send_email():
        logger.info("Skipping OCPP session report: email not configured")
        return 0

    celery_lock = Path(settings.BASE_DIR) / "locks" / "celery.lck"
    if not celery_lock.exists():
        logger.info("Skipping OCPP session report: celery feature disabled")
        return 0

    recipients = _session_report_recipients()
    if not recipients:
        logger.info("Skipping OCPP session report: no recipients found")
        return 0

    start, end, today = _resolve_report_window()
    meter_value_prefetch = Prefetch(
        "meter_values",
        queryset=MeterValue.objects.filter(energy__isnull=False).order_by("timestamp"),
        to_attr="prefetched_meter_values",
    )
    transactions = list(
        Transaction.objects.filter(start_time__gte=start, start_time__lt=end)
        .select_related("charger", "account")
        .prefetch_related(meter_value_prefetch)
        .order_by("start_time")
    )
    if not transactions:
        logger.info("No OCPP sessions recorded on %s", today.isoformat())
        return 0

    total_energy = sum(transaction.kw for transaction in transactions)
    lines = [
        f"OCPP session report for {today.isoformat()}",
        "",
        f"Total sessions: {len(transactions)}",
        f"Total energy: {total_energy:.2f} kWh",
        "",
    ]

    for index, transaction in enumerate(transactions, start=1):
        start_local = timezone.localtime(transaction.start_time)
        stop_local = (
            timezone.localtime(transaction.stop_time)
            if transaction.stop_time
            else None
        )
        duration = _format_duration(
            stop_local - start_local if stop_local else None
        )
        account = transaction.account.name if transaction.account else "N/A"
        connector_letter = Charger.connector_letter_from_value(
            transaction.connector_id
        )
        connector = (
            f"Connector {connector_letter}"
            if connector_letter
            else None
        )
        lines.append(f"{index}. {_format_charger(transaction)}")
        lines.append(f"   Account: {account}")
        if transaction.rfid:
            lines.append(f"   RFID: {transaction.rfid}")
        identifier = transaction.vehicle_identifier
        if identifier:
            label = "VID" if transaction.vehicle_identifier_source == "vid" else "VIN"
            lines.append(f"   {label}: {identifier}")
        if connector:
            lines.append(f"   {connector}")
        lines.append(
            "   Start: "
            f"{start_local.strftime('%H:%M:%S %Z')}"
        )
        if stop_local:
            lines.append(
                "   Stop: "
                f"{stop_local.strftime('%H:%M:%S %Z')} ({duration})"
            )
        else:
            lines.append("   Stop: in progress")
        lines.append(f"   Energy: {transaction.kw:.2f} kWh")
        lines.append("")

    subject = f"OCPP session report for {today.isoformat()}"
    body = "\n".join(lines).strip()

    node = Node.get_local()
    if node is not None:
        node.send_mail(subject, body, recipients)
    else:
        mailer.send(
            subject,
            body,
            recipients,
            getattr(settings, "DEFAULT_FROM_EMAIL", None),
        )

    logger.info(
        "Sent OCPP session report for %s to %s", today.isoformat(), ", ".join(recipients)
    )
    return len(transactions)<|MERGE_RESOLUTION|>--- conflicted
+++ resolved
@@ -16,12 +16,8 @@
 from nodes.models import Node
 
 from . import store
-<<<<<<< HEAD
 from .forwarding_service import sync_forwarded_charge_points
-from .models import Charger, MeterValue, Transaction
-=======
 from .models import Charger, MeterValue, Transaction, ChargerLogRequest
->>>>>>> 16a2e1dc
 logger = logging.getLogger(__name__)
 
 

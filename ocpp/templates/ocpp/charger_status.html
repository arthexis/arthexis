--- conflicted
+++ resolved
@@ -29,11 +29,7 @@
         <span class="d-inline-block rounded-circle me-2" style="width:20px;height:20px;background-color: {{ color }};"></span>
         <strong id="charger-state">{{ state }}</strong>
       </div>
-<<<<<<< HEAD
       <p>{% trans "Total Energy" %}: <span id="total-kwh">{{ charger.total_kwh|floatformat:2 }}</span> kW</p>
-=======
-  <p><span id="total-kwh">{% trans "Total Energy" %}: {{ charger.total_kwh|floatformat:2 }} kWh</span></p>
->>>>>>> 9f16bcfe
       {% if tx %}
       <h2>{% trans "Current Transaction" %}</h2>
       <ul>

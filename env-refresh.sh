--- conflicted
+++ resolved
@@ -104,7 +104,6 @@
   NEW_HASH=$(md5sum "$REQ_FILE" | awk '{print $1}')
   STORED_HASH=""
   [ -f "$MD5_FILE" ] && STORED_HASH=$(cat "$MD5_FILE")
-<<<<<<< HEAD
   NEED_INSTALL=0
   if [ "$NEW_HASH" != "$STORED_HASH" ]; then
     NEED_INSTALL=1
@@ -128,10 +127,6 @@
       pip_args+=(--user)
     fi
     "$PYTHON" -m pip install "${pip_args[@]}" -r "$REQ_FILE"
-=======
-  if [ "$FORCE_REQUIREMENTS_INSTALL" -eq 1 ] || [ "$NEW_HASH" != "$STORED_HASH" ]; then
-    "$PYTHON" -m pip install -r "$REQ_FILE"
->>>>>>> 49fa4a56
     echo "$NEW_HASH" > "$MD5_FILE"
   fi
 elif [ -f "$REQ_FILE" ]; then

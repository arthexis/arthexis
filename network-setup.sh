#!/bin/bash

# Network setup script
# Configures eth0 with a shared static IP and sets up both the Hyperline
# client and the gelectriic access point on wlan0 using NetworkManager (nmcli).

set -euo pipefail

BASE_DIR="$(cd "$(dirname "$0")" && pwd)"
# shellcheck source=scripts/helpers/logging.sh
. "$BASE_DIR/scripts/helpers/logging.sh"
arthexis_resolve_log_dir "$BASE_DIR" LOG_DIR || exit 1
LOG_FILE="$LOG_DIR/$(basename "$0" .sh).log"
exec > >(tee "$LOG_FILE") 2>&1
cd "$BASE_DIR"
LOCK_DIR="$BASE_DIR/locks"
mkdir -p "$LOCK_DIR"

usage() {
    cat <<USAGE
Usage: $0 [--password] [--ap NAME] [--no-firewall] [--unsafe] [--interactive|-i] [--no-watchdog] [--vnc] [--no-vnc] [--subnet N[/P]]
  --password      Prompt for a new WiFi password even if one is already configured.
  --ap NAME       Set the wlan0 access point name (SSID) to NAME.
  --no-firewall   Skip firewall port validation.
  --unsafe        Allow modification of the active internet connection.
  --interactive, -i  Collect user decisions for each step before executing.
  --no-watchdog   Skip installing the WiFi watchdog service.
  --vnc           Require validating that a VNC service is enabled.
  --no-vnc        Skip validating that a VNC service is enabled (default).
  --subnet N[/P]  Configure eth0 on the 192.168.N.0/P subnet (default: 129/16).
                  Accepts prefix lengths of 16 or 24.
USAGE
}

FORCE_PASSWORD=false
SKIP_FIREWALL=false
INTERACTIVE=false
UNSAFE=false
INSTALL_WATCHDOG=true
REQUIRE_VNC=false
VNC_OPTION_SET=false
DEFAULT_AP_NAME="gelectriic-ap"
AP_NAME="$DEFAULT_AP_NAME"
AP_SPECIFIED=false
AP_NAME_LOWER=""
SKIP_AP=false
ETH0_SUBNET=129
ETH0_PREFIX=16
validate_subnet_value() {
    local value="$1"
    if [[ ! "$value" =~ ^[0-9]+$ ]]; then
        echo "Error: --subnet requires an integer between 0 and 254." >&2
        exit 1
    fi
    if (( value < 0 || value > 254 )); then
        echo "Error: --subnet requires an integer between 0 and 254." >&2
        exit 1
    fi
}
validate_prefix_value() {
    local value="$1"
    if [[ ! "$value" =~ ^[0-9]+$ ]]; then
        echo "Error: --subnet prefix must be 16 or 24." >&2
        exit 1
    fi
    if [[ "$value" != "16" && "$value" != "24" ]]; then
        echo "Error: --subnet prefix must be 16 or 24." >&2
        exit 1
    fi
}
set_subnet_and_prefix() {
    local value="$1"
    local prefix="$ETH0_PREFIX"
    local subnet="$value"
    if [[ "$value" == */* ]]; then
        subnet="${value%%/*}"
        prefix="${value##*/}"
        if [[ -z "$subnet" || -z "$prefix" ]]; then
            echo "Error: --subnet requires a value in the form N or N/P." >&2
            exit 1
        fi
    fi
    validate_subnet_value "$subnet"
    validate_prefix_value "$prefix"
    ETH0_SUBNET="$subnet"
    ETH0_PREFIX="$prefix"
}
while [[ $# -gt 0 ]]; do
    case "$1" in
        --password)
            FORCE_PASSWORD=true
            ;;
        --ap)
            if [[ $# -lt 2 ]]; then
                echo "Error: --ap requires a name." >&2
                exit 1
            fi
            AP_NAME="$2"
            if [[ -z "$AP_NAME" ]]; then
                echo "Error: --ap requires a non-empty name." >&2
                exit 1
            fi
            AP_SPECIFIED=true
            shift
            ;;
        --ap=*)
            AP_NAME="${1#--ap=}"
            if [[ -z "$AP_NAME" ]]; then
                echo "Error: --ap requires a non-empty name." >&2
                exit 1
            fi
            AP_SPECIFIED=true
            ;;
        --subnet)
            if [[ $# -lt 2 ]]; then
                echo "Error: --subnet requires a value." >&2
                exit 1
            fi
            set_subnet_and_prefix "$2"
            shift
            ;;
        --subnet=*)
            subnet_value="${1#--subnet=}"
            set_subnet_and_prefix "$subnet_value"
            ;;
        --no-firewall)
            SKIP_FIREWALL=true
            ;;
        --no-ap)
            SKIP_AP=true
            ;;
        --unsafe)
            UNSAFE=true
            ;;
        -i|--interactive)
            INTERACTIVE=true
            ;;
        --no-watchdog)
            INSTALL_WATCHDOG=false
            ;;
        --vnc)
            REQUIRE_VNC=true
            VNC_OPTION_SET=true
            ;;
        --no-vnc)
            REQUIRE_VNC=false
            VNC_OPTION_SET=true
            ;;
        -h|--help)
            usage
            exit 0
            ;;
        *)
            echo "Unknown option: $1" >&2
            usage >&2
            exit 1
            ;;
    esac
    shift
done

if [[ $EUID -ne 0 ]]; then
    echo "This script must be run as root" >&2
    exit 1
fi

# Ensure D-Bus and NetworkManager services are available
ensure_service() {
    local svc="$1"
    systemctl enable "$svc" >/dev/null 2>&1 || true
    if ! systemctl is-active --quiet "$svc"; then
        echo "Starting $svc service..."
        systemctl start "$svc" >/dev/null 2>&1 || echo "Warning: unable to start $svc" >&2
    fi
}

# Prompt helper for interactive mode
ask_step() {
    local var="$1"
    local desc="$2"
    local mandatory="${3:-0}"
    if [[ $INTERACTIVE == true ]]; then
        if [[ $mandatory -eq 1 ]]; then
            read -rp "Run step '$desc'? [Y/n] (mandatory) " _ans
            eval "$var=true"
        else
            read -rp "Run step '$desc'? [Y/n] " _ans
            if [[ -z "$_ans" || "$_ans" =~ ^[Yy] ]]; then
                eval "$var=true"
            else
                eval "$var=false"
            fi
        fi
    else
        eval "$var=true"
    fi
}

# Slugify helper used for connection names
slugify() {
    local input="$1"
    echo "$input" | tr '[:upper:]' '[:lower:]' | sed -e 's/[^a-z0-9]/-/g' -e 's/--*/-/g' -e 's/^-//' -e 's/-$//'
}

# Clear any saved WiFi secrets so the connection can run as an open network
# when switching an existing AP profile into public mode. NetworkManager keeps
# legacy WEP keys around even after changing the key management setting to
# "none" which results in the activation prompt that surfaced in the bug
# report. Explicitly blanking those properties prevents the prompt and lets the
# AP come up without credentials.
clear_wifi_secrets() {
    local conn_name="$1"

    nmcli connection modify "$conn_name" wifi-sec.key-mgmt none >/dev/null 2>&1 || true
    nmcli connection modify "$conn_name" wifi-sec.auth-alg open >/dev/null 2>&1 || true

    local -a remove_props=(
        wifi-sec.psk
        wifi-sec.wep-key-type
        wifi-sec.wep-key-flags
        wifi-sec.wep-tx-keyidx
    )
    local prop
    for prop in "${remove_props[@]}"; do
        nmcli connection modify "$conn_name" "-$prop" >/dev/null 2>&1 || true
    done

    local idx
    for idx in 0 1 2 3; do
        nmcli connection modify "$conn_name" "-wifi-sec.wep-key${idx}" >/dev/null 2>&1 || true
    done
}

# Find an existing access point connection that should be reused when
# --ap is not explicitly provided. Preference order:
#   1. An active wlan0 connection whose name contains "-ap".
#   2. Any stored wifi connection whose name contains "-ap", preferring
#      non-default names.
find_existing_ap_connection() {
    local active_ap
    active_ap=$(nmcli -t -f NAME,DEVICE connection show --active 2>/dev/null |
        awk -F: '$2=="wlan0" && $1 ~ /-ap/ {print $1; exit}' || true)
    if [[ -n "$active_ap" ]]; then
        printf '%s' "$active_ap"
        return 0
    fi

    local candidates
    candidates=$(nmcli -t -f NAME,TYPE connection show 2>/dev/null |
        awk -F: '$2=="802-11-wireless" && $1 ~ /-ap/ {print $1}' || true)
    if [[ -z "$candidates" ]]; then
        return 0
    fi

    local candidate
    while IFS= read -r candidate; do
        [[ -z "$candidate" ]] && continue
        if [[ "$candidate" != "$DEFAULT_AP_NAME" ]]; then
            printf '%s' "$candidate"
            return 0
        fi
    done <<< "$candidates"

    candidate=$(printf '%s\n' "$candidates" | head -n1)
    if [[ -n "$candidate" ]]; then
        printf '%s' "$candidate"
    fi
    return 0
}

# Check initial internet connectivity (non-fatal)
check_connectivity() {
    ping -c1 -W2 8.8.8.8 >/dev/null 2>&1
}

# Ensure SSH password authentication is enabled
require_ssh_password() {
    if [[ ! -f /etc/ssh/sshd_config ]]; then
        echo "SSH configuration not found; enable SSH with password login before running this script." >&2
        exit 1
    fi
    if ! grep -Eq '^[[:space:]]*PasswordAuthentication[[:space:]]+yes' /etc/ssh/sshd_config; then
        sed -i 's/^PasswordAuthentication no/PasswordAuthentication yes/' /etc/ssh/sshd_config
        systemctl restart ssh
    fi
}

# Ensure VNC is enabled via raspi-config or an active VNC service
# Assumes VNC service names 'vncserver-x11-serviced' or 'x11vnc' when raspi-config is unavailable
require_vnc_enabled() {
    local -a services=(vncserver-x11-serviced x11vnc)
    local vnc_state=""

    if command -v raspi-config >/dev/null 2>&1; then
        vnc_state=$(raspi-config nonint get_vnc 2>/dev/null || true)
        if [[ "$vnc_state" == "1" ]]; then
            return
        fi
    fi

    for svc in "${services[@]}"; do
        if systemctl is-enabled --quiet "$svc" 2>/dev/null || \
           systemctl is-active --quiet "$svc" 2>/dev/null; then
            if [[ "$vnc_state" != "1" && -n "$vnc_state" ]]; then
                echo "raspi-config reports VNC disabled but service '$svc' is active; continuing." >&2
            fi
            return
        fi
    done

    if [[ -n "$vnc_state" ]]; then
        echo "VNC is disabled in raspi-config or no VNC service is active. Enable it before running this script." >&2
    else
        echo "No enabled VNC service detected. Enable a VNC server before running this script." >&2
    fi
    exit 1
}

INITIAL_CONNECTIVITY=true
if check_connectivity; then
    echo "Internet connectivity detected."
else
    echo "No internet connectivity detected at start; continuing..." >&2
    INITIAL_CONNECTIVITY=false
fi

command -v nmcli >/dev/null 2>&1 || {
    echo "nmcli (NetworkManager) is required." >&2
    exit 1
}

require_ssh_password
if [[ $REQUIRE_VNC == true ]]; then
    require_vnc_enabled
elif [[ $VNC_OPTION_SET == true ]]; then
    echo "Skipping VNC requirement as requested."
fi

if [[ $AP_SPECIFIED == false ]]; then
    AUTO_AP_NAME="$(find_existing_ap_connection)"
    if [[ -n "$AUTO_AP_NAME" ]]; then
        if [[ "$AUTO_AP_NAME" != "$AP_NAME" ]]; then
            echo "Using existing access point connection '$AUTO_AP_NAME'."
        fi
        AP_NAME="$AUTO_AP_NAME"
    fi
fi

# Detect the active internet connection and back it up
PROTECTED_DEV=""
PROTECTED_CONN=""
PROTECTED_CONN_BACKUP=""
if [[ $INITIAL_CONNECTIVITY == true ]]; then
    PROTECTED_DEV=$(ip route get 8.8.8.8 2>/dev/null | awk '/dev/ {for(i=1;i<=NF;i++) if($i=="dev") {print $(i+1); break}}' || true)
    if [[ -n "$PROTECTED_DEV" ]]; then
        PROTECTED_CONN=$(nmcli -t -f NAME,DEVICE connection show --active | awk -F: -v dev="$PROTECTED_DEV" '$2==dev {print $1; exit}')
        if [[ -n "$PROTECTED_CONN" ]]; then
            if [[ $UNSAFE == false ]]; then
                echo "Preserving active connection '$PROTECTED_CONN' on '$PROTECTED_DEV'"
            else
                echo "Detected active connection '$PROTECTED_CONN' on '$PROTECTED_DEV'"
            fi
            PROTECTED_CONN_BACKUP="${PROTECTED_CONN}-backup"
            nmcli connection clone "$PROTECTED_CONN" "$PROTECTED_CONN_BACKUP" >/dev/null 2>&1 || PROTECTED_CONN_BACKUP=""
        fi
    fi
fi

# Determine access point name and password before running steps
HYPERLINE_NAME="hyperline"
AP_NAME_LOWER="$(printf '%s' "$AP_NAME" | tr '[:upper:]' '[:lower:]')"
AP_HYPERLINE_BY_USER=false
if [[ "$AP_NAME_LOWER" == "$HYPERLINE_NAME" ]]; then
    AP_HYPERLINE_BY_USER=true
fi
EXISTING_PASS=""
WIFI_PASS=""
if [[ $SKIP_AP == false ]]; then
    EXISTING_PASS="$(nmcli -s -g 802-11-wireless-security.psk connection show "$AP_NAME" 2>/dev/null || true)"
    if [[ -z "$EXISTING_PASS" && "$AP_NAME" != "$DEFAULT_AP_NAME" ]]; then
        EXISTING_PASS="$(nmcli -s -g 802-11-wireless-security.psk connection show "$DEFAULT_AP_NAME" 2>/dev/null || true)"
    fi
    if [[ -z "$EXISTING_PASS" || $FORCE_PASSWORD == true ]]; then
        while true; do
            read -rsp "Enter WiFi password for '$AP_NAME': " WIFI_PASS1; echo
            read -rsp "Confirm password: " WIFI_PASS2; echo
            if [[ "$WIFI_PASS1" == "$WIFI_PASS2" && -n "$WIFI_PASS1" ]]; then
                WIFI_PASS="$WIFI_PASS1"
                break
            else
                echo "Passwords do not match or are empty." >&2
            fi
        done
    else
        WIFI_PASS="$EXISTING_PASS"
    fi
fi

# Collect user decisions for each step in advance
ask_step RUN_SERVICES "Ensure required services"
if [[ $SKIP_AP == true ]]; then
    RUN_AP=false
else
    ask_step RUN_AP "Configure wlan0 access point"
fi
ask_step RUN_WLAN1_REFRESH "Install wlan1 device refresh service"
if [[ $INSTALL_WATCHDOG == true ]]; then
    ask_step RUN_WIFI_WATCHDOG "Install WiFi watchdog service"
else
    RUN_WIFI_WATCHDOG=false
fi
ask_step RUN_PACKAGES "Ensure required packages and SSH service"
if [[ $SKIP_FIREWALL == false ]]; then
    ask_step RUN_FIREWALL "Validate firewall ports"
else
    RUN_FIREWALL=false
fi
ask_step RUN_REINSTALL_WLAN1 "Reinstall wlan1 connections"
ask_step RUN_CONFIGURE_NET "Configure network connections"
ask_step RUN_ROUTING "Finalize routing and connectivity checks"

# Execute steps based on user choices
if [[ $RUN_SERVICES == true ]]; then
    ensure_service dbus
    ensure_service NetworkManager
fi

if [[ $RUN_AP == true ]]; then
    if ! nmcli -t -f DEVICE device status | grep -Fxq "wlan0"; then
        echo "Warning: device wlan0 not found; skipping access point configuration." >&2
    elif [[ $UNSAFE == false && "$PROTECTED_DEV" == "wlan0" ]]; then
        echo "Skipping wlan0 access point configuration to preserve '$PROTECTED_CONN'."
    else
        nmcli -t -f NAME,DEVICE connection show | awk -F: -v ap="$AP_NAME" -v hl="$HYPERLINE_NAME" -v protect="$PROTECTED_CONN" '$2=="wlan0" && $1!=ap && $1!=hl && $1!=protect {print $1}' | while read -r con; do
            nmcli connection delete "$con"
        done

        security_args=(wifi-sec.key-mgmt wpa-psk wifi-sec.psk "$WIFI_PASS")

        if nmcli -t -f NAME connection show | grep -Fxq "$AP_NAME"; then
            nmcli connection modify "$AP_NAME" \
                connection.interface-name wlan0 \
                wifi.ssid "$AP_NAME" \
                wifi.mode ap \
                wifi.band bg \
                "${security_args[@]}" \
                ipv4.method shared \
                ipv4.addresses 10.42.0.1/16 \
                ipv4.never-default yes \
                ipv6.method ignore \
                ipv6.never-default yes \
                connection.autoconnect yes \
                connection.autoconnect-priority 0
        else
            nmcli connection add type wifi ifname wlan0 con-name "$AP_NAME" \
                connection.interface-name wlan0 autoconnect yes connection.autoconnect-priority 0 \
                ssid "$AP_NAME" mode ap ipv4.method shared ipv4.addresses 10.42.0.1/16 \
                ipv4.never-default yes ipv6.method ignore ipv6.never-default yes \
                wifi.band bg "${security_args[@]}"
        fi
<<<<<<< HEAD
        nmcli connection up eth0-shared || true
=======
        if [[ $PUBLIC_MODE == true ]]; then
            nmcli connection modify "$AP_NAME" -wifi-sec.psk >/dev/null 2>&1 || true
            clear_wifi_secrets "$AP_NAME"
        fi
        if [[ $PUBLIC_MODE == false ]]; then
            nmcli connection up eth0-shared || true
        else
            nmcli connection down eth0-shared >/dev/null 2>&1 || true
        fi
>>>>>>> a850e07a
        if ! nmcli connection up "$AP_NAME" ifname wlan0; then
            echo "Failed to activate access point connection '$AP_NAME' on wlan0." >&2
            exit 1
        fi
        active_ap_device=$(nmcli -g GENERAL.DEVICES connection show "$AP_NAME" 2>/dev/null | tr -d '\n')
        if [[ ",$active_ap_device," != *,wlan0,* ]]; then
            echo "Access point '$AP_NAME' is not bound to wlan0 (device: '${active_ap_device:-none}')." >&2
            exit 1
        fi
        if command -v iptables >/dev/null 2>&1; then
            iptables -C INPUT -i wlan0 -d 10.42.0.1 -j ACCEPT 2>/dev/null || \
                iptables -A INPUT -i wlan0 -d 10.42.0.1 -j ACCEPT
            while iptables -C FORWARD -i wlan0 -j DROP 2>/dev/null; do
                iptables -D FORWARD -i wlan0 -j DROP
            done
        fi
        if ! nmcli -t -f NAME connection show --active | grep -Fxq "$AP_NAME"; then
            echo "Access point $AP_NAME failed to start." >&2
            exit 1
        fi
    fi
fi

if [[ $RUN_WLAN1_REFRESH == true ]]; then
    if ! nmcli -t -f DEVICE device status | grep -Fxq "wlan1"; then
        echo "Warning: device wlan1 not found; skipping wlan1 refresh service." >&2
    else
        WLAN1_REFRESH_SCRIPT="$BASE_DIR/scripts/wlan1-refresh.sh"
        WLAN1_REFRESH_SERVICE="wlan1-refresh"
        WLAN1_REFRESH_SERVICE_FILE="/etc/systemd/system/${WLAN1_REFRESH_SERVICE}.service"
        if [ -f "$WLAN1_REFRESH_SCRIPT" ]; then
            cat > "$WLAN1_REFRESH_SERVICE_FILE" <<EOF
[Unit]
Description=Refresh wlan1 MAC addresses in NetworkManager
After=NetworkManager.service

[Service]
Type=oneshot
ExecStart=$WLAN1_REFRESH_SCRIPT

[Install]
WantedBy=multi-user.target
EOF
            systemctl daemon-reload
            systemctl enable "$WLAN1_REFRESH_SERVICE" >/dev/null 2>&1 || true
            "$WLAN1_REFRESH_SCRIPT" || true
        fi
    fi
fi

if [[ $RUN_WIFI_WATCHDOG == true ]]; then
    WATCHDOG_SCRIPT="$BASE_DIR/scripts/wifi-watchdog.sh"
    WATCHDOG_SERVICE="wifi-watchdog"
    WATCHDOG_SERVICE_FILE="/etc/systemd/system/${WATCHDOG_SERVICE}.service"
    if [ -f "$WATCHDOG_SCRIPT" ]; then
        cat > "$WATCHDOG_SERVICE_FILE" <<EOF
[Unit]
Description=WiFi connectivity watchdog
After=network-online.target
Wants=network-online.target

[Service]
Type=simple
ExecStart=$WATCHDOG_SCRIPT
Restart=always

[Install]
WantedBy=multi-user.target
EOF
        systemctl daemon-reload
        systemctl enable "$WATCHDOG_SERVICE" >/dev/null 2>&1 || true
        systemctl restart "$WATCHDOG_SERVICE" || true
    fi
else
    WATCHDOG_SERVICE="wifi-watchdog"
    if systemctl list-unit-files | grep -Fq "${WATCHDOG_SERVICE}.service"; then
        systemctl stop "$WATCHDOG_SERVICE" || true
        systemctl disable "$WATCHDOG_SERVICE" || true
        rm -f "/etc/systemd/system/${WATCHDOG_SERVICE}.service"
        systemctl daemon-reload
    fi
fi

if [[ $RUN_PACKAGES == true ]]; then
    APT_UPDATED=false
    ensure_pkg() {
        local cmd="$1"
        local pkg="$2"
        if ! command -v "$cmd" >/dev/null 2>&1; then
            if [ "$APT_UPDATED" = false ]; then
                if ! apt-get update; then
                    echo "Warning: apt-get update failed; continuing without package installation" >&2
                    return
                fi
                APT_UPDATED=true
            fi
            if ! apt-get install -y "$pkg"; then
                echo "Warning: failed to install $pkg" >&2
            fi
        fi
    }

    ensure_pkg nginx nginx
    ensure_pkg sshd openssh-server
    ensure_service ssh

    if command -v ufw >/dev/null 2>&1; then
        STATUS=$(ufw status 2>/dev/null || true)
        if ! echo "$STATUS" | grep -iq "inactive"; then
            ufw allow 22/tcp || true
        fi
    fi
fi

if [[ $RUN_FIREWALL == true ]]; then
    PORTS=(22 21114)
    MODE="internal"
    if [ -f "$LOCK_DIR/nginx_mode.lck" ]; then
        MODE="$(cat "$LOCK_DIR/nginx_mode.lck")"
    fi
    if [ "$MODE" = "public" ]; then
        PORTS+=(80 443 8000)
    else
        PORTS+=(8000 8080 8888)
    fi

    if command -v ufw >/dev/null 2>&1; then
        STATUS=$(ufw status 2>/dev/null || true)
        if echo "$STATUS" | grep -iq "inactive"; then
            :
        else
            for p in "${PORTS[@]}"; do
                if ! echo "$STATUS" | grep -q "${p}"; then
                    echo "Port $p is not allowed through the firewall" >&2
                    exit 1
                fi
            done
        fi
    fi
fi

if [[ $RUN_REINSTALL_WLAN1 == true ]]; then
    if [[ $UNSAFE == false && "$PROTECTED_DEV" == "wlan1" ]]; then
        echo "Skipping wlan1 connection reinstall to preserve '$PROTECTED_CONN'."
    elif nmcli -t -f DEVICE device status | grep -Fxq "wlan1"; then
        declare -A SEEN_SLUGS=()
        nmcli device disconnect wlan1 || true
        while IFS= read -r con; do
            if [[ $UNSAFE == false && "$con" == "$PROTECTED_CONN" ]]; then
                continue
            fi
            iface="$(nmcli -g connection.interface-name connection show "$con" 2>/dev/null || true)"
            if [[ "$iface" == "wlan1" ]]; then
                band="$(nmcli -g 802-11-wireless.band connection show "$con" 2>/dev/null || true)"
                if [[ "$band" != "a" ]]; then
                    continue
                fi
                ssid="$(nmcli -g 802-11-wireless.ssid connection show "$con" 2>/dev/null || true)"
                [[ -z "$ssid" ]] && continue
                slug="$(slugify "$ssid")"
                new_name="gate-$slug"
                if [[ -n "${SEEN_SLUGS[$slug]:-}" ]]; then
                    nmcli connection delete "$con"
                    continue
                fi
                SEEN_SLUGS[$slug]=1
                psk="$(nmcli -s -g 802-11-wireless-security.psk connection show "$con" 2>/dev/null || true)"
                key_mgmt="$(nmcli -g 802-11-wireless-security.key-mgmt connection show "$con" 2>/dev/null || true)"
                nmcli connection delete "$con"
                if [[ -n "$psk" ]]; then
                    nmcli connection add type wifi ifname wlan1 con-name "$new_name" ssid "$ssid" \
                        wifi.band a wifi-sec.key-mgmt "$key_mgmt" wifi-sec.psk "$psk" autoconnect yes \
                        ipv4.method auto ipv4.route-metric 100 ipv6.method ignore
                else
                    nmcli connection add type wifi ifname wlan1 con-name "$new_name" ssid "$ssid" \
                        wifi.band a autoconnect yes ipv4.method auto ipv4.route-metric 100 \
                        ipv6.method ignore
                fi
            fi
        done < <(nmcli -t -f NAME connection show)
        nmcli device connect wlan1 || true
    else
        echo "Warning: device wlan1 not found; skipping wlan1 connection reinstall." >&2
    fi
fi

if [[ $RUN_CONFIGURE_NET == true ]]; then
    if [[ $UNSAFE == false && "$PROTECTED_DEV" == "eth0" ]]; then
        echo "Skipping eth0 reconfiguration to preserve '$PROTECTED_CONN'."
    elif ! nmcli -t -f DEVICE device status | grep -Fxq "eth0"; then
        echo "Warning: device eth0 not found; skipping eth0 configuration." >&2
    else
        nmcli device disconnect eth0 >/dev/null 2>&1 || true
        nmcli -t -f NAME,DEVICE connection show | awk -F: -v protect="$PROTECTED_CONN" '$2=="eth0" && $1!=protect {print $1}' |
            while read -r con; do
                nmcli connection delete "$con"
            done
        eth0_ip="192.168.${ETH0_SUBNET}.10/${ETH0_PREFIX}"
        if nmcli -t -f NAME connection show | grep -Fxq "eth0-shared"; then
            nmcli connection modify eth0-shared \
                connection.interface-name eth0 \
                ipv4.method shared \
                ipv4.addresses "$eth0_ip" \
                ipv4.never-default yes \
                ipv4.route-metric 10000 \
                ipv6.method ignore \
                ipv6.never-default yes \
                connection.autoconnect yes \
                connection.autoconnect-priority 0
        else
            nmcli connection add type ethernet ifname eth0 con-name eth0-shared autoconnect yes \
                ipv4.method shared ipv4.addresses "$eth0_ip" ipv4.never-default yes \
                ipv4.route-metric 10000 ipv6.method ignore ipv6-never-default yes \
                connection.autoconnect-priority 0
        fi
        nmcli connection up eth0-shared >/dev/null 2>&1 || true
    fi

    if [[ $UNSAFE == false && "$PROTECTED_DEV" == "wlan0" ]]; then
        echo "Skipping wlan0 reconfiguration to preserve '$PROTECTED_CONN'."
    elif ! nmcli -t -f DEVICE device status | grep -Fxq "wlan0"; then
        echo "Warning: device wlan0 not found; skipping wlan0 configuration." >&2
    else
        nmcli -t -f NAME,DEVICE connection show | awk -F: -v ap="$AP_NAME" -v hl="$HYPERLINE_NAME" -v protect="$PROTECTED_CONN" '$2=="wlan0" && $1!=ap && $1!=hl && $1!=protect {print $1}' | while read -r con; do
            nmcli connection delete "$con"
        done

        if [[ $AP_HYPERLINE_BY_USER == true ]]; then
            echo "Skipping Hyperline client connection setup because access point name is '$AP_NAME'."
        else
            nmcli connection delete "$HYPERLINE_NAME" 2>/dev/null || true
            nmcli connection add type wifi ifname wlan0 con-name "$HYPERLINE_NAME" \
                connection.interface-name wlan0 \
                ssid "Hyperline" wifi-sec.key-mgmt wpa-psk wifi-sec.psk "arthexis" \
                autoconnect yes connection.autoconnect-priority 20 \
                ipv4.method auto ipv6.method ignore ipv4.route-metric 50

            if ! nmcli connection up "$HYPERLINE_NAME"; then
                echo "Failed to activate Hyperline connection; trying existing wlan0 connections." >&2
                while read -r con; do
                    if nmcli connection up "$con"; then
                        break
                    fi
                done < <(nmcli -t -f NAME connection show | grep '^gate-')
            fi
        fi
    fi
fi


if [[ $RUN_ROUTING == true ]]; then
    if [[ $UNSAFE == false && "$PROTECTED_DEV" == "eth0" ]]; then
        :
    else
        ip route del default dev eth0 2>/dev/null || true
    fi
    if [[ $UNSAFE == false && "$PROTECTED_DEV" == "wlan0" ]]; then
        :
    else
        ip route del default dev wlan0 2>/dev/null || true
    fi

    if [[ $UNSAFE == false && "$PROTECTED_DEV" == "wlan0" ]]; then
        echo "Skipping default route change to preserve '$PROTECTED_CONN'."
    else
        WLAN0_GW=$(nmcli -g IP4.GATEWAY device show wlan0 2>/dev/null | head -n1)
        if [[ -n "$WLAN0_GW" ]]; then
            ip route replace default via "$WLAN0_GW" dev wlan0 2>/dev/null || true
        fi
    fi

    exit_code=0
    if check_connectivity; then
        echo "Internet connectivity confirmed."
    else
        if ! nmcli -t -f NAME,DEVICE connection show --active | grep -Fxq "hyperline:wlan0" && \
           nmcli -t -f DEVICE,STATE device status | grep -E '^wlan0:(connecting|connected)' >/dev/null; then
            sleep 10
            if check_connectivity; then
                echo "Internet connectivity confirmed."
            else
                echo "No internet connectivity after configuration." >&2
                exit_code=1
            fi
        else
            echo "No internet connectivity after configuration." >&2
            exit_code=1
        fi
    fi

    nmcli device status
    if [[ $exit_code -ne 0 ]]; then
        exit $exit_code
    fi
fi

# Restore any previously active connection that was removed
if [[ -n "$PROTECTED_CONN_BACKUP" ]]; then
    if ! nmcli -t -f NAME connection show | grep -Fxq "$PROTECTED_CONN"; then
        nmcli connection clone "$PROTECTED_CONN_BACKUP" "$PROTECTED_CONN" >/dev/null 2>&1 || true
    fi
    nmcli connection delete "$PROTECTED_CONN_BACKUP" >/dev/null 2>&1 || true
fi

# Ensure NetworkManager leaves Wi-Fi interfaces in a state where new
# connections can be discovered after the script completes.
nmcli radio wifi on >/dev/null 2>&1 || true
nmcli device set wlan1 managed yes >/dev/null 2>&1 || true
nmcli device connect wlan1 >/dev/null 2>&1 || true<|MERGE_RESOLUTION|>--- conflicted
+++ resolved
@@ -458,19 +458,7 @@
                 ipv4.never-default yes ipv6.method ignore ipv6.never-default yes \
                 wifi.band bg "${security_args[@]}"
         fi
-<<<<<<< HEAD
         nmcli connection up eth0-shared || true
-=======
-        if [[ $PUBLIC_MODE == true ]]; then
-            nmcli connection modify "$AP_NAME" -wifi-sec.psk >/dev/null 2>&1 || true
-            clear_wifi_secrets "$AP_NAME"
-        fi
-        if [[ $PUBLIC_MODE == false ]]; then
-            nmcli connection up eth0-shared || true
-        else
-            nmcli connection down eth0-shared >/dev/null 2>&1 || true
-        fi
->>>>>>> a850e07a
         if ! nmcli connection up "$AP_NAME" ifname wlan0; then
             echo "Failed to activate access point connection '$AP_NAME' on wlan0." >&2
             exit 1

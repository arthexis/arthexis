--- conflicted
+++ resolved
@@ -22,11 +22,7 @@
 
 usage() {
     cat <<USAGE
-<<<<<<< HEAD
 Usage: $0 [--password] [--ap NAME] [--no-firewall] [--unsafe] [--interactive|-i] [--no-watchdog] [--vnc] [--no-vnc] [--subnet N[/P]] [--eth0-mode MODE] [--ap-set-password]
-=======
-Usage: $0 [--password] [--ap NAME] [--no-firewall] [--unsafe] [--interactive|-i] [--no-watchdog] [--vnc] [--no-vnc] [--subnet SUBNET[/P]] [--ap-set-password]
->>>>>>> 60a2dc6a
   --password      Prompt for a new WiFi password even if one is already configured.
   --ap NAME       Set the wlan0 access point name (SSID) to NAME.
   --no-firewall   Skip firewall port validation.
@@ -35,15 +31,10 @@
   --no-watchdog   Skip installing the WiFi watchdog service.
   --vnc           Require validating that a VNC service is enabled.
   --no-vnc        Skip validating that a VNC service is enabled (default).
-<<<<<<< HEAD
   --subnet N[/P]  Configure eth0 on the 192.168.N.0/P subnet (default: 129/16).
                   Accepts prefix lengths of 16 or 24.
                   Ignored when eth0 operates in client mode.
   --eth0-mode MODE  Set eth0 mode to shared, client, or auto (default: auto).
-=======
-  --subnet SUBNET[/P]  Configure eth0 on the SUBNET.0/P subnet (default: ${DEFAULT_ETH0_SUBNET_BASE}/16).
-                       SUBNET may be Z (uses ${DEFAULT_ETH0_SUBNET_PREFIX}.Z) or X.Y.Z. Prefix must be 16 or 24.
->>>>>>> 60a2dc6a
   --ap-set-password  Update the configured access point password without running other setup steps.
 USAGE
 }
@@ -1027,7 +1018,6 @@
             while read -r con; do
                 nmcli connection delete "$con"
             done
-<<<<<<< HEAD
         if [[ "$ETH0_MODE_EFFECTIVE" == "client" ]]; then
             if nmcli -t -f NAME connection show | grep -Fxq "$ETH0_CONNECTION_CLIENT"; then
                 nmcli connection modify "$ETH0_CONNECTION_CLIENT" \
@@ -1045,20 +1035,6 @@
                     ipv6.method ignore ipv6-never-default yes \
                     connection.autoconnect-priority 0
             fi
-=======
-        eth0_ip="${ETH0_SUBNET_BASE}.10/${ETH0_PREFIX}"
-        if nmcli -t -f NAME connection show | grep -Fxq "eth0-shared"; then
-            nmcli connection modify eth0-shared \
-                connection.interface-name eth0 \
-                ipv4.method shared \
-                ipv4.addresses "$eth0_ip" \
-                ipv4.never-default yes \
-                ipv4.route-metric 10000 \
-                ipv6.method ignore \
-                ipv6.never-default yes \
-                connection.autoconnect yes \
-                connection.autoconnect-priority 0
->>>>>>> 60a2dc6a
         else
             eth0_ip="192.168.${ETH0_SUBNET}.10/${ETH0_PREFIX}"
             if nmcli -t -f NAME connection show | grep -Fxq "$ETH0_CONNECTION_SHARED"; then

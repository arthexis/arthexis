#!/bin/bash

# Network setup script
# Configures eth0 with a shared static IP and sets up both the Hyperline
# client and the gelectriic access point on wlan0 using NetworkManager (nmcli).

set -euo pipefail

BASE_DIR="$(cd "$(dirname "$0")" && pwd)"
# shellcheck source=scripts/helpers/logging.sh
. "$BASE_DIR/scripts/helpers/logging.sh"
arthexis_resolve_log_dir "$BASE_DIR" LOG_DIR || exit 1
LOG_FILE="$LOG_DIR/$(basename "$0" .sh).log"
exec > >(tee "$LOG_FILE") 2>&1
cd "$BASE_DIR"
LOCK_DIR="$BASE_DIR/locks"
mkdir -p "$LOCK_DIR"

DEFAULT_ETH0_SUBNET_PREFIX="192.168"
DEFAULT_ETH0_SUBNET_SUFFIX="129"
DEFAULT_ETH0_SUBNET_BASE="${DEFAULT_ETH0_SUBNET_PREFIX}.${DEFAULT_ETH0_SUBNET_SUFFIX}"

usage() {
    cat <<USAGE
Usage: $0 [--password] [--ap NAME] [--no-firewall] [--unsafe] [--interactive|-i] [--vnc] [--no-vnc] [--subnet N[/P]] [--eth0-mode MODE] [--ap-set-password] [--status] [--dhcp-server] [--dhcp-client] [--dhcp-reset]
  --password      Prompt for a new WiFi password even if one is already configured.
  --ap NAME       Set the wlan0 access point name (SSID) to NAME.
  --no-firewall   Skip firewall port validation.
  --unsafe        Allow modification of the active internet connection.
  --interactive, -i  Collect user decisions for each step before executing.
  --vnc           Require validating that a VNC service is enabled.
  --no-vnc        Skip validating that a VNC service is enabled (default).
  --subnet N[/P]  Configure eth0 on the 192.168.N.0/P subnet (default: 129/16).
                  Accepts prefix lengths of 16 or 24.
                  Ignored when eth0 operates in client mode.
  --eth0-mode MODE  Set eth0 mode to shared, client, or auto (default: auto).
  --dhcp-server   Force eth0 into shared mode (DHCP server).
  --dhcp-client   Force eth0 into client mode (DHCP client).
  --dhcp-reset    Remove Arthexis-managed ethernet profiles and restore DHCP defaults.
  --status        Print the current network configuration summary and exit.
  --ap-set-password  Update the configured access point password without running other setup steps.
USAGE
}

FORCE_PASSWORD=false
SKIP_FIREWALL=false
INTERACTIVE=false
UNSAFE=false
REQUIRE_VNC=false
VNC_OPTION_SET=false
DEFAULT_AP_NAME="gelectriic-ap"
AP_NAME="$DEFAULT_AP_NAME"
AP_SPECIFIED=false
AP_NAME_LOWER=""
SKIP_AP=false
AP_IPV6_ADDRESS="fd42:0:0:42::1/64"
ETH0_SUBNET_BASE="$DEFAULT_ETH0_SUBNET_BASE"
ETH0_PREFIX=16
ETH0_MODE="auto"
ETH0_MODE_EFFECTIVE="auto"
ETH0_CONNECTION_SHARED="eth0-shared"
ETH0_CONNECTION_CLIENT="eth0-client"
ETH0_CONNECTION_NAME="$ETH0_CONNECTION_SHARED"
ETH0_SUBNET_SPECIFIED=false
AP_SET_PASSWORD=false
OTHER_OPTIONS_USED=false
STATUS_ONLY=false
DHCP_OVERRIDE=""
ETH0_MODE_SPECIFIED=false
WLAN1_DETECTED=true
ETH0_DHCP_SERVER=""
DHCP_RESET=false
NMCLI_AVAILABLE=false

if command -v nmcli >/dev/null 2>&1; then
    NMCLI_AVAILABLE=true
fi

join_by() {
    local sep="$1"
    shift
    local first=1
    local item
    for item in "$@"; do
        if (( first )); then
            printf '%s' "$item"
            first=0
        else
            printf '%s%s' "$sep" "$item"
        fi
    done
}

describe_device_status() {
    local dev="$1"
    local state=""
    local connection=""
    local method=""
    local role_message=""

    if [[ $NMCLI_AVAILABLE == true ]]; then
        state=$(nmcli -t -f DEVICE,STATE device status 2>/dev/null | awk -F: -v dev="$dev" '$1==dev {print $2; exit}' || true)
        if [[ -z "$state" ]]; then
            echo "  $dev: device not detected"
            if [[ "$dev" == "wlan1" ]]; then
                echo "Warning: device wlan1 not found; wlan0 and eth0 clients cannot reach the internet without it." >&2
            fi
            return
        fi

        connection=$(nmcli -g GENERAL.CONNECTION device show "$dev" 2>/dev/null | head -n1 | tr -d '\n')
        if [[ "$connection" == "--" ]]; then
            connection=""
        fi

        if [[ -n "$connection" ]]; then
            method=$(nmcli -g ipv4.method connection show "$connection" 2>/dev/null | head -n1 || true)
        fi

        case "$method" in
            shared)
                role_message="DHCP server (NetworkManager shared mode)"
                ;;
            auto)
                role_message="DHCP client (automatic)"
                ;;
            manual)
                role_message="Static IPv4 configuration"
                ;;
            disabled)
                role_message="IPv4 disabled"
                ;;
            "")
                if [[ "$state" == "unmanaged" ]]; then
                    role_message="Unmanaged"
                else
                    role_message="No IPv4 configuration reported"
                fi
                ;;
            *)
                role_message="IPv4 method: $method"
                ;;
        esac
    else
        if ! ip link show "$dev" >/dev/null 2>&1; then
            echo "  $dev: device not detected"
            if [[ "$dev" == "wlan1" ]]; then
                echo "Warning: device wlan1 not found; wlan0 and eth0 clients cannot reach the internet without it." >&2
            fi
            return
        fi
        state=$(ip -o link show "$dev" 2>/dev/null | awk '{print $9}' || true)
        connection="Unavailable (NetworkManager not installed)"
        role_message="Unable to determine without NetworkManager"
    fi

    local -a ipv4_list=()
    mapfile -t ipv4_list < <(ip -o -4 addr show dev "$dev" 2>/dev/null | awk '{print $4}' || true)
    local ipv4="none"
    if (( ${#ipv4_list[@]} > 0 )); then
        ipv4=$(join_by ", " "${ipv4_list[@]}")
    fi

    local -a ipv6_list=()
    mapfile -t ipv6_list < <(ip -o -6 addr show dev "$dev" scope global 2>/dev/null | awk '{print $4}' || true)
    local ipv6="none"
    if (( ${#ipv6_list[@]} > 0 )); then
        ipv6=$(join_by ", " "${ipv6_list[@]}")
    fi

    echo "  $dev:"
    echo "    State: ${state:-unknown}"
    if [[ $NMCLI_AVAILABLE == true ]]; then
        echo "    Connection: ${connection:-none}"
    else
        echo "    Connection: $connection"
    fi
    echo "    IPv4 role: $role_message"
    echo "    IPv4 addresses: $ipv4"
    echo "    IPv6 addresses: $ipv6"
}

describe_service_status() {
    local service="$1"
    local label="$2"
    if ! systemctl show "${service}.service" >/dev/null 2>&1; then
        echo "  $label: service not installed"
        return
    fi

    local active
    active=$(systemctl show -p ActiveState --value "${service}.service" 2>/dev/null || true)
    [[ -z "$active" ]] && active="unknown"

    local enabled
    enabled=$(systemctl is-enabled "${service}.service" 2>/dev/null || true)
    [[ -z "$enabled" ]] && enabled="unknown"

    echo "  $label: ${active} (enabled: ${enabled})"
}

print_network_status() {
    if ! command -v nmcli >/dev/null 2>&1; then
        echo "NetworkManager (nmcli) not available; showing systemd-networkd status summary." >&2
        if command -v ip >/dev/null 2>&1; then
            local default_iface
            default_iface=$(ip -4 route show default | awk 'NR==1 {for (i=1; i<=NF; i++) if ($i=="dev") {print $(i+1); exit}}')
            if [[ -n "$default_iface" ]]; then
                echo "  Default interface: $default_iface"
                ip -4 route show default dev "$default_iface" | sed 's/^/  /'
                ip -4 addr show dev "$default_iface" | sed 's/^/  /'
            else
                echo "  No IPv4 default route configured."
            fi
        else
            echo "  ip utility not available; unable to summarize routing." >&2
        fi
        if systemctl is-active --quiet systemd-networkd 2>/dev/null; then
            echo "  systemd-networkd: $(systemctl is-active systemd-networkd 2>/dev/null)"
        fi
        if systemctl is-active --quiet systemd-resolved 2>/dev/null; then
            echo "  systemd-resolved: $(systemctl is-active systemd-resolved 2>/dev/null)"
        fi
        return 0
    fi

    local eth0_connection=""
    local eth0_method="unknown"
    local eth0_state=""
    if [[ $NMCLI_AVAILABLE == true ]]; then
        eth0_state=$(nmcli -t -f DEVICE,STATE device status 2>/dev/null | awk -F: '$1=="eth0" {print $2; exit}' || true)
        if [[ -n "$eth0_state" ]]; then
            eth0_connection=$(nmcli -g GENERAL.CONNECTION device show eth0 2>/dev/null | head -n1 | tr -d '\n')
            if [[ "$eth0_connection" == "--" ]]; then
                eth0_connection=""
            fi
            if [[ -n "$eth0_connection" ]]; then
                eth0_method=$(nmcli -g ipv4.method connection show "$eth0_connection" 2>/dev/null | head -n1 || true)
            else
                eth0_method=""
            fi
        else
            eth0_method=""
        fi
    else
        if ip link show eth0 >/dev/null 2>&1; then
            eth0_state=$(ip -o link show eth0 2>/dev/null | awk '{print $9}' || true)
        fi
    fi

    local -a eth0_ipv4_list=()
    mapfile -t eth0_ipv4_list < <(ip -o -4 addr show dev eth0 2>/dev/null | awk '{print $4}' || true)
    local eth0_primary_ip=""
    if (( ${#eth0_ipv4_list[@]} > 0 )); then
        eth0_primary_ip="${eth0_ipv4_list[0]}"
    fi

    local dhcp_summary
    if [[ $NMCLI_AVAILABLE == true ]]; then
        case "$eth0_method" in
            shared)
                if [[ -n "$eth0_primary_ip" ]]; then
                    dhcp_summary="DHCP summary: eth0 is providing DHCP service via NetworkManager shared mode (IP ${eth0_primary_ip})."
                else
                    dhcp_summary="DHCP summary: eth0 is providing DHCP service via NetworkManager shared mode."
                fi
                ;;
            auto)
                if [[ -n "$eth0_primary_ip" ]]; then
                    dhcp_summary="DHCP summary: eth0 is configured as a DHCP client (address ${eth0_primary_ip})."
                else
                    dhcp_summary="DHCP summary: eth0 is configured as a DHCP client (awaiting lease)."
                fi
                ;;
            manual)
                if [[ -n "$eth0_primary_ip" ]]; then
                    dhcp_summary="DHCP summary: eth0 uses a static IPv4 configuration (${eth0_primary_ip})."
                else
                    dhcp_summary="DHCP summary: eth0 uses a static IPv4 configuration with no IPv4 address reported."
                fi
                ;;
            disabled)
                dhcp_summary="DHCP summary: eth0 IPv4 networking is disabled."
                ;;
            "")
                if [[ -z "$eth0_state" ]]; then
                    dhcp_summary="DHCP summary: eth0 device not detected."
                else
                    dhcp_summary="DHCP summary: eth0 has no active IPv4 configuration."
                fi
                ;;
            *)
                dhcp_summary="DHCP summary: eth0 IPv4 method is '$eth0_method'."
                ;;
        esac
    else
        if [[ -n "$eth0_primary_ip" ]]; then
            dhcp_summary="DHCP summary: Unable to determine DHCP role without NetworkManager (current address ${eth0_primary_ip})."
        elif [[ -n "$eth0_state" ]]; then
            dhcp_summary="DHCP summary: Unable to determine DHCP role without NetworkManager."
        else
            dhcp_summary="DHCP summary: eth0 device not detected."
        fi
    fi

    echo "$dhcp_summary"
    if [[ $NMCLI_AVAILABLE == true && "$eth0_method" == "auto" ]]; then
        local detected_server=""
        detected_server=$(discover_dhcp_server eth0 2>/dev/null || true)
        if [[ -n "$detected_server" ]]; then
            echo "Detected DHCP server for eth0: $detected_server"
        fi
    fi
    echo ""
    echo "Network configuration summary:"
    describe_device_status eth0
    describe_device_status wlan0
    describe_device_status wlan1

    echo ""
    echo "Network service status:"
    describe_service_status NetworkManager "NetworkManager"
    describe_service_status ssh "SSH daemon"
    describe_service_status wlan1-refresh "wlan1 refresh"
    describe_service_status nginx "nginx"
}

discover_dhcp_server() {
    local dev="$1"
    local server=""

    local options=""
    options=$(nmcli -g DHCP4.OPTION device show "$dev" 2>/dev/null || true)
    if [[ -n "$options" ]]; then
        server=$(awk -F'=' '/dhcp_server_identifier/ {gsub(/^[[:space:]]+|[[:space:]]+$/, "", $2); print $2; exit}' <<<"$options")
    fi

    if [[ -z "$server" ]]; then
        server=$(nmcli -g IP4.GATEWAY device show "$dev" 2>/dev/null | head -n1 || true)
    fi

    if [[ -z "$server" ]]; then
        server=$(ip route show dev "$dev" 2>/dev/null | awk '/default/ {print $3; exit}' || true)
    fi

    if [[ -z "$server" ]]; then
        local candidate
        for candidate in 192.168.129.1 192.168.1.1; do
            if ping -c1 -W1 "$candidate" >/dev/null 2>&1; then
                server="$candidate"
                break
            fi
        done
    fi

    if [[ -n "$server" ]]; then
        printf '%s\n' "$server"
        return 0
    fi

    return 1
}

discover_gateway_address() {
    local dev="$1"
    local gateway=""

    gateway=$(nmcli -g IP4.GATEWAY device show "$dev" 2>/dev/null | head -n1 || true)
    if [[ -n "$gateway" ]]; then
        printf '%s\n' "$gateway"
        return 0
    fi

    local options=""
    options=$(nmcli -g DHCP4.OPTION device show "$dev" 2>/dev/null || true)
    if [[ -n "$options" ]]; then
        gateway=$(awk -F'=' '/option routers/ {gsub(/^[[:space:]]+|[[:space:]]+$/, "", $2); split($2, routers, ","); gsub(/^[[:space:]]+|[[:space:]]+$/, "", routers[1]); print routers[1]; exit}' <<<"$options")
    fi

    if [[ -z "$gateway" ]]; then
        gateway=$(ip route show dev "$dev" 2>/dev/null | awk '/default/ {print $3; exit}' || true)
    fi

    if [[ -z "$gateway" ]]; then
        local candidate
        for candidate in 192.168.129.1 192.168.1.1; do
            if ping -c1 -W1 "$candidate" >/dev/null 2>&1; then
                gateway="$candidate"
                break
            fi
        done
    fi

    if [[ -n "$gateway" ]]; then
        printf '%s\n' "$gateway"
        return 0
    fi

    return 1
}

ensure_dhcp_client_registration() {
    local dev="$1"
    local wait_seconds="${2:-15}"
    local elapsed=0
    local lease_ip=""

    nmcli device connect "$dev" >/dev/null 2>&1 || true

    while (( elapsed < wait_seconds )); do
        lease_ip=$(nmcli -g IP4.ADDRESS device show "$dev" 2>/dev/null | head -n1 || true)
        if [[ -n "$lease_ip" ]]; then
            break
        fi
        sleep 1
        ((elapsed++))
    done

    if [[ -n "$lease_ip" ]]; then
        echo "Confirmed IPv4 lease on $dev ($lease_ip)."
    else
        echo "Warning: No IPv4 lease reported on $dev after waiting ${wait_seconds}s." >&2
    fi

    ETH0_DHCP_SERVER=$(discover_dhcp_server "$dev" || true)
    if [[ -n "$ETH0_DHCP_SERVER" ]]; then
        echo "Detected DHCP server for $dev at $ETH0_DHCP_SERVER."
    else
        echo "Warning: Unable to detect DHCP server for $dev; checked fallback addresses 192.168.129.1 and 192.168.1.1." >&2
    fi
}
validate_subnet_octet() {
    local value="$1"
    if [[ ! "$value" =~ ^[0-9]+$ ]]; then
        echo "Error: --subnet requires an integer between 0 and 254." >&2
        exit 1
    fi
    if (( value < 0 || value > 254 )); then
        echo "Error: --subnet requires an integer between 0 and 254." >&2
        exit 1
    fi
}
validate_subnet_triplet() {
    local value="$1"
    local IFS='.'
    read -r -a octets <<< "$value"
    if [[ ${#octets[@]} -ne 3 ]]; then
        echo "Error: --subnet requires three octets in the form X.Y.Z." >&2
        exit 1
    fi
    for i in "${!octets[@]}"; do
        local octet="${octets[$i]}"
        if [[ ! "$octet" =~ ^[0-9]+$ ]]; then
            echo "Error: --subnet octets must be integers between 0 and 255." >&2
            exit 1
        fi
        if (( octet < 0 || octet > 255 )); then
            echo "Error: --subnet octets must be integers between 0 and 255." >&2
            exit 1
        fi
    done
    if (( octets[2] > 254 )); then
        echo "Error: --subnet third octet must be between 0 and 254." >&2
        exit 1
    fi
}
validate_prefix_value() {
    local value="$1"
    if [[ ! "$value" =~ ^[0-9]+$ ]]; then
        echo "Error: --subnet prefix must be 16 or 24." >&2
        exit 1
    fi
    if [[ "$value" != "16" && "$value" != "24" ]]; then
        echo "Error: --subnet prefix must be 16 or 24." >&2
        exit 1
    fi
}
set_subnet_and_prefix() {
    local value="$1"
    local prefix="$ETH0_PREFIX"
    local subnet="$value"
    if [[ "$value" == */* ]]; then
        subnet="${value%%/*}"
        prefix="${value##*/}"
        if [[ -z "$subnet" || -z "$prefix" ]]; then
            echo "Error: --subnet requires a value in the form Z, X.Y.Z, Z/P, or X.Y.Z/P." >&2
            exit 1
        fi
    fi
    if [[ -z "$subnet" ]]; then
        echo "Error: --subnet requires a value in the form Z, X.Y.Z, Z/P, or X.Y.Z/P." >&2
        exit 1
    fi
    if [[ "$subnet" =~ ^[0-9]+$ ]]; then
        validate_subnet_octet "$subnet"
        ETH0_SUBNET_BASE="${DEFAULT_ETH0_SUBNET_PREFIX}.${subnet}"
    elif [[ "$subnet" =~ ^[0-9]+(\.[0-9]+){2}$ ]]; then
        validate_subnet_triplet "$subnet"
        ETH0_SUBNET_BASE="$subnet"
    else
        echo "Error: --subnet requires a value in the form Z, X.Y.Z, Z/P, or X.Y.Z/P." >&2
        exit 1
    fi
    validate_prefix_value "$prefix"
    ETH0_PREFIX="$prefix"
}

validate_eth0_mode() {
    local value="$1"
    case "$value" in
        shared|client|auto)
            ;;
        *)
            echo "Error: --eth0-mode must be one of shared, client, or auto." >&2
            exit 1
            ;;
    esac
}

perform_dhcp_reset_without_nmcli() {
    echo "NetworkManager (nmcli) is not installed; attempting a generic DHCP reset."

    local -a ethernet_devices=()
    mapfile -t ethernet_devices < <(ip -o link show 2>/dev/null | awk -F': ' '/^[0-9]+: e/{print $2}' || true)

    if (( ${#ethernet_devices[@]} == 0 )); then
        echo "No ethernet interfaces detected to reset." >&2
    fi

    local dev
    for dev in "${ethernet_devices[@]}"; do
        if [[ "$dev" == "lo" ]]; then
            continue
        fi
        if ip link show "$dev" >/dev/null 2>&1; then
            ip addr flush dev "$dev" >/dev/null 2>&1 || true
            if command -v dhclient >/dev/null 2>&1; then
                dhclient -r "$dev" >/dev/null 2>&1 || true
                dhclient "$dev" >/dev/null 2>&1 || true
            fi
        fi
    done

    if command -v netplan >/dev/null 2>&1; then
        if netplan apply >/dev/null 2>&1; then
            echo "Applied netplan configuration to refresh DHCP settings."
        else
            echo "Warning: Failed to apply netplan configuration; verify system networking." >&2
        fi
    fi

    echo "DHCP reset complete (NetworkManager unavailable)."
    print_network_status || true
    exit 0
}

perform_dhcp_reset() {
    echo "Restoring upstream DHCP defaults..."

    if [[ $NMCLI_AVAILABLE == false ]]; then
        perform_dhcp_reset_without_nmcli
    fi

    local removed=false
    if [ -f /etc/systemd/system/wlan1-device-refresh.service ]; then
        systemctl stop wlan1-device-refresh >/dev/null 2>&1 || true
        systemctl disable wlan1-device-refresh >/dev/null 2>&1 || true
        rm -f /etc/systemd/system/wlan1-device-refresh.service
        systemctl daemon-reload >/dev/null 2>&1 || true
        echo "Removed legacy wlan1-device-refresh service definition."
        removed=true
    fi

    local conn
    for conn in "$ETH0_CONNECTION_SHARED" "$ETH0_CONNECTION_CLIENT"; do
        if nmcli -t -f NAME connection show | grep -Fxq "$conn"; then
            nmcli connection delete "$conn" >/dev/null 2>&1 || true
            echo "Removed NetworkManager connection '$conn'."
            removed=true
        fi
    done

    local -a ethernet_connections=()
    mapfile -t ethernet_connections < <(nmcli -t -f NAME,TYPE connection show 2>/dev/null | awk -F: '$2=="802-3-ethernet" {print $1}')
    for conn in "${ethernet_connections[@]}"; do
        local method
        method=$(nmcli -g ipv4.method connection show "$conn" 2>/dev/null || true)
        if [[ "$method" == "shared" || "$method" == "manual" ]]; then
            nmcli connection modify "$conn" \
                ipv4.method auto \
                ipv4.never-default no \
                ipv4.may-fail yes \
                ipv4.route-metric 100 \
                ipv6.method auto \
                ipv6.never-default no \
                ipv6.may-fail yes \
                ipv6.route-metric 100 >/dev/null 2>&1 || true
            echo "Reset ethernet connection '$conn' to request DHCP."
            removed=true
        fi
    done

    nmcli connection reload >/dev/null 2>&1 || true

    local -a ethernet_devices=()
    mapfile -t ethernet_devices < <(nmcli -t -f DEVICE,TYPE device status 2>/dev/null | awk -F: '$2=="ethernet" {print $1}')
    local dev
    for dev in "${ethernet_devices[@]}"; do
        if ip link show "$dev" >/dev/null 2>&1; then
            ip addr flush dev "$dev" >/dev/null 2>&1 || true
            nmcli device set "$dev" managed yes >/dev/null 2>&1 || true
            if ! nmcli device reconnect "$dev" >/dev/null 2>&1; then
                nmcli device connect "$dev" >/dev/null 2>&1 || true
            fi
        fi
    done

    if [[ $removed == false && ${#ethernet_devices[@]} -eq 0 ]]; then
        echo "No NetworkManager ethernet configuration detected to reset." >&2
    fi

    echo "DHCP reset complete."
    print_network_status || true
    exit 0
}

while [[ $# -gt 0 ]]; do
    if [[ $DHCP_RESET == true ]]; then
        echo "Error: --dhcp-reset cannot be combined with other options." >&2
        exit 1
    fi
    case "$1" in
        --password)
            if [[ $AP_SET_PASSWORD == true ]]; then
                echo "Error: --ap-set-password cannot be combined with other options." >&2
                exit 1
            fi
            OTHER_OPTIONS_USED=true
            FORCE_PASSWORD=true
            ;;
        --ap)
            if [[ $AP_SET_PASSWORD == true ]]; then
                echo "Error: --ap-set-password cannot be combined with other options." >&2
                exit 1
            fi
            if [[ $# -lt 2 ]]; then
                echo "Error: --ap requires a name." >&2
                exit 1
            fi
            AP_NAME="$2"
            if [[ -z "$AP_NAME" ]]; then
                echo "Error: --ap requires a non-empty name." >&2
                exit 1
            fi
            AP_SPECIFIED=true
            OTHER_OPTIONS_USED=true
            shift
            ;;
        --ap=*)
            if [[ $AP_SET_PASSWORD == true ]]; then
                echo "Error: --ap-set-password cannot be combined with other options." >&2
                exit 1
            fi
            AP_NAME="${1#--ap=}"
            if [[ -z "$AP_NAME" ]]; then
                echo "Error: --ap requires a non-empty name." >&2
                exit 1
            fi
            AP_SPECIFIED=true
            OTHER_OPTIONS_USED=true
            ;;
        --subnet)
            if [[ $AP_SET_PASSWORD == true ]]; then
                echo "Error: --ap-set-password cannot be combined with other options." >&2
                exit 1
            fi
            if [[ $# -lt 2 ]]; then
                echo "Error: --subnet requires a value." >&2
                exit 1
            fi
            set_subnet_and_prefix "$2"
            ETH0_SUBNET_SPECIFIED=true
            OTHER_OPTIONS_USED=true
            shift
            ;;
        --subnet=*)
            if [[ $AP_SET_PASSWORD == true ]]; then
                echo "Error: --ap-set-password cannot be combined with other options." >&2
                exit 1
            fi
            subnet_value="${1#--subnet=}"
            set_subnet_and_prefix "$subnet_value"
            ETH0_SUBNET_SPECIFIED=true
            OTHER_OPTIONS_USED=true
            ;;
        --eth0-mode)
            if [[ $AP_SET_PASSWORD == true ]]; then
                echo "Error: --ap-set-password cannot be combined with other options." >&2
                exit 1
            fi
            if [[ -n "$DHCP_OVERRIDE" ]]; then
                echo "Error: --eth0-mode cannot be combined with --dhcp-server or --dhcp-client." >&2
                exit 1
            fi
            if [[ $# -lt 2 ]]; then
                echo "Error: --eth0-mode requires a value." >&2
                exit 1
            fi
            validate_eth0_mode "$2"
            ETH0_MODE="$2"
            ETH0_MODE_SPECIFIED=true
            OTHER_OPTIONS_USED=true
            shift
            ;;
        --eth0-mode=*)
            if [[ $AP_SET_PASSWORD == true ]]; then
                echo "Error: --ap-set-password cannot be combined with other options." >&2
                exit 1
            fi
            mode_value="${1#--eth0-mode=}"
            if [[ -n "$DHCP_OVERRIDE" ]]; then
                echo "Error: --eth0-mode cannot be combined with --dhcp-server or --dhcp-client." >&2
                exit 1
            fi
            validate_eth0_mode "$mode_value"
            ETH0_MODE="$mode_value"
            ETH0_MODE_SPECIFIED=true
            OTHER_OPTIONS_USED=true
            ;;
        --no-firewall)
            if [[ $AP_SET_PASSWORD == true ]]; then
                echo "Error: --ap-set-password cannot be combined with other options." >&2
                exit 1
            fi
            SKIP_FIREWALL=true
            OTHER_OPTIONS_USED=true
            ;;
        --no-ap)
            if [[ $AP_SET_PASSWORD == true ]]; then
                echo "Error: --ap-set-password cannot be combined with other options." >&2
                exit 1
            fi
            SKIP_AP=true
            OTHER_OPTIONS_USED=true
            ;;
        --unsafe)
            if [[ $AP_SET_PASSWORD == true ]]; then
                echo "Error: --ap-set-password cannot be combined with other options." >&2
                exit 1
            fi
            UNSAFE=true
            OTHER_OPTIONS_USED=true
            ;;
        -i|--interactive)
            if [[ $AP_SET_PASSWORD == true ]]; then
                echo "Error: --ap-set-password cannot be combined with other options." >&2
                exit 1
            fi
            INTERACTIVE=true
            OTHER_OPTIONS_USED=true
            ;;
        --vnc)
            if [[ $AP_SET_PASSWORD == true ]]; then
                echo "Error: --ap-set-password cannot be combined with other options." >&2
                exit 1
            fi
            REQUIRE_VNC=true
            VNC_OPTION_SET=true
            OTHER_OPTIONS_USED=true
            ;;
        --no-vnc)
            if [[ $AP_SET_PASSWORD == true ]]; then
                echo "Error: --ap-set-password cannot be combined with other options." >&2
                exit 1
            fi
            REQUIRE_VNC=false
            VNC_OPTION_SET=true
            OTHER_OPTIONS_USED=true
            ;;
        --dhcp-server)
            if [[ $AP_SET_PASSWORD == true ]]; then
                echo "Error: --ap-set-password cannot be combined with other options." >&2
                exit 1
            fi
            if [[ -n "$DHCP_OVERRIDE" ]]; then
                echo "Error: --dhcp-server cannot be combined with --dhcp-client." >&2
                exit 1
            fi
            if [[ $ETH0_MODE_SPECIFIED == true ]]; then
                echo "Error: --dhcp-server cannot be combined with --eth0-mode." >&2
                exit 1
            fi
            DHCP_OVERRIDE="shared"
            ETH0_MODE="shared"
            ETH0_MODE_SPECIFIED=true
            OTHER_OPTIONS_USED=true
            ;;
        --dhcp-client)
            if [[ $AP_SET_PASSWORD == true ]]; then
                echo "Error: --ap-set-password cannot be combined with other options." >&2
                exit 1
            fi
            if [[ -n "$DHCP_OVERRIDE" ]]; then
                echo "Error: --dhcp-client cannot be combined with --dhcp-server." >&2
                exit 1
            fi
            if [[ $ETH0_MODE_SPECIFIED == true ]]; then
                echo "Error: --dhcp-client cannot be combined with --eth0-mode." >&2
                exit 1
            fi
            DHCP_OVERRIDE="client"
            ETH0_MODE="client"
            ETH0_MODE_SPECIFIED=true
            OTHER_OPTIONS_USED=true
            ;;
        --dhcp-reset)
            if [[ $AP_SET_PASSWORD == true ]]; then
                echo "Error: --ap-set-password cannot be combined with other options." >&2
                exit 1
            fi
            if [[ $STATUS_ONLY == true || $OTHER_OPTIONS_USED == true ]]; then
                echo "Error: --dhcp-reset cannot be combined with other options." >&2
                exit 1
            fi
            DHCP_RESET=true
            ;;
        --status)
            if [[ $AP_SET_PASSWORD == true ]]; then
                echo "Error: --ap-set-password cannot be combined with other options." >&2
                exit 1
            fi
            STATUS_ONLY=true
            ;;
        --ap-set-password)
            if [[ $AP_SET_PASSWORD == true ]]; then
                echo "Error: --ap-set-password can only be specified once." >&2
                exit 1
            fi
            if [[ $OTHER_OPTIONS_USED == true ]]; then
                echo "Error: --ap-set-password cannot be combined with other options." >&2
                exit 1
            fi
            AP_SET_PASSWORD=true
            ;;
        -h|--help)
            if [[ $AP_SET_PASSWORD == true ]]; then
                echo "Error: --ap-set-password cannot be combined with other options." >&2
                exit 1
            fi
            usage
            exit 0
            ;;
        *)
            echo "Unknown option: $1" >&2
            usage >&2
            exit 1
            ;;
    esac
    shift
done

if [[ $STATUS_ONLY == true ]]; then
    if [[ $AP_SET_PASSWORD == true ]]; then
        echo "Error: --status cannot be combined with --ap-set-password." >&2
        exit 1
    fi
    if [[ $OTHER_OPTIONS_USED == true ]]; then
        echo "Error: --status cannot be combined with other options." >&2
        exit 1
    fi
    print_network_status
    exit 0
fi

if [[ $DHCP_RESET == true ]]; then
    if [[ $EUID -ne 0 ]]; then
        echo "This script must be run as root" >&2
        exit 1
    fi
    perform_dhcp_reset
fi

if [[ $EUID -ne 0 ]]; then
    echo "This script must be run as root" >&2
    exit 1
fi

if [[ $AP_SET_PASSWORD == true && $OTHER_OPTIONS_USED == true ]]; then
    echo "Error: --ap-set-password cannot be combined with other options." >&2
    exit 1
fi

# Record wlan1 presence for later routing rules and provide early feedback.
if command -v nmcli >/dev/null 2>&1; then
    if ! nmcli -t -f DEVICE device status 2>/dev/null | grep -Fxq "wlan1"; then
        echo "Warning: device wlan1 not found; wlan0 and eth0 clients will not have upstream internet access." >&2
        WLAN1_DETECTED=false
    fi
fi

# Ensure D-Bus and NetworkManager services are available
ensure_service() {
    local svc="$1"
    systemctl enable "$svc" >/dev/null 2>&1 || true
    if ! systemctl is-active --quiet "$svc"; then
        echo "Starting $svc service..."
        systemctl start "$svc" >/dev/null 2>&1 || echo "Warning: unable to start $svc" >&2
    fi
}

ensure_forwarding_rule() {
    local ingress="$1"
    local egress="$2"
    if ! command -v iptables >/dev/null 2>&1; then
        return
    fi
    iptables -C FORWARD -i "$ingress" -o "$egress" -j ACCEPT 2>/dev/null || \
        iptables -A FORWARD -i "$ingress" -o "$egress" -j ACCEPT
    iptables -C FORWARD -i "$egress" -o "$ingress" -m state --state RELATED,ESTABLISHED -j ACCEPT 2>/dev/null || \
        iptables -A FORWARD -i "$egress" -o "$ingress" -m state --state RELATED,ESTABLISHED -j ACCEPT
}

ensure_masquerade_rule() {
    local egress="$1"
    if ! command -v iptables >/dev/null 2>&1; then
        return
    fi
    iptables -t nat -C POSTROUTING -o "$egress" -j MASQUERADE 2>/dev/null || \
        iptables -t nat -A POSTROUTING -o "$egress" -j MASQUERADE
}

normalize_systemd_networkd_default_route() {
    local iface="$1"
    if [[ -z "$iface" ]]; then
        return
    fi

    if ! command -v ip >/dev/null 2>&1; then
        echo "ip utility not available; skipping systemd-networkd normalization." >&2
        return
    fi

    local ipv4_address
    ipv4_address=$(ip -4 addr show "$iface" | awk '/ inet / {print $2; exit}')
    if [[ -z "$ipv4_address" ]]; then
        echo "Unable to determine IPv4 address for $iface; skipping systemd-networkd normalization." >&2
        return
    fi

<<<<<<< HEAD
    local -a gateways=()
    while IFS= read -r candidate; do
        [[ -z "$candidate" ]] && continue
        if [[ ! "$candidate" =~ ^([0-9]+\.){3}[0-9]+$ ]]; then
            continue
        fi
        local already_present=false
        for existing in "${gateways[@]}"; do
            if [[ "$existing" == "$candidate" ]]; then
                already_present=true
                break
            fi
        done
        if [[ $already_present == false ]]; then
            gateways+=("$candidate")
        fi
    done < <(ip -4 route show default dev "$iface" 2>/dev/null | awk '($1=="default" && $2=="via") {print $3}')

    if (( ${#gateways[@]} == 0 )); then
=======
    local gateway
    gateway=$(ip -4 route show default dev "$iface" | awk 'NR==1 {print $3}')
    if [[ -z "$gateway" ]]; then
>>>>>>> df32fead
        echo "Unable to determine default gateway for $iface; skipping systemd-networkd normalization." >&2
        return
    fi

<<<<<<< HEAD
    local gateway=""
    for candidate in "${gateways[@]}"; do
        if [[ "$candidate" =~ ^([0-9]+\.){3}1$ ]]; then
            gateway="$candidate"
            break
        fi
    done

    if [[ -z "$gateway" ]]; then
        gateway="${gateways[0]}"
    fi

    if (( ${#gateways[@]} > 1 )); then
        local joined_gateways
        joined_gateways=$(join_by ", " "${gateways[@]}")
        echo "Multiple default gateways detected for $iface ($joined_gateways); preferring $gateway." >&2
    fi

=======
>>>>>>> df32fead
    local config_path="/etc/systemd/network/10-${iface}.network"
    local backup_path="${config_path}.bak.$(date +%s)"
    if [ -f "$config_path" ]; then
        cp "$config_path" "$backup_path"
        echo "Existing $config_path backed up to $backup_path." >&2
    fi

    mapfile -t resolv_dns < <(awk '/^nameserver / {print $2}' /etc/resolv.conf 2>/dev/null | head -n 3)
    if [[ ${#resolv_dns[@]} -eq 0 ]]; then
        resolv_dns=(8.8.8.8 1.1.1.1)
    fi

    {
        echo "[Match]"
        echo "Name=$iface"
        echo
        echo "[Network]"
        echo "Address=$ipv4_address"
        echo "Gateway=$gateway"
        echo "DHCP=no"
        for dns in "${resolv_dns[@]}"; do
            echo "DNS=$dns"
        done
    } > "$config_path"

    chmod 644 "$config_path"

    rm -f /run/systemd/netif/leases/*
    rm -f /var/lib/systemd/network/*
    systemctl restart systemd-networkd >/dev/null 2>&1 || echo "Warning: failed to restart systemd-networkd" >&2
    systemctl restart systemd-resolved >/dev/null 2>&1 || echo "Warning: failed to restart systemd-resolved" >&2
    echo "Normalized systemd-networkd configuration for $iface (static $ipv4_address via $gateway)."
}

# Prompt helper for interactive mode
ask_step() {
    local var="$1"
    local desc="$2"
    local mandatory="${3:-0}"
    if [[ $INTERACTIVE == true ]]; then
        if [[ $mandatory -eq 1 ]]; then
            read -rp "Run step '$desc'? [Y/n] (mandatory) " _ans
            eval "$var=true"
        else
            read -rp "Run step '$desc'? [Y/n] " _ans
            if [[ -z "$_ans" || "$_ans" =~ ^[Yy] ]]; then
                eval "$var=true"
            else
                eval "$var=false"
            fi
        fi
    else
        eval "$var=true"
    fi
}

# Slugify helper used for connection names
slugify() {
    local input="$1"
    echo "$input" | tr '[:upper:]' '[:lower:]' | sed -e 's/[^a-z0-9]/-/g' -e 's/--*/-/g' -e 's/^-//' -e 's/-$//'
}

apply_managed_nginx_sites() {
    local config_json="$BASE_DIR/scripts/generated/nginx-sites.json"
    local mode="internal"
    if [ -f "$LOCK_DIR/nginx_mode.lck" ]; then
        mode="$(tr '[:upper:]' '[:lower:]' < "$LOCK_DIR/nginx_mode.lck")"
    fi

    local port="8888"
    if [[ "$mode" == "public" ]]; then
        port="8000"
    fi

    local helper="$BASE_DIR/scripts/helpers/render_nginx_sites.py"
    local dest_dir="/etc/nginx/conf.d/arthexis-sites.d"

    if [ ! -f "$helper" ]; then
        echo "Managed site helper not found at $helper; skipping." >&2
        return 1
    fi

    if ! command -v python3 >/dev/null 2>&1; then
        echo "python3 not available; skipping managed site configuration." >&2
        return 1
    fi

    if ! command -v nginx >/dev/null 2>&1; then
        echo "nginx not available; skipping managed site configuration." >&2
        return 1
    fi

    local args=("$helper" "--mode" "$mode" "--port" "$port" "--dest" "$dest_dir" "--config" "$config_json")
    python3 "${args[@]}"
    local status=$?

    if [ $status -eq 2 ]; then
        if nginx -t; then
            systemctl reload nginx || echo "Warning: nginx reload failed" >&2
        else
            echo "Warning: nginx configuration test failed after applying managed sites" >&2
        fi
    elif [ $status -ne 0 ]; then
        echo "Warning: managed site configuration script exited with status $status" >&2
    fi
}

# Clear any saved WiFi secrets so the connection can run as an open network
# when switching an existing AP profile into public mode. NetworkManager keeps
# legacy WEP keys around even after changing the key management setting to
# "none" which results in the activation prompt that surfaced in the bug
# report. Explicitly blanking those properties prevents the prompt and lets the
# AP come up without credentials.
clear_wifi_secrets() {
    local conn_name="$1"

    nmcli connection modify "$conn_name" wifi-sec.key-mgmt none >/dev/null 2>&1 || true
    nmcli connection modify "$conn_name" wifi-sec.auth-alg open >/dev/null 2>&1 || true

    local -a remove_props=(
        wifi-sec.psk
        wifi-sec.wep-key-type
        wifi-sec.wep-key-flags
        wifi-sec.wep-tx-keyidx
    )
    local prop
    for prop in "${remove_props[@]}"; do
        nmcli connection modify "$conn_name" "-$prop" >/dev/null 2>&1 || true
    done

    local idx
    for idx in 0 1 2 3; do
        nmcli connection modify "$conn_name" "-wifi-sec.wep-key${idx}" >/dev/null 2>&1 || true
    done
}

# Find an existing access point connection that should be reused when
# --ap is not explicitly provided. Preference order:
#   1. An active wlan0 connection whose name contains "-ap".
#   2. Any stored wifi connection whose name contains "-ap", preferring
#      non-default names.
find_existing_ap_connection() {
    local active_ap
    active_ap=$(nmcli -t -f NAME,DEVICE connection show --active 2>/dev/null |
        awk -F: '$2=="wlan0" && $1 ~ /-ap/ {print $1; exit}' || true)
    if [[ -n "$active_ap" ]]; then
        printf '%s' "$active_ap"
        return 0
    fi

    local candidates
    candidates=$(nmcli -t -f NAME,TYPE connection show 2>/dev/null |
        awk -F: '$2=="802-11-wireless" && $1 ~ /-ap/ {print $1}' || true)
    if [[ -z "$candidates" ]]; then
        return 0
    fi

    local candidate
    while IFS= read -r candidate; do
        [[ -z "$candidate" ]] && continue
        if [[ "$candidate" != "$DEFAULT_AP_NAME" ]]; then
            printf '%s' "$candidate"
            return 0
        fi
    done <<< "$candidates"

    candidate=$(printf '%s\n' "$candidates" | head -n1)
    if [[ -n "$candidate" ]]; then
        printf '%s' "$candidate"
    fi
    return 0
}

detect_eth0_mode_auto() {
    local detected="shared"
    local reason=""
    local active_conn
    active_conn=$(nmcli -t -f NAME,DEVICE connection show --active 2>/dev/null |
        awk -F: '$2=="eth0" {print $1; exit}' || true)
    if [[ -n "$active_conn" ]]; then
        local method
        method=$(nmcli -g ipv4.method connection show "$active_conn" 2>/dev/null | head -n1 || true)
        if [[ "$method" == "auto" ]]; then
            detected="client"
            reason="active connection '$active_conn'"
        elif [[ "$method" == "shared" ]]; then
            detected="shared"
            reason="active connection '$active_conn'"
        fi
    fi

    if [[ -z "$reason" && "$PROTECTED_DEV" == "eth0" ]]; then
        detected="client"
        reason="default route via eth0"
    fi

    if [[ -z "$reason" ]]; then
        if nmcli -t -f NAME connection show 2>/dev/null | grep -Fxq "$ETH0_CONNECTION_CLIENT"; then
            local stored_method
            stored_method=$(nmcli -g ipv4.method connection show "$ETH0_CONNECTION_CLIENT" 2>/dev/null | head -n1 || true)
            if [[ "$stored_method" == "auto" ]]; then
                detected="client"
                reason="stored profile '$ETH0_CONNECTION_CLIENT'"
            fi
        fi
    fi

    ETH0_MODE_EFFECTIVE="$detected"
    if [[ -n "$reason" ]]; then
        echo "Auto-detected eth0 mode '$ETH0_MODE_EFFECTIVE' based on $reason."
    elif [[ "$ETH0_MODE_EFFECTIVE" == "client" ]]; then
        echo "Auto-detected eth0 mode 'client'."
    else
        echo "Auto-detected eth0 mode 'shared'."
    fi
}

if [[ $AP_SET_PASSWORD == true ]]; then
    if ! command -v nmcli >/dev/null 2>&1; then
        echo "nmcli (NetworkManager) is required." >&2
        exit 1
    fi

    TARGET_AP="$(find_existing_ap_connection)"
    if [[ -z "$TARGET_AP" ]]; then
        if nmcli -t -f NAME connection show 2>/dev/null | grep -Fxq "$DEFAULT_AP_NAME"; then
            TARGET_AP="$DEFAULT_AP_NAME"
        fi
    fi

    if [[ -z "$TARGET_AP" ]]; then
        echo "Error: Unable to find an access point connection to update." >&2
        exit 1
    fi

    conn_type=$(nmcli -t -f connection.type connection show "$TARGET_AP" 2>/dev/null || true)
    if [[ "$conn_type" != "802-11-wireless" ]]; then
        echo "Error: Connection '$TARGET_AP' is not a WiFi access point." >&2
        exit 1
    fi

    wifi_mode=$(nmcli -t -f wifi.mode connection show "$TARGET_AP" 2>/dev/null || true)
    if [[ "$wifi_mode" != "ap" ]]; then
        echo "Error: Connection '$TARGET_AP' is not configured as an access point." >&2
        exit 1
    fi

    while true; do
        read -rsp "Enter new WiFi password for '$TARGET_AP': " NEW_WIFI_PASS1; echo
        read -rsp "Confirm password: " NEW_WIFI_PASS2; echo
        if [[ -n "$NEW_WIFI_PASS1" && "$NEW_WIFI_PASS1" == "$NEW_WIFI_PASS2" ]]; then
            break
        fi
        echo "Passwords do not match or are empty." >&2
    done

    nmcli connection modify "$TARGET_AP" wifi-sec.key-mgmt wpa-psk wifi-sec.psk "$NEW_WIFI_PASS1"

    if nmcli -t -f NAME connection show --active 2>/dev/null | grep -Fxq "$TARGET_AP"; then
        nmcli connection up "$TARGET_AP" >/dev/null 2>&1 || true
    fi

    echo "Updated WiFi password for access point '$TARGET_AP'."
    exit 0
fi

# Check initial internet connectivity (non-fatal)
check_connectivity() {
    ping -c1 -W2 8.8.8.8 >/dev/null 2>&1
}

# Ensure SSH password authentication is enabled
require_ssh_password() {
    if [[ ! -f /etc/ssh/sshd_config ]]; then
        echo "SSH configuration not found; enable SSH with password login before running this script." >&2
        exit 1
    fi
    if ! grep -Eq '^[[:space:]]*PasswordAuthentication[[:space:]]+yes' /etc/ssh/sshd_config; then
        sed -i 's/^PasswordAuthentication no/PasswordAuthentication yes/' /etc/ssh/sshd_config
        systemctl restart ssh
    fi
}

# Ensure VNC is enabled via raspi-config or an active VNC service
# Assumes VNC service names 'vncserver-x11-serviced' or 'x11vnc' when raspi-config is unavailable
require_vnc_enabled() {
    local -a services=(vncserver-x11-serviced x11vnc)
    local vnc_state=""

    if command -v raspi-config >/dev/null 2>&1; then
        vnc_state=$(raspi-config nonint get_vnc 2>/dev/null || true)
        if [[ "$vnc_state" == "1" ]]; then
            return
        fi
    fi

    for svc in "${services[@]}"; do
        if systemctl is-enabled --quiet "$svc" 2>/dev/null || \
           systemctl is-active --quiet "$svc" 2>/dev/null; then
            if [[ "$vnc_state" != "1" && -n "$vnc_state" ]]; then
                echo "raspi-config reports VNC disabled but service '$svc' is active; continuing." >&2
            fi
            return
        fi
    done

    if [[ -n "$vnc_state" ]]; then
        echo "VNC is disabled in raspi-config or no VNC service is active. Enable it before running this script." >&2
    else
        echo "No enabled VNC service detected. Enable a VNC server before running this script." >&2
    fi
    exit 1
}

INITIAL_CONNECTIVITY=true
if check_connectivity; then
    echo "Internet connectivity detected."
else
    echo "No internet connectivity detected at start; continuing..." >&2
    INITIAL_CONNECTIVITY=false
fi

command -v nmcli >/dev/null 2>&1 || {
    echo "nmcli (NetworkManager) is required." >&2
    exit 1
}

require_ssh_password
if [[ $REQUIRE_VNC == true ]]; then
    require_vnc_enabled
elif [[ $VNC_OPTION_SET == true ]]; then
    echo "Skipping VNC requirement as requested."
fi

if [[ $AP_SPECIFIED == false ]]; then
    AUTO_AP_NAME="$(find_existing_ap_connection)"
    if [[ -n "$AUTO_AP_NAME" ]]; then
        if [[ "$AUTO_AP_NAME" != "$AP_NAME" ]]; then
            echo "Using existing access point connection '$AUTO_AP_NAME'."
        fi
        AP_NAME="$AUTO_AP_NAME"
    fi
fi

# Detect the active internet connection and back it up
PROTECTED_DEV=""
PROTECTED_CONN=""
PROTECTED_CONN_BACKUP=""
if [[ $INITIAL_CONNECTIVITY == true ]]; then
    PROTECTED_DEV=$(ip route get 8.8.8.8 2>/dev/null | awk '/dev/ {for(i=1;i<=NF;i++) if($i=="dev") {print $(i+1); break}}' || true)
    if [[ -n "$PROTECTED_DEV" ]]; then
        PROTECTED_CONN=$(nmcli -t -f NAME,DEVICE connection show --active | awk -F: -v dev="$PROTECTED_DEV" '$2==dev {print $1; exit}')
        if [[ -n "$PROTECTED_CONN" ]]; then
            if [[ $UNSAFE == false ]]; then
                echo "Preserving active connection '$PROTECTED_CONN' on '$PROTECTED_DEV'"
            else
                echo "Detected active connection '$PROTECTED_CONN' on '$PROTECTED_DEV'"
            fi
            PROTECTED_CONN_BACKUP="${PROTECTED_CONN}-backup"
            nmcli connection clone "$PROTECTED_CONN" "$PROTECTED_CONN_BACKUP" >/dev/null 2>&1 || PROTECTED_CONN_BACKUP=""
        fi
    fi
fi

if [[ "$ETH0_MODE" == "auto" ]]; then
    detect_eth0_mode_auto
else
    ETH0_MODE_EFFECTIVE="$ETH0_MODE"
    if [[ "$ETH0_MODE" == "shared" ]]; then
        echo "Forcing eth0 mode 'shared' (DHCP server); skipping automatic detection."
    elif [[ "$ETH0_MODE" == "client" ]]; then
        echo "Forcing eth0 mode 'client' (DHCP client); skipping automatic detection."
    else
        echo "Forcing eth0 mode '$ETH0_MODE'; skipping DHCP detection."
    fi
fi

if [[ "$ETH0_MODE_EFFECTIVE" == "client" ]]; then
    ETH0_CONNECTION_NAME="$ETH0_CONNECTION_CLIENT"
else
    ETH0_CONNECTION_NAME="$ETH0_CONNECTION_SHARED"
fi

if [[ "$ETH0_MODE_EFFECTIVE" == "client" && $ETH0_SUBNET_SPECIFIED == true ]]; then
    echo "Note: --subnet is ignored when eth0 operates in client mode."
fi

# Determine access point name and password before running steps
HYPERLINE_NAME="hyperline"
AP_NAME_LOWER="$(printf '%s' "$AP_NAME" | tr '[:upper:]' '[:lower:]')"
AP_HYPERLINE_BY_USER=false
if [[ "$AP_NAME_LOWER" == "$HYPERLINE_NAME" ]]; then
    AP_HYPERLINE_BY_USER=true
fi
EXISTING_PASS=""
WIFI_PASS=""
if [[ $SKIP_AP == false ]]; then
    EXISTING_PASS="$(nmcli -s -g 802-11-wireless-security.psk connection show "$AP_NAME" 2>/dev/null || true)"
    if [[ -z "$EXISTING_PASS" && "$AP_NAME" != "$DEFAULT_AP_NAME" ]]; then
        EXISTING_PASS="$(nmcli -s -g 802-11-wireless-security.psk connection show "$DEFAULT_AP_NAME" 2>/dev/null || true)"
    fi
    if [[ -z "$EXISTING_PASS" || $FORCE_PASSWORD == true ]]; then
        while true; do
            read -rsp "Enter WiFi password for '$AP_NAME': " WIFI_PASS1; echo
            read -rsp "Confirm password: " WIFI_PASS2; echo
            if [[ "$WIFI_PASS1" == "$WIFI_PASS2" && -n "$WIFI_PASS1" ]]; then
                WIFI_PASS="$WIFI_PASS1"
                break
            else
                echo "Passwords do not match or are empty." >&2
            fi
        done
    else
        WIFI_PASS="$EXISTING_PASS"
    fi
fi

# Detect environments that rely on systemd-networkd instead of NetworkManager.
SYSTEMD_NETWORKD_ACTIVE=false
NETWORKD_DEFAULT_IFACE=""
NETWORKD_DUPLICATE_ROUTES=false
if systemctl is-active --quiet systemd-networkd 2>/dev/null; then
    SYSTEMD_NETWORKD_ACTIVE=true
    if command -v ip >/dev/null 2>&1; then
        DEFAULT_ROUTE_LINE=$(ip -4 route show default | head -n1)
        if [[ -n "$DEFAULT_ROUTE_LINE" ]]; then
            NETWORKD_DEFAULT_IFACE=$(echo "$DEFAULT_ROUTE_LINE" | awk '{for (i=1; i<=NF; i++) if ($i=="dev") {print $(i+1); exit}}')
            if [[ -n "$NETWORKD_DEFAULT_IFACE" ]]; then
                DEFAULT_ROUTE_COUNT=$(ip -4 route show default dev "$NETWORKD_DEFAULT_IFACE" | wc -l | tr -d '[:space:]')
                if [[ ${DEFAULT_ROUTE_COUNT:-0} -gt 1 ]]; then
                    NETWORKD_DUPLICATE_ROUTES=true
                fi
            fi
        fi
    fi
fi

# Collect user decisions for each step in advance
AP_ACTIVATED=false
NMCLI_AVAILABLE=false
if command -v nmcli >/dev/null 2>&1; then
    NMCLI_AVAILABLE=true
fi

ask_step RUN_SERVICES "Ensure required services"
if [[ $SKIP_AP == true ]]; then
    RUN_AP=false
elif [[ $NMCLI_AVAILABLE == true ]]; then
    ask_step RUN_AP "Configure wlan0 access point"
else
    RUN_AP=false
fi
if [[ $NMCLI_AVAILABLE == true ]]; then
    ask_step RUN_WLAN1_REFRESH "Install wlan1 device refresh service"
else
    RUN_WLAN1_REFRESH=false
fi

RUN_SYSTEMD_NETWORKD=false
if [[ $SYSTEMD_NETWORKD_ACTIVE == true && $NETWORKD_DUPLICATE_ROUTES == true && $NMCLI_AVAILABLE == false ]]; then
    ask_step RUN_SYSTEMD_NETWORKD "Normalize systemd-networkd default route for $NETWORKD_DEFAULT_IFACE"
fi

ask_step RUN_PACKAGES "Ensure required packages and SSH service"
ask_step RUN_NGINX_SITES "Apply managed NGINX site configuration"
if [[ $SKIP_FIREWALL == false ]]; then
    ask_step RUN_FIREWALL "Validate firewall ports"
else
    RUN_FIREWALL=false
fi
if [[ $NMCLI_AVAILABLE == true ]]; then
    ask_step RUN_REINSTALL_WLAN1 "Reinstall wlan1 connections"
    ask_step RUN_CONFIGURE_NET "Configure network connections"
    ask_step RUN_ROUTING "Finalize routing and connectivity checks"
else
    RUN_REINSTALL_WLAN1=false
    RUN_CONFIGURE_NET=false
    RUN_ROUTING=false
fi

# Execute steps based on user choices
if [[ $RUN_SERVICES == true ]]; then
    ensure_service dbus
    if [[ $NMCLI_AVAILABLE == true ]]; then
        ensure_service NetworkManager
    fi
fi

if [[ $RUN_SYSTEMD_NETWORKD == true ]]; then
    normalize_systemd_networkd_default_route "$NETWORKD_DEFAULT_IFACE"
fi

if [[ $RUN_AP == true ]]; then
    if ! nmcli -t -f DEVICE device status | grep -Fxq "wlan0"; then
        echo "Warning: device wlan0 not found; skipping access point configuration." >&2
    elif [[ $UNSAFE == false && "$PROTECTED_DEV" == "wlan0" ]]; then
        echo "Skipping wlan0 access point configuration to preserve '$PROTECTED_CONN'."
    else
        nmcli -t -f NAME,DEVICE connection show | awk -F: -v ap="$AP_NAME" -v hl="$HYPERLINE_NAME" -v protect="$PROTECTED_CONN" '$2=="wlan0" && $1!=ap && $1!=hl && $1!=protect {print $1}' | while read -r con; do
            nmcli connection delete "$con"
        done

        security_args=(wifi-sec.key-mgmt wpa-psk wifi-sec.psk "$WIFI_PASS")

        if nmcli -t -f NAME connection show | grep -Fxq "$AP_NAME"; then
            nmcli connection modify "$AP_NAME" \
                connection.interface-name wlan0 \
                wifi.ssid "$AP_NAME" \
                wifi.mode ap \
                wifi.band bg \
                "${security_args[@]}" \
                ipv4.method shared \
                ipv4.addresses 10.42.0.1/16 \
                ipv4.never-default yes \
                ipv6.method shared \
                ipv6.addresses "$AP_IPV6_ADDRESS" \
                ipv6.never-default yes \
                connection.autoconnect yes \
                connection.autoconnect-priority 0
        else
            nmcli connection add type wifi ifname wlan0 con-name "$AP_NAME" \
                connection.interface-name wlan0 autoconnect yes connection.autoconnect-priority 0 \
                ssid "$AP_NAME" mode ap ipv4.method shared ipv4.addresses 10.42.0.1/16 \
                ipv4.never-default yes ipv6.method shared ipv6.addresses "$AP_IPV6_ADDRESS" ipv6.never-default yes \
                wifi.band bg "${security_args[@]}"
        fi
        if ! nmcli connection up "$AP_NAME" ifname wlan0; then
            echo "Failed to activate access point connection '$AP_NAME' on wlan0." >&2
            exit 1
        fi
        active_ap_device=$(nmcli -g GENERAL.DEVICES connection show "$AP_NAME" 2>/dev/null | tr -d '\n')
        if [[ ",$active_ap_device," != *,wlan0,* ]]; then
            echo "Access point '$AP_NAME' is not bound to wlan0 (device: '${active_ap_device:-none}')." >&2
            exit 1
        fi
        AP_ACTIVATED=true
        if command -v iptables >/dev/null 2>&1; then
            iptables -C INPUT -i wlan0 -d 10.42.0.1 -j ACCEPT 2>/dev/null || \
                iptables -A INPUT -i wlan0 -d 10.42.0.1 -j ACCEPT
            while iptables -C FORWARD -i wlan0 -j DROP 2>/dev/null; do
                iptables -D FORWARD -i wlan0 -j DROP
            done
        fi
        if [[ $WLAN1_DETECTED == true ]]; then
            ensure_forwarding_rule wlan0 wlan1
            ensure_masquerade_rule wlan1
        fi
        if ! nmcli -t -f NAME connection show --active | grep -Fxq "$AP_NAME"; then
            echo "Access point $AP_NAME failed to start." >&2
            exit 1
        fi
        echo "Access point '$AP_NAME' is active on wlan0 with NetworkManager providing shared DHCP (10.42.0.1/16)."
    fi
fi

if [[ $RUN_WLAN1_REFRESH == true ]]; then
    if ! nmcli -t -f DEVICE device status | grep -Fxq "wlan1"; then
        echo "Warning: device wlan1 not found; skipping wlan1 refresh service." >&2
    else
        WLAN1_REFRESH_SCRIPT="$BASE_DIR/scripts/wlan1-refresh.sh"
        WLAN1_REFRESH_SERVICE="wlan1-refresh"
        WLAN1_REFRESH_SERVICE_FILE="/etc/systemd/system/${WLAN1_REFRESH_SERVICE}.service"
        if [ -f "$WLAN1_REFRESH_SCRIPT" ]; then
            if [ -f /etc/systemd/system/wlan1-device-refresh.service ]; then
                systemctl stop wlan1-device-refresh || true
                systemctl disable wlan1-device-refresh || true
                rm -f /etc/systemd/system/wlan1-device-refresh.service
                systemctl daemon-reload
                echo "Removed legacy wlan1-device-refresh service definition."
            fi
            cat > "$WLAN1_REFRESH_SERVICE_FILE" <<EOF
[Unit]
Description=Refresh wlan1 MAC addresses in NetworkManager
After=NetworkManager.service

[Service]
Type=oneshot
ExecStart=$WLAN1_REFRESH_SCRIPT

[Install]
WantedBy=multi-user.target
EOF
            systemctl daemon-reload
            systemctl enable "$WLAN1_REFRESH_SERVICE" >/dev/null 2>&1 || true
            "$WLAN1_REFRESH_SCRIPT" || true
            echo "wlan1 refresh service '${WLAN1_REFRESH_SERVICE}' installed and enabled."
        fi
    fi
fi

if [[ $RUN_PACKAGES == true ]]; then
    APT_UPDATED=false
    ensure_pkg() {
        local cmd="$1"
        local pkg="$2"
        if ! command -v "$cmd" >/dev/null 2>&1; then
            if [ "$APT_UPDATED" = false ]; then
                if ! apt-get update; then
                    echo "Warning: apt-get update failed; continuing without package installation" >&2
                    return
                fi
                APT_UPDATED=true
            fi
            if ! apt-get install -y "$pkg"; then
                echo "Warning: failed to install $pkg" >&2
            fi
        fi
    }

    ensure_pkg nginx nginx
    ensure_pkg sshd openssh-server
    ensure_service ssh

    if command -v ufw >/dev/null 2>&1; then
        STATUS=$(ufw status 2>/dev/null || true)
        if ! echo "$STATUS" | grep -iq "inactive"; then
            ufw allow 22/tcp || true
        fi
    fi
fi

if [[ $RUN_NGINX_SITES == true ]]; then
    apply_managed_nginx_sites
fi

if [[ $RUN_FIREWALL == true ]]; then
    PORTS=(22 21114 8554)
    MODE="internal"
    if [ -f "$LOCK_DIR/nginx_mode.lck" ]; then
        MODE="$(cat "$LOCK_DIR/nginx_mode.lck")"
    fi
    if [ "$MODE" = "public" ]; then
        PORTS+=(80 443 8000)
    else
        PORTS+=(8000 8080 8888)
    fi

    if command -v ufw >/dev/null 2>&1; then
        STATUS=$(ufw status 2>/dev/null || true)
        if echo "$STATUS" | grep -iq "inactive"; then
            :
        else
            for p in "${PORTS[@]}"; do
                if ! echo "$STATUS" | grep -q "${p}"; then
                    echo "Port $p is not allowed through the firewall" >&2
                    exit 1
                fi
            done
        fi
    fi
fi

if [[ $RUN_REINSTALL_WLAN1 == true ]]; then
    if [[ $UNSAFE == false && "$PROTECTED_DEV" == "wlan1" ]]; then
        echo "Skipping wlan1 connection reinstall to preserve '$PROTECTED_CONN'."
    elif nmcli -t -f DEVICE device status | grep -Fxq "wlan1"; then
        declare -A SEEN_SLUGS=()
        nmcli device disconnect wlan1 || true
        while IFS= read -r con; do
            if [[ $UNSAFE == false && "$con" == "$PROTECTED_CONN" ]]; then
                continue
            fi
            iface="$(nmcli -g connection.interface-name connection show "$con" 2>/dev/null || true)"
            if [[ "$iface" == "wlan1" ]]; then
                band="$(nmcli -g 802-11-wireless.band connection show "$con" 2>/dev/null || true)"
                if [[ "$band" != "a" ]]; then
                    continue
                fi
                ssid="$(nmcli -g 802-11-wireless.ssid connection show "$con" 2>/dev/null || true)"
                [[ -z "$ssid" ]] && continue
                slug="$(slugify "$ssid")"
                new_name="gate-$slug"
                if [[ -n "${SEEN_SLUGS[$slug]:-}" ]]; then
                    nmcli connection delete "$con"
                    continue
                fi
                SEEN_SLUGS[$slug]=1
                psk="$(nmcli -s -g 802-11-wireless-security.psk connection show "$con" 2>/dev/null || true)"
                key_mgmt="$(nmcli -g 802-11-wireless-security.key-mgmt connection show "$con" 2>/dev/null || true)"
                nmcli connection delete "$con"
                if [[ -n "$psk" ]]; then
                    nmcli connection add type wifi ifname wlan1 con-name "$new_name" ssid "$ssid" \
                        wifi.band a wifi-sec.key-mgmt "$key_mgmt" wifi-sec.psk "$psk" autoconnect yes \
                        ipv4.method auto ipv4.route-metric 100 ipv6.method auto
                else
                    nmcli connection add type wifi ifname wlan1 con-name "$new_name" ssid "$ssid" \
                        wifi.band a autoconnect yes ipv4.method auto ipv4.route-metric 100 \
                        ipv6.method auto
                fi
            fi
        done < <(nmcli -t -f NAME connection show)
        nmcli device connect wlan1 || true
    else
        echo "Warning: device wlan1 not found; skipping wlan1 connection reinstall." >&2
    fi
fi

if [[ $RUN_CONFIGURE_NET == true ]]; then
    if [[ $UNSAFE == false && "$PROTECTED_DEV" == "eth0" ]]; then
        echo "Skipping eth0 reconfiguration to preserve '$PROTECTED_CONN'."
    elif ! nmcli -t -f DEVICE device status | grep -Fxq "eth0"; then
        echo "Warning: device eth0 not found; skipping eth0 configuration." >&2
    else
        nmcli device disconnect eth0 >/dev/null 2>&1 || true
        target_conn="$ETH0_CONNECTION_NAME"
        nmcli -t -f NAME,DEVICE connection show | awk -F: -v protect="$PROTECTED_CONN" -v target="$target_conn" '$2=="eth0" && $1!=protect && $1!=target {print $1}' |
            while read -r con; do
                nmcli connection delete "$con"
            done
        eth0_ip=""
        if [[ "$ETH0_MODE_EFFECTIVE" == "client" ]]; then
            if nmcli -t -f NAME connection show | grep -Fxq "$ETH0_CONNECTION_CLIENT"; then
                nmcli connection modify "$ETH0_CONNECTION_CLIENT" \
                    connection.interface-name eth0 \
                    ipv4.method auto \
                    ipv4.never-default no \
                    ipv4.route-metric 100 \
                    ipv6.method auto \
                    ipv6.never-default no \
                    connection.autoconnect yes \
                    connection.autoconnect-priority 0
            else
                nmcli connection add type ethernet ifname eth0 con-name "$ETH0_CONNECTION_CLIENT" autoconnect yes \
                    ipv4.method auto ipv4.never-default no ipv4.route-metric 100 \
                    ipv6.method auto ipv6.never-default no \
                    connection.autoconnect-priority 0
            fi
        else
            eth0_ip="${ETH0_SUBNET_BASE}.10/${ETH0_PREFIX}"
            ETH0_SUBNET_SUFFIX="${ETH0_SUBNET_BASE##*.}"
            if [[ -z "$ETH0_SUBNET_SUFFIX" || "$ETH0_SUBNET_SUFFIX" == "$ETH0_SUBNET_BASE" ]]; then
                ETH0_SUBNET_SUFFIX="$DEFAULT_ETH0_SUBNET_SUFFIX"
            elif [[ ! "$ETH0_SUBNET_SUFFIX" =~ ^[0-9]+$ ]]; then
                ETH0_SUBNET_SUFFIX="$DEFAULT_ETH0_SUBNET_SUFFIX"
            fi
            printf -v ETH0_IPV6_SEGMENT "%02x" "$ETH0_SUBNET_SUFFIX"
            ETH0_IPV6_ADDRESS="fd42:${ETH0_IPV6_SEGMENT}::1/64"
            if nmcli -t -f NAME connection show | grep -Fxq "$ETH0_CONNECTION_SHARED"; then
                nmcli connection modify "$ETH0_CONNECTION_SHARED" \
                    connection.interface-name eth0 \
                    ipv4.method shared \
                    ipv4.addresses "$eth0_ip" \
                    ipv4.never-default yes \
                    ipv4.route-metric 10000 \
                    ipv6.method shared \
                    ipv6.addresses "$ETH0_IPV6_ADDRESS" \
                    ipv6.never-default yes \
                    connection.autoconnect yes \
                    connection.autoconnect-priority 0
            else
                nmcli connection add type ethernet ifname eth0 con-name "$ETH0_CONNECTION_SHARED" autoconnect yes \
                    ipv4.method shared ipv4.addresses "$eth0_ip" ipv4.never-default yes \
                    ipv4.route-metric 10000 ipv6.method shared ipv6.addresses "$ETH0_IPV6_ADDRESS" ipv6.never-default yes \
                    connection.autoconnect-priority 0
            fi
        fi
        nmcli connection up "$target_conn" >/dev/null 2>&1 || true
        if [[ "$ETH0_MODE_EFFECTIVE" != "client" && $WLAN1_DETECTED == true ]]; then
            ensure_forwarding_rule eth0 wlan1
            ensure_masquerade_rule wlan1
        fi
        if [[ "$ETH0_MODE_EFFECTIVE" == "client" ]]; then
            ensure_dhcp_client_registration eth0
            echo "Configured eth0 for DHCP client mode via NetworkManager profile '$ETH0_CONNECTION_CLIENT'."
        else
            echo "Configured eth0 for DHCP server mode via NetworkManager profile '$ETH0_CONNECTION_SHARED' (${eth0_ip})."
        fi
    fi

    if [[ $UNSAFE == false && "$PROTECTED_DEV" == "wlan0" ]]; then
        echo "Skipping wlan0 reconfiguration to preserve '$PROTECTED_CONN'."
    elif ! nmcli -t -f DEVICE device status | grep -Fxq "wlan0"; then
        echo "Warning: device wlan0 not found; skipping wlan0 configuration." >&2
    else
        nmcli -t -f NAME,DEVICE connection show | awk -F: -v ap="$AP_NAME" -v hl="$HYPERLINE_NAME" -v protect="$PROTECTED_CONN" '$2=="wlan0" && $1!=ap && $1!=hl && $1!=protect {print $1}' | while read -r con; do
            nmcli connection delete "$con"
        done

        if [[ $AP_HYPERLINE_BY_USER == true ]]; then
            echo "Skipping Hyperline client connection setup because access point name is '$AP_NAME'."
        else
            nmcli connection delete "$HYPERLINE_NAME" 2>/dev/null || true
            nmcli connection add type wifi ifname wlan0 con-name "$HYPERLINE_NAME" \
                connection.interface-name wlan0 \
                ssid "Hyperline" wifi-sec.key-mgmt wpa-psk wifi-sec.psk "arthexis" \
                autoconnect yes connection.autoconnect-priority 20 \
                ipv4.method auto ipv6.method auto ipv4.route-metric 50

            if [[ $AP_ACTIVATED == true ]]; then
                echo "Hyperline client connection configured but left inactive while '$AP_NAME' access point is running."
            else
                if ! nmcli connection up "$HYPERLINE_NAME"; then
                    echo "Failed to activate Hyperline connection; trying existing wlan0 connections." >&2
                    while read -r con; do
                        if nmcli connection up "$con"; then
                            break
                        fi
                    done < <(nmcli -t -f NAME connection show | grep '^gate-')
                fi
            fi
        fi

        if [[ $AP_ACTIVATED == true ]]; then
            if ! nmcli -t -f NAME connection show --active | grep -Fxq "$AP_NAME"; then
                if ! nmcli connection up "$AP_NAME" ifname wlan0; then
                    echo "Warning: Unable to reactivate access point '$AP_NAME' after wlan0 client configuration." >&2
                fi
            fi
        fi
    fi
fi


if [[ $RUN_ROUTING == true ]]; then
    if [[ "$ETH0_MODE_EFFECTIVE" != "client" ]]; then
        if [[ $UNSAFE == false && "$PROTECTED_DEV" == "eth0" ]]; then
            :
        else
            ip route del default dev eth0 2>/dev/null || true
        fi
    fi
    if [[ $UNSAFE == false && "$PROTECTED_DEV" == "wlan0" ]]; then
        :
    else
        ip route del default dev wlan0 2>/dev/null || true
    fi

    DEFAULT_ROUTE_SET=false
    if [[ "$ETH0_MODE_EFFECTIVE" == "client" ]]; then
        if [[ $UNSAFE == false && "$PROTECTED_DEV" == "eth0" ]]; then
            echo "Skipping default route change to preserve '$PROTECTED_CONN'."
            DEFAULT_ROUTE_SET=true
        else
            ETH0_GW=$(discover_gateway_address eth0 || true)
            if [[ -z "$ETH0_GW" && -n "$ETH0_DHCP_SERVER" ]]; then
                echo "Warning: DHCP server $ETH0_DHCP_SERVER is not known to be a gateway; skipping eth0 default route." >&2
            fi
            if [[ -n "$ETH0_GW" ]]; then
                ip route replace default via "$ETH0_GW" dev eth0 2>/dev/null || true
                DEFAULT_ROUTE_SET=true
            else
                echo "Warning: No gateway reported for eth0; falling back to wlan0." >&2
            fi
        fi
    fi

    if [[ $DEFAULT_ROUTE_SET == false ]]; then
        if [[ $UNSAFE == false && "$PROTECTED_DEV" == "wlan0" ]]; then
            echo "Skipping default route change to preserve '$PROTECTED_CONN'."
        else
            WLAN0_GW=$(nmcli -g IP4.GATEWAY device show wlan0 2>/dev/null | head -n1)
            if [[ -n "$WLAN0_GW" ]]; then
                ip route replace default via "$WLAN0_GW" dev wlan0 2>/dev/null || true
            fi
        fi
    fi

    exit_code=0
    if check_connectivity; then
        echo "Internet connectivity confirmed."
    else
        if ! nmcli -t -f NAME,DEVICE connection show --active | grep -Fxq "hyperline:wlan0" && \
           nmcli -t -f DEVICE,STATE device status | grep -E '^wlan0:(connecting|connected)' >/dev/null; then
            sleep 10
            if check_connectivity; then
                echo "Internet connectivity confirmed."
            else
                echo "No internet connectivity after configuration." >&2
                exit_code=1
            fi
        else
            echo "No internet connectivity after configuration." >&2
            exit_code=1
        fi
    fi

    nmcli device status
    if [[ $exit_code -ne 0 ]]; then
        exit $exit_code
    fi
fi

# Restore any previously active connection that was removed
if [[ $NMCLI_AVAILABLE == true ]]; then
    if [[ -n "$PROTECTED_CONN_BACKUP" ]]; then
        if ! nmcli -t -f NAME connection show | grep -Fxq "$PROTECTED_CONN"; then
            nmcli connection clone "$PROTECTED_CONN_BACKUP" "$PROTECTED_CONN" >/dev/null 2>&1 || true
        fi
        nmcli connection delete "$PROTECTED_CONN_BACKUP" >/dev/null 2>&1 || true
    fi

    # Ensure NetworkManager leaves Wi-Fi interfaces in a state where new
    # connections can be discovered after the script completes.
    nmcli radio wifi on >/dev/null 2>&1 || true
    nmcli device set wlan1 managed yes >/dev/null 2>&1 || true
    nmcli device connect wlan1 >/dev/null 2>&1 || true
fi

print_network_status<|MERGE_RESOLUTION|>--- conflicted
+++ resolved
@@ -947,7 +947,6 @@
         return
     fi
 
-<<<<<<< HEAD
     local -a gateways=()
     while IFS= read -r candidate; do
         [[ -z "$candidate" ]] && continue
@@ -967,16 +966,10 @@
     done < <(ip -4 route show default dev "$iface" 2>/dev/null | awk '($1=="default" && $2=="via") {print $3}')
 
     if (( ${#gateways[@]} == 0 )); then
-=======
-    local gateway
-    gateway=$(ip -4 route show default dev "$iface" | awk 'NR==1 {print $3}')
-    if [[ -z "$gateway" ]]; then
->>>>>>> df32fead
         echo "Unable to determine default gateway for $iface; skipping systemd-networkd normalization." >&2
         return
     fi
 
-<<<<<<< HEAD
     local gateway=""
     for candidate in "${gateways[@]}"; do
         if [[ "$candidate" =~ ^([0-9]+\.){3}1$ ]]; then
@@ -995,8 +988,6 @@
         echo "Multiple default gateways detected for $iface ($joined_gateways); preferring $gateway." >&2
     fi
 
-=======
->>>>>>> df32fead
     local config_path="/etc/systemd/network/10-${iface}.network"
     local backup_path="${config_path}.bak.$(date +%s)"
     if [ -f "$config_path" ]; then

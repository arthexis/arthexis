--- conflicted
+++ resolved
@@ -200,7 +200,6 @@
 }
 
 print_network_status() {
-<<<<<<< HEAD
     if ! command -v nmcli >/dev/null 2>&1; then
         echo "NetworkManager (nmcli) not available; showing systemd-networkd status summary." >&2
         if command -v ip >/dev/null 2>&1; then
@@ -223,10 +222,6 @@
             echo "  systemd-resolved: $(systemctl is-active systemd-resolved 2>/dev/null)"
         fi
         return 0
-=======
-    if [[ $NMCLI_AVAILABLE == false ]]; then
-        echo "NetworkManager (nmcli) is not installed; reporting limited status information." >&2
->>>>>>> 669a3dec
     fi
 
     local eth0_connection=""

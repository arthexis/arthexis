from collections import OrderedDict
from collections.abc import Mapping

from django import forms
from django.conf import settings
from django.contrib import admin, messages
from django.contrib.admin import helpers
from django.contrib.admin.widgets import FilteredSelectMultiple
from django.core.exceptions import PermissionDenied
from django.db.models import Count, Q
from django.http import Http404, HttpResponse, JsonResponse
from django.shortcuts import redirect, render
from django.template.response import TemplateResponse
from django.test import signals
from django.urls import NoReverseMatch, path, reverse
from django.utils import timezone
from django.utils.dateparse import parse_datetime
from django.utils.html import format_html, format_html_join
from django.utils.translation import gettext_lazy as _, ngettext
from pathlib import Path
from types import SimpleNamespace
from urllib.parse import urlsplit, urlunsplit, quote
import base64
import binascii
import json
import subprocess
import uuid

import asyncio
import pyperclip
import requests
from cryptography.hazmat.primitives import hashes, serialization
from cryptography.hazmat.primitives.asymmetric import padding
from pyperclip import PyperclipException
from requests import RequestException
import websockets
from asgiref.sync import async_to_sync

from .classifiers import run_default_classifiers, suppress_default_classifiers
from .rfid_sync import apply_rfid_payload, serialize_rfid
from .utils import capture_rpi_snapshot, capture_screenshot, save_screenshot
from .reports import (
    collect_celery_log_entries,
    collect_scheduled_tasks,
    iter_report_periods,
    resolve_period,
)
from .consumers import AUDIO_CAPTURE_SOCKET_PATH

from core.admin import EmailOutboxAdminForm
from .models import (
    Node,
    EmailOutbox,
    NodeRole,
    NodeFeature,
    NodeFeatureAssignment,
    ContentSample,
    ContentClassifier,
    ContentClassification,
    ContentTag,
    NetMessage,
    NodeManager,
    DNSRecord,
)
from . import dns as dns_utils
from core.models import RFID
from ocpp import store
from ocpp.models import (
    Charger,
    CPFirmware,
    CPFirmwareDeployment,
    DataTransferMessage,
)
from ocpp.network import serialize_charger_for_network
from ocpp.tasks import push_forwarded_charge_points
from core.user_data import EntityModelAdmin


class NodeAdminForm(forms.ModelForm):
    class Meta:
        model = Node
        exclude = ("badge_color", "features")

    def __init__(self, *args, **kwargs):
        super().__init__(*args, **kwargs)
        enable_public = self.fields.get("enable_public_api")
        if enable_public:
            enable_public.label = _("Enable public admin access")
            enable_public.help_text = _(
                "Expose the admin API through this node's public endpoint. "
                "Only enable when trusted peers require administrative access."
            )


class NodeFeatureAssignmentInline(admin.TabularInline):
    model = NodeFeatureAssignment
    extra = 0
    autocomplete_fields = ("feature",)


class DeployDNSRecordsForm(forms.Form):
    manager = forms.ModelChoiceField(
        label="Node Profile",
        queryset=NodeManager.objects.none(),
        help_text="Credentials used to authenticate with the DNS provider.",
    )

    def __init__(self, *args, **kwargs):
        super().__init__(*args, **kwargs)
        self.fields["manager"].queryset = NodeManager.objects.filter(
            provider=NodeManager.Provider.GODADDY, is_enabled=True
        )


@admin.register(NodeManager)
class NodeManagerAdmin(EntityModelAdmin):
    list_display = ("__str__", "provider", "is_enabled", "default_domain")
    list_filter = ("provider", "is_enabled")
    search_fields = (
        "default_domain",
        "user__username",
        "group__name",
    )
    fieldsets = (
        (_("Owner"), {"fields": ("user", "group")}),
        (
            _("Credentials"),
            {"fields": ("api_key", "api_secret", "customer_id")},
        ),
        (
            _("Configuration"),
            {
                "fields": (
                    "provider",
                    "default_domain",
                    "use_sandbox",
                    "is_enabled",
                )
            },
        ),
    )


@admin.register(DNSRecord)
class DNSRecordAdmin(EntityModelAdmin):
    list_display = (
        "record_type",
        "fqdn",
        "data",
        "ttl",
        "node_manager",
        "last_synced_at",
        "last_verified_at",
    )
    list_filter = ("record_type", "provider", "node_manager")
    search_fields = ("domain", "name", "data")
    autocomplete_fields = ("node_manager",)
    actions = ["deploy_selected_records", "validate_selected_records"]

    def _default_manager_for_queryset(self, queryset):
        manager_ids = list(
            queryset.exclude(node_manager__isnull=True)
            .values_list("node_manager_id", flat=True)
            .distinct()
        )
        if len(manager_ids) == 1:
            return manager_ids[0]
        available = list(
            NodeManager.objects.filter(
                provider=NodeManager.Provider.GODADDY, is_enabled=True
            ).values_list("pk", flat=True)
        )
        if len(available) == 1:
            return available[0]
        return None

    @admin.action(description="Deploy Selected records")
    def deploy_selected_records(self, request, queryset):
        unsupported = queryset.exclude(provider=DNSRecord.Provider.GODADDY)
        for record in unsupported:
            self.message_user(
                request,
                f"{record} uses unsupported provider {record.get_provider_display()}",
                messages.WARNING,
            )
        queryset = queryset.filter(provider=DNSRecord.Provider.GODADDY)
        if not queryset:
            self.message_user(request, "No GoDaddy records selected.", messages.WARNING)
            return None

        if "apply" in request.POST:
            form = DeployDNSRecordsForm(request.POST)
            if form.is_valid():
                manager = form.cleaned_data["manager"]
                result = manager.publish_dns_records(list(queryset))
                for record, reason in result.skipped.items():
                    self.message_user(request, f"{record}: {reason}", messages.WARNING)
                for record, reason in result.failures.items():
                    self.message_user(request, f"{record}: {reason}", messages.ERROR)
                if result.deployed:
                    self.message_user(
                        request,
                        f"Deployed {len(result.deployed)} DNS record(s) via {manager}.",
                        messages.SUCCESS,
                    )
                return None
        else:
            initial_manager = self._default_manager_for_queryset(queryset)
            form = DeployDNSRecordsForm(initial={"manager": initial_manager})

        context = {
            **self.admin_site.each_context(request),
            "opts": self.model._meta,
            "form": form,
            "queryset": queryset,
            "title": "Deploy DNS records",
        }
        return render(
            request,
            "admin/nodes/dnsrecord/deploy_records.html",
            context,
        )

    @admin.action(description="Validate Selected records")
    def validate_selected_records(self, request, queryset):
        resolver = dns_utils.create_resolver()
        successes = 0
        for record in queryset:
            ok, message = dns_utils.validate_record(record, resolver=resolver)
            if ok:
                successes += 1
            else:
                self.message_user(request, f"{record}: {message}", messages.WARNING)
        if successes:
            self.message_user(
                request,
                f"Validated {successes} DNS record(s).",
                messages.SUCCESS,
            )


@admin.register(Node)
class NodeAdmin(EntityModelAdmin):
    list_display = (
        "hostname",
        "primary_ip",
        "port",
        "mac_address_display",
        "role",
        "relation",
        "constellation_device",
        "last_seen",
        "visit_link",
    )
    search_fields = (
        "hostname",
        "network_hostname",
        "address",
        "constellation_ip",
        "mac_address",
    )
    change_list_template = "admin/nodes/node/change_list.html"
    change_form_template = "admin/nodes/node/change_form.html"
    form = NodeAdminForm
    fieldsets = (
        (
            _("Network"),
            {
                "fields": (
                    "hostname",
                    "network_hostname",
                    "ipv4_address",
                    "ipv6_address",
                    "constellation_ip",
<<<<<<< HEAD
                    "constellation_device",
=======
>>>>>>> b522ea03
                    "address",
                    "mac_address",
                    "port",
                    "message_queue_length",
                    "current_relation",
                )
            },
        ),
        (_("Role"), {"fields": ("role",)}),
        (
            _("Public endpoint"),
            {
                "fields": (
                    "public_endpoint",
                    "public_key",
                )
            },
        ),
        (
            _("Installation"),
            {
                "fields": (
                    "base_path",
                    "installed_version",
                    "installed_revision",
                )
            },
        ),
        (
            _("Public admin"),
            {"fields": ("enable_public_api",)},
        ),
    )
    actions = [
        "update_selected_nodes",
        "register_visitor",
        "run_task",
        "take_screenshots",
        "download_evcs_firmware",
        "start_charge_point_forwarding",
        "stop_charge_point_forwarding",
        "import_rfids_from_selected",
        "export_rfids_to_selected",
        "send_net_message",
    ]
    inlines = [NodeFeatureAssignmentInline]

    class SendNetMessageForm(forms.Form):
        subject = forms.CharField(
            label=_("Subject"),
            max_length=NetMessage._meta.get_field("subject").max_length,
            required=False,
        )
        body = forms.CharField(
            label=_("Body"),
            max_length=NetMessage._meta.get_field("body").max_length,
            required=False,
            widget=forms.Textarea(attrs={"rows": 4}),
        )

        def clean(self):
            cleaned = super().clean()
            subject = (cleaned.get("subject") or "").strip()
            body = (cleaned.get("body") or "").strip()
            if not subject and not body:
                raise forms.ValidationError(
                    _("Enter a subject or body to send.")
                )
            cleaned["subject"] = subject
            cleaned["body"] = body
            return cleaned

    class DownloadFirmwareForm(forms.Form):
        def __init__(self, node: Node, *args, **kwargs):
            super().__init__(*args, **kwargs)
            base_queryset = Charger.objects.filter(
                node_origin=node, connector_id__isnull=True
            ).order_by("display_name", "charger_id")
            self.fields["charger"].queryset = base_queryset

        charger = forms.ModelChoiceField(
            label=_("Charge point"),
            queryset=Charger.objects.none(),
            help_text=_("Select the EVCS to request firmware from."),
        )
        vendor_id = forms.CharField(
            label=_("Vendor ID"),
            max_length=255,
            initial="org.openchargealliance.firmware",
            help_text=_("Vendor identifier included in the DataTransfer request."),
        )

    @admin.display(description=_("Relation"), ordering="current_relation")
    def relation(self, obj):
        return obj.get_current_relation_display()

    @admin.display(description=_("MAC address"), ordering="mac_address")
    def mac_address_display(self, obj):
        return obj.mac_address or "—"

    @admin.display(description=_("IP Address"), ordering="address")
    def primary_ip(self, obj):
        if not obj:
            return ""
        return obj.get_best_ip() or ""

    @admin.display(description=_("Visit"))
    def visit_link(self, obj):
        if not obj:
            return ""
        if obj.is_local:
            try:
                url = reverse("admin:index")
            except NoReverseMatch:
                return ""
            return format_html(
                '<a href="{}" target="_blank" rel="noopener noreferrer">{}</a>',
                url,
                _("Visit"),
            )

        host_values = obj.get_remote_host_candidates()

        remote_url = ""
        for host in host_values:
            temp_node = SimpleNamespace(
                public_endpoint=host,
                address="",
                hostname="",
                port=obj.port,
            )
            remote_url = next(self._iter_remote_urls(temp_node, "/admin/"), "")
            if remote_url:
                break

        if not remote_url:
            return ""

        return format_html(
            '<a href="{}" target="_blank" rel="noopener noreferrer">{}</a>',
            remote_url,
            _("Visit"),
        )

    def get_urls(self):
        urls = super().get_urls()
        custom = [
            path(
                "register-current/",
                self.admin_site.admin_view(self.register_current),
                name="nodes_node_register_current",
            ),
            path(
                "register-visitor/",
                self.admin_site.admin_view(self.register_visitor_view),
                name="nodes_node_register_visitor",
            ),
            path(
                "<int:node_id>/public-key/",
                self.admin_site.admin_view(self.public_key),
                name="nodes_node_public_key",
            ),
            path(
                "update-selected/progress/",
                self.admin_site.admin_view(self.update_selected_progress),
                name="nodes_node_update_selected_progress",
            ),
        ]
        return custom + urls

    def register_current(self, request):
        """Create or update this host and offer browser node registration."""
        if not request.user.is_superuser:
            raise PermissionDenied
        node, created = Node.register_current()
        if created:
            self.message_user(
                request, f"Current host registered as {node}", messages.SUCCESS
            )
        token = uuid.uuid4().hex
        context = {
            "token": token,
            "register_url": reverse("register-node"),
        }
        response = TemplateResponse(
            request, "admin/nodes/node/register_remote.html", context
        )
        response.render()
        template = response.resolve_template(response.template_name)
        if getattr(template, "name", None) in (None, ""):
            template.name = response.template_name
        signals.template_rendered.send(
            sender=template.__class__,
            template=template,
            context=response.context_data,
            request=request,
        )
        return response

    @admin.action(description="Register Visitor")
    def register_visitor(self, request, queryset=None):
        return self.register_visitor_view(request)

    @admin.action(description=_("Update selected nodes"))
    def update_selected_nodes(self, request, queryset):
        node_ids = list(queryset.values_list("pk", flat=True))
        if not node_ids:
            self.message_user(request, _("No nodes selected."), messages.INFO)
            return None
        context = {
            **self.admin_site.each_context(request),
            "opts": self.model._meta,
            "title": _("Update selected nodes"),
            "nodes": list(queryset),
            "node_ids": node_ids,
            "progress_url": reverse("admin:nodes_node_update_selected_progress"),
        }
        return TemplateResponse(
            request, "admin/nodes/node/update_selected.html", context
        )

    @admin.action(description=_("Send Net Message"))
    def send_net_message(self, request, queryset):
        is_submit = "apply" in request.POST
        form = self.SendNetMessageForm(request.POST if is_submit else None)
        selected_ids = request.POST.getlist(helpers.ACTION_CHECKBOX_NAME)
        if not selected_ids:
            selected_ids = [str(pk) for pk in queryset.values_list("pk", flat=True)]
        nodes: list[Node] = []
        cleaned_ids: list[int] = []
        for value in selected_ids:
            try:
                cleaned_ids.append(int(value))
            except (TypeError, ValueError):
                continue
        if cleaned_ids:
            base_queryset = self.get_queryset(request).filter(pk__in=cleaned_ids)
            nodes_by_pk = {str(node.pk): node for node in base_queryset}
            nodes = [nodes_by_pk[value] for value in selected_ids if value in nodes_by_pk]
        if not nodes:
            nodes = list(queryset)
            selected_ids = [str(node.pk) for node in nodes]
        if not nodes:
            self.message_user(request, _("No nodes selected."), messages.INFO)
            return None
        if is_submit and form.is_valid():
            subject = form.cleaned_data["subject"]
            body = form.cleaned_data["body"]
            created = 0
            for node in nodes:
                message = NetMessage.objects.create(
                    subject=subject,
                    body=body,
                    filter_node=node,
                )
                message.propagate()
                created += 1
            if created:
                success_message = ngettext(
                    "Sent %(count)d net message.",
                    "Sent %(count)d net messages.",
                    created,
                ) % {"count": created}
                self.message_user(request, success_message, messages.SUCCESS)
            else:
                self.message_user(
                    request, _("No net messages were sent."), messages.INFO
                )
            return None
        context = {
            **self.admin_site.each_context(request),
            "opts": self.model._meta,
            "title": _("Send Net Message"),
            "nodes": nodes,
            "selected_ids": selected_ids,
            "action_name": request.POST.get("action", "send_net_message"),
            "select_across": request.POST.get("select_across", "0"),
            "action_checkbox_name": helpers.ACTION_CHECKBOX_NAME,
            "adminform": helpers.AdminForm(
                form,
                [(None, {"fields": ("subject", "body")})],
                {},
            ),
            "form": form,
            "media": self.media + form.media,
        }
        return TemplateResponse(
            request, "admin/nodes/node/send_net_message.html", context
        )

    def _coerce_metadata_value(self, value):
        if isinstance(value, (str, int, float, bool)) or value is None:
            return value
        if isinstance(value, (bytes, bytearray)):
            return base64.b64encode(bytes(value)).decode("ascii")
        if isinstance(value, Mapping):
            return {k: self._coerce_metadata_value(v) for k, v in value.items()}
        if isinstance(value, (list, tuple, set)):
            return [self._coerce_metadata_value(v) for v in value]
        return str(value)

    def _decode_payload_bytes(self, value, encoding_hint: str = ""):
        if isinstance(value, (bytes, bytearray)):
            return bytes(value), encoding_hint or "binary"
        if not isinstance(value, str):
            return None, encoding_hint
        text = value.strip()
        if not text:
            return b"", encoding_hint or "binary"
        try:
            decoded = base64.b64decode(text, validate=True)
            return decoded, "base64"
        except (binascii.Error, ValueError):
            return None, encoding_hint

    def _extract_firmware_payload(self, data):
        content_type = "application/octet-stream"
        encoding = ""
        filename = ""
        json_payload = None
        binary_payload = None
        metadata: dict[str, object] = {}

        if isinstance(data, Mapping):
            metadata = {
                key: self._coerce_metadata_value(value)
                for key, value in data.items()
                if key not in {"payload", "data", "json"}
            }
            filename = str(data.get("filename") or data.get("name") or "").strip()
            if data.get("contentType"):
                content_type_candidate = str(data.get("contentType")).strip()
                if content_type_candidate:
                    content_type = content_type_candidate
            encoding = str(data.get("encoding") or "").strip()
            raw_payload = data.get("payload")
            if raw_payload is None:
                raw_payload = data.get("data")
            if raw_payload is not None:
                binary_payload, encoding = self._decode_payload_bytes(
                    raw_payload, encoding
                )
            json_candidate = data.get("json")
            if json_candidate is not None:
                if isinstance(json_candidate, str):
                    try:
                        json_payload = json.loads(json_candidate)
                    except json.JSONDecodeError:
                        metadata["json_raw"] = json_candidate
                else:
                    json_payload = json_candidate
            if json_payload is None and binary_payload is None:
                remaining = {
                    key: value
                    for key, value in data.items()
                    if key
                    not in {
                        "payload",
                        "data",
                        "encoding",
                        "contentType",
                        "filename",
                        "json",
                    }
                }
                if remaining:
                    json_payload = remaining
        elif isinstance(data, (bytes, bytearray)):
            binary_payload = bytes(data)
            encoding = encoding or "binary"
        elif isinstance(data, str):
            metadata = {"raw": data}
            binary_payload, encoding = self._decode_payload_bytes(data, encoding)
            if binary_payload is None:
                try:
                    json_payload = json.loads(data)
                except json.JSONDecodeError:
                    binary_payload = data.encode("utf-8")
                    encoding = encoding or "utf-8"
        elif data is not None:
            metadata = {"raw": self._coerce_metadata_value(data)}
            json_payload = metadata.get("raw")

        return {
            "binary": binary_payload,
            "json": json_payload,
            "encoding": encoding,
            "content_type": content_type,
            "filename": filename,
            "metadata": metadata,
        }

    def _format_pending_failure(self, action: str, result: Mapping) -> str:
        label_map = {
            "DataTransfer": _("Data transfer"),
            "UpdateFirmware": _("Update firmware"),
        }
        action_label = label_map.get(action, action)
        error_code = str(result.get("error_code") or "").strip()
        error_description = str(result.get("error_description") or "").strip()
        details = result.get("error_details")
        parts: list[str] = []
        if error_code:
            parts.append(_("code=%(code)s") % {"code": error_code})
        if error_description:
            parts.append(
                _("description=%(description)s")
                % {"description": error_description}
            )
        if details:
            try:
                details_text = json.dumps(
                    details, sort_keys=True, ensure_ascii=False
                )
            except TypeError:
                details_text = str(details)
            if details_text:
                parts.append(_("details=%(details)s") % {"details": details_text})
        if parts:
            return _("%(action)s failed: %(details)s") % {
                "action": action_label,
                "details": ", ".join(parts),
            }
        return _("%(action)s failed.") % {"action": action_label}

    def _process_firmware_download(self, request, node: Node, cleaned_data) -> bool:
        charger: Charger = cleaned_data["charger"]
        vendor_id = cleaned_data.get("vendor_id", "")
        connection = store.get_connection(charger.charger_id, charger.connector_id)
        if connection is None:
            self.message_user(
                request,
                _("%(charger)s is not currently connected to the platform.")
                % {"charger": charger},
                level=messages.ERROR,
            )
            return False

        message_id = uuid.uuid4().hex
        payload = {
            "vendorId": vendor_id,
            "messageId": "DownloadFirmware",
        }
        log_key = store.identity_key(charger.charger_id, charger.connector_id)
        message_record = DataTransferMessage.objects.create(
            charger=charger,
            connector_id=charger.connector_id,
            direction=DataTransferMessage.DIRECTION_CSMS_TO_CP,
            ocpp_message_id=message_id,
            vendor_id=vendor_id,
            message_id="DownloadFirmware",
            payload=payload,
            status="Pending",
        )

        frame = json.dumps([2, message_id, "DataTransfer", payload])
        async_to_sync(connection.send)(frame)
        store.add_log(
            log_key,
            _("Requested firmware download via DataTransfer."),
            log_type="charger",
        )
        store.register_pending_call(
            message_id,
            {
                "action": "DataTransfer",
                "charger_id": charger.charger_id,
                "connector_id": charger.connector_id,
                "log_key": log_key,
                "message_pk": message_record.pk,
            },
        )
        store.schedule_call_timeout(
            message_id, action="DataTransfer", log_key=log_key
        )

        result = store.wait_for_pending_call(message_id, timeout=15.0)
        if result is None:
            self.message_user(
                request,
                _("The charge point did not respond to the firmware request."),
                level=messages.ERROR,
            )
            return False
        if not result.get("success", True):
            detail = self._format_pending_failure("DataTransfer", result)
            self.message_user(request, detail, level=messages.ERROR)
            return False

        payload_data = result.get("payload") or {}
        status_value = str(payload_data.get("status") or "").strip()
        if status_value.lower() != "accepted":
            self.message_user(
                request,
                _(
                    "Firmware request for %(charger)s was %(status)s."
                )
                % {"charger": charger, "status": status_value or "Rejected"},
                level=messages.ERROR,
            )
            return False

        data_section = payload_data.get("data")
        extracted = self._extract_firmware_payload(data_section)
        binary_payload = extracted["binary"]
        json_payload = extracted["json"]
        if binary_payload is None and json_payload is None:
            self.message_user(
                request,
                _("The charge point did not include a firmware payload."),
                level=messages.ERROR,
            )
            return False

        now = timezone.now()
        filename = extracted["filename"] or ""
        if not filename:
            suffix = ".bin" if binary_payload is not None else ".json"
            filename = f"{charger.charger_id}_{now:%Y%m%d%H%M%S}{suffix}"

        metadata = {
            "vendor_id": vendor_id,
            "response": self._coerce_metadata_value(payload_data),
        }
        metadata.update(extracted["metadata"])

        firmware = CPFirmware(
            name=f"{charger.charger_id} firmware {now:%Y-%m-%d %H:%M:%S}",
            source=CPFirmware.Source.DOWNLOAD,
            source_node=node,
            source_charger=charger,
            filename=filename,
            payload_binary=binary_payload,
            payload_json=json_payload,
            payload_encoding=extracted["encoding"],
            content_type=extracted["content_type"],
            metadata=metadata,
            download_vendor_id=vendor_id,
            download_message_id=message_id,
            downloaded_at=now,
            is_user_data=True,
        )
        firmware.save()

        self.message_user(
            request,
            _("Stored firmware from %(charger)s as %(firmware)s.")
            % {"charger": charger, "firmware": firmware},
            level=messages.SUCCESS,
        )
        return True

    @admin.action(description=_("Download EVCS firmware"))
    def download_evcs_firmware(self, request, queryset):
        nodes = list(queryset)
        if len(nodes) != 1:
            self.message_user(
                request,
                _("Select a single node to request firmware."),
                level=messages.ERROR,
            )
            return None
        node = nodes[0]

        if "apply" in request.POST:
            form = self.DownloadFirmwareForm(node, request.POST)
            if form.is_valid():
                if self._process_firmware_download(request, node, form.cleaned_data):
                    return None
        else:
            form = self.DownloadFirmwareForm(node)

        context = {
            **self.admin_site.each_context(request),
            "opts": self.model._meta,
            "title": _("Download EVCS firmware"),
            "node": node,
            "nodes": [node],
            "selected_ids": [str(node.pk)],
            "action_name": request.POST.get(
                "action", "download_evcs_firmware"
            ),
            "select_across": request.POST.get("select_across", "0"),
            "action_checkbox_name": helpers.ACTION_CHECKBOX_NAME,
            "adminform": helpers.AdminForm(
                form,
                [
                    (
                        None,
                        {
                            "fields": (
                                "charger",
                                "vendor_id",
                            )
                        },
                    )
                ],
                {},
            ),
            "form": form,
            "media": self.media + form.media,
        }
        return TemplateResponse(
            request, "admin/nodes/node/download_firmware.html", context
        )

    def update_selected_progress(self, request):
        if request.method != "POST":
            return JsonResponse({"detail": "POST required"}, status=405)
        if not self.has_change_permission(request):
            raise PermissionDenied
        try:
            node_id = int(request.POST.get("node_id", ""))
        except (TypeError, ValueError):
            return JsonResponse({"detail": "Invalid node id"}, status=400)
        node = self.get_queryset(request).filter(pk=node_id).first()
        if not node:
            return JsonResponse({"detail": "Node not found"}, status=404)

        local_result = self._refresh_local_information(node)
        remote_result = self._push_remote_information(node)

        status = "success"
        if not local_result.get("ok") and not remote_result.get("ok"):
            status = "error"
        elif not local_result.get("ok") or not remote_result.get("ok"):
            status = "partial"

        return JsonResponse(
            {
                "node": str(node),
                "status": status,
                "local": local_result,
                "remote": remote_result,
            }
        )

    def _refresh_local_information(self, node):
        if node.is_local:
            try:
                _, created = Node.register_current()
            except Exception as exc:  # pragma: no cover - unexpected errors
                return {"ok": False, "message": str(exc)}
            return {
                "ok": True,
                "created": created,
                "message": "Local node registration refreshed.",
            }

        last_error = ""
        host_candidates = node.get_remote_host_candidates()
        for url in self._iter_remote_urls(node, "/nodes/info/"):
            try:
                response = requests.get(url, timeout=5)
            except RequestException as exc:
                last_error = str(exc)
                continue
            if not response.ok:
                last_error = f"{response.status_code} {response.reason}"
                continue
            try:
                payload = response.json()
            except ValueError:
                last_error = "Invalid JSON response"
                continue
            updated = self._apply_remote_node_info(node, payload)
            message = (
                "Remote information applied."
                if updated
                else "Remote information fetched (no changes)."
            )
            return {
                "ok": True,
                "url": url,
                "updated_fields": updated,
                "message": message,
            }
        return {
            "ok": False,
            "message": self._build_connectivity_hint(last_error, host_candidates),
        }

    def _apply_remote_node_info(self, node, payload):
        changed = []
        field_map = {
            "hostname": payload.get("hostname"),
            "network_hostname": payload.get("network_hostname"),
            "address": payload.get("address"),
            "ipv4_address": payload.get("ipv4_address"),
            "ipv6_address": payload.get("ipv6_address"),
            "public_key": payload.get("public_key"),
        }
        port_value = payload.get("port")
        if port_value is not None:
            try:
                port_value = int(port_value)
            except (TypeError, ValueError):
                port_value = None
        field_map["port"] = port_value
        mac_address = payload.get("mac_address")
        if mac_address:
            field_map["mac_address"] = str(mac_address).lower()

        for field, value in field_map.items():
            if value is None:
                continue
            if getattr(node, field) != value:
                setattr(node, field, value)
                changed.append(field)

        role_value = payload.get("role") or payload.get("role_name")
        if role_value is not None:
            role_name = str(role_value).strip()
            if role_name:
                desired_role = NodeRole.objects.filter(name=role_name).first()
            else:
                desired_role = None
            if desired_role and node.role_id != desired_role.id:
                node.role = desired_role
                changed.append("role")

        node.last_seen = timezone.now()
        if "last_seen" not in changed:
            changed.append("last_seen")
        node.save(update_fields=changed)
        return changed

    def _push_remote_information(self, node):
        if node.is_local:
            return {
                "ok": True,
                "message": "Local node does not require remote update.",
            }

        local_node = Node.get_local()
        if local_node is None:
            try:
                local_node, _ = Node.register_current()
            except Exception as exc:  # pragma: no cover - unexpected errors
                return {"ok": False, "message": str(exc)}

        security_dir = Path(local_node.base_path or settings.BASE_DIR) / "security"
        priv_path = security_dir / f"{local_node.public_endpoint}"
        if not priv_path.exists():
            return {
                "ok": False,
                "message": "Local node private key not found.",
            }
        try:
            private_key = serialization.load_pem_private_key(
                priv_path.read_bytes(), password=None
            )
        except Exception as exc:  # pragma: no cover - unexpected errors
            return {"ok": False, "message": f"Failed to load private key: {exc}"}

        token = uuid.uuid4().hex
        try:
            signature = private_key.sign(
                token.encode(),
                padding.PKCS1v15(),
                hashes.SHA256(),
            )
        except Exception as exc:  # pragma: no cover - unexpected errors
            return {"ok": False, "message": f"Failed to sign payload: {exc}"}

        payload = {
            "hostname": local_node.hostname,
            "network_hostname": local_node.network_hostname,
            "address": local_node.address,
            "ipv4_address": local_node.ipv4_address,
            "ipv6_address": local_node.ipv6_address,
            "port": local_node.port,
            "mac_address": local_node.mac_address,
            "public_key": local_node.public_key,
            "token": token,
            "signature": base64.b64encode(signature).decode(),
        }
        if local_node.installed_version:
            payload["installed_version"] = local_node.installed_version
        if local_node.installed_revision:
            payload["installed_revision"] = local_node.installed_revision

        payload_json = json.dumps(payload, separators=(",", ":"), sort_keys=True)
        headers = {"Content-Type": "application/json"}

        last_error = ""
        host_candidates = node.get_remote_host_candidates()
        for url in self._iter_remote_urls(node, "/nodes/register/"):
            try:
                response = requests.post(
                    url,
                    data=payload_json,
                    headers=headers,
                    timeout=5,
                )
            except RequestException as exc:
                last_error = str(exc)
                continue
            if response.ok:
                return {"ok": True, "url": url, "message": "Remote updated."}
            last_error = f"{response.status_code} {response.text}"
        return {
            "ok": False,
            "message": self._build_connectivity_hint(last_error, host_candidates),
        }

    def _build_connectivity_hint(self, last_error: str, hosts: list[str]) -> str:
        base_message = last_error or _("Unable to reach remote node.")
        if hosts:
            host_text = ", ".join(hosts)
            return _("%(message)s Tried hosts: %(hosts)s.") % {
                "message": base_message,
                "hosts": host_text,
            }
        return _("%(message)s No remote hosts were available for contact.") % {
            "message": base_message
        }

    def _primary_remote_url(self, node, path: str) -> str:
        return next(self._iter_remote_urls(node, path), "")

    def _request_remote(self, node, path: str, request_callable):
        errors: list[str] = []
        for url in self._iter_remote_urls(node, path):
            try:
                response = request_callable(url)
            except RequestException as exc:
                errors.append(f"{url}: {exc}")
                continue
            return url, response, errors
        return "", None, errors

    def _iter_remote_urls(self, node, path):
        if hasattr(node, "iter_remote_urls"):
            yield from node.iter_remote_urls(path)
            return

        temp = Node(
            public_endpoint=getattr(node, "public_endpoint", ""),
            address=getattr(node, "address", ""),
            hostname=getattr(node, "hostname", ""),
            port=getattr(node, "port", None),
        )
        temp.network_hostname = getattr(node, "network_hostname", "")
        temp.ipv4_address = getattr(node, "ipv4_address", "")
        temp.ipv6_address = getattr(node, "ipv6_address", "")
        yield from temp.iter_remote_urls(path)

    def register_visitor_view(self, request):
        """Exchange registration data with the visiting node."""

        node, created = Node.register_current()
        if created:
            self.message_user(
                request, f"Current host registered as {node}", messages.SUCCESS
            )

        token = uuid.uuid4().hex
        context = {
            **self.admin_site.each_context(request),
            "opts": self.model._meta,
            "title": _("Register Visitor"),
            "token": token,
            "info_url": reverse("node-info"),
            "register_url": reverse("register-node"),
            "visitor_info_url": "http://localhost:8888/nodes/info/",
            "visitor_register_url": "http://localhost:8888/nodes/register/",
        }
        return render(request, "admin/nodes/node/register_visitor.html", context)

    def public_key(self, request, node_id):
        node = self.get_object(request, node_id)
        if not node:
            self.message_user(request, "Unknown node", messages.ERROR)
            return redirect("..")
        security_dir = Path(settings.BASE_DIR) / "security"
        pub_path = security_dir / f"{node.public_endpoint}.pub"
        if pub_path.exists():
            response = HttpResponse(pub_path.read_bytes(), content_type="text/plain")
            response["Content-Disposition"] = f'attachment; filename="{pub_path.name}"'
            return response
        self.message_user(request, "Public key not found", messages.ERROR)
        return redirect("..")

    def run_task(self, request, queryset):
        if "apply" in request.POST:
            recipe_text = request.POST.get("recipe", "")
            results = []
            for node in queryset:
                try:
                    if not node.is_local:
                        raise NotImplementedError(
                            "Remote node execution is not implemented"
                        )
                    command = ["/bin/sh", "-c", recipe_text]
                    result = subprocess.run(
                        command,
                        check=False,
                        capture_output=True,
                        text=True,
                    )
                    output = result.stdout + result.stderr
                except Exception as exc:
                    output = str(exc)
                results.append((node, output))
            context = {"recipe": recipe_text, "results": results}
            return render(request, "admin/nodes/task_result.html", context)
        context = {"nodes": queryset}
        return render(request, "admin/nodes/node/run_task.html", context)

    run_task.short_description = "Run task"

    @admin.action(description="Take Screenshots")
    def take_screenshots(self, request, queryset):
        tx = uuid.uuid4()
        sources = getattr(settings, "SCREENSHOT_SOURCES", ["/"])
        count = 0
        for node in queryset:
            for source in sources:
                try:
                    contact_host = node.get_primary_contact()
                    url = source.format(
                        node=node, address=contact_host, port=node.port
                    )
                except Exception:
                    url = source
                if not url.startswith("http"):
                    candidate = next(
                        self._iter_remote_urls(node, url),
                        "",
                    )
                    if not candidate:
                        self.message_user(
                            request,
                            _(
                                "No reachable host was available for %(node)s while generating %(path)s"
                            )
                            % {"node": node, "path": url},
                            messages.WARNING,
                        )
                        continue
                    url = candidate
                try:
                    path = capture_screenshot(url)
                except Exception as exc:  # pragma: no cover - selenium issues
                    self.message_user(request, f"{node}: {exc}", messages.ERROR)
                    continue
                sample = save_screenshot(
                    path, node=node, method="ADMIN", transaction_uuid=tx
                )
                if sample:
                    count += 1
        self.message_user(request, f"{count} screenshots captured", messages.SUCCESS)

    def _init_rfid_result(self, node):
        return {
            "node": node,
            "status": "success",
            "created": 0,
            "updated": 0,
            "linked_accounts": 0,
            "missing_accounts": [],
            "errors": [],
            "processed": 0,
            "message": None,
        }

    def _skip_result(self, node, message):
        result = self._init_rfid_result(node)
        result["status"] = "skipped"
        result["message"] = message
        return result

    def _load_local_node_credentials(self):
        local_node = Node.get_local()
        if not local_node:
            return None, None, _("Local node is not registered.")

        endpoint = (local_node.public_endpoint or "").strip()
        if not endpoint:
            return local_node, None, _(
                "Local node public endpoint is not configured."
            )

        security_dir = Path(local_node.base_path or settings.BASE_DIR) / "security"
        priv_path = security_dir / endpoint
        if not priv_path.exists():
            return local_node, None, _("Local node private key not found.")

        try:
            private_key = serialization.load_pem_private_key(
                priv_path.read_bytes(), password=None
            )
        except Exception as exc:  # pragma: no cover - unexpected key errors
            return local_node, None, _("Failed to load private key: %(error)s") % {
                "error": exc
            }

        return local_node, private_key, None

    def _sign_payload(self, private_key, payload: str) -> str:
        return base64.b64encode(
            private_key.sign(
                payload.encode(),
                padding.PKCS1v15(),
                hashes.SHA256(),
            )
        ).decode()

    def _dedupe(self, values):
        if not values:
            return []
        return list(OrderedDict.fromkeys(values))

    def _status_from_result(self, result):
        if result["errors"]:
            return "error"
        if result["missing_accounts"]:
            return "partial"
        return result.get("status") or "success"

    def _summarize_rfid_results(self, results):
        return {
            "total": len(results),
            "processed": sum(1 for item in results if item["status"] != "skipped"),
            "success": sum(1 for item in results if item["status"] == "success"),
            "partial": sum(1 for item in results if item["status"] == "partial"),
            "error": sum(1 for item in results if item["status"] == "error"),
            "created": sum(item["created"] for item in results),
            "updated": sum(item["updated"] for item in results),
            "linked_accounts": sum(item["linked_accounts"] for item in results),
            "missing_accounts": sum(
                len(item["missing_accounts"]) for item in results
            ),
        }

    def _render_rfid_sync(self, request, operation, results, setup_error=None):
        titles = {
            "import": _("Import RFID results"),
            "fetch": _("Fetch RFID results"),
            "export": _("Export RFID results"),
        }
        summary = self._summarize_rfid_results(results)
        context = {
            **self.admin_site.each_context(request),
            "opts": self.model._meta,
            "title": titles.get(operation, _("RFID results")),
            "operation": operation,
            "results": results,
            "summary": summary,
            "setup_error": setup_error,
            "back_url": reverse("admin:nodes_node_changelist"),
        }
        return TemplateResponse(
            request,
            "admin/nodes/node/rfid_sync_results.html",
            context,
        )

    def _process_import_from_node(self, node, payload, headers):
        result = self._init_rfid_result(node)
        _, response, attempt_errors = self._request_remote(
            node,
            "/nodes/rfid/export/",
            lambda url: requests.post(url, data=payload, headers=headers, timeout=5),
        )
        if response is None:
            result["status"] = "error"
            if attempt_errors:
                result["errors"].extend(attempt_errors)
            else:
                result["errors"].append(
                    _("No remote hosts were available for %(node)s.") % {"node": node}
                )
            return result

        if response.status_code != 200:
            result["status"] = "error"
            result["errors"].append(f"{response.status_code} {response.text}")
            return result

        try:
            data = response.json()
        except ValueError:
            result["status"] = "error"
            result["errors"].append(_("Invalid JSON response"))
            return result

        rfids = data.get("rfids", []) or []
        result["processed"] = len(rfids)
        for entry in rfids:
            if not isinstance(entry, Mapping):
                result["errors"].append(_( "Invalid RFID payload" ))
                continue
            outcome = apply_rfid_payload(entry, origin_node=node)
            if not outcome.ok:
                result["errors"].append(
                    outcome.error or _("RFID could not be imported")
                )
                continue
            if outcome.created:
                result["created"] += 1
            else:
                result["updated"] += 1
            result["linked_accounts"] += outcome.accounts_linked
            result["missing_accounts"].extend(outcome.missing_accounts)

        result["missing_accounts"] = self._dedupe(result["missing_accounts"])
        result["status"] = self._status_from_result(result)
        return result

    def _post_export_to_node(self, node, payload, headers):
        result = self._init_rfid_result(node)
        _, response, attempt_errors = self._request_remote(
            node,
            "/nodes/rfid/import/",
            lambda url: requests.post(url, data=payload, headers=headers, timeout=5),
        )
        if response is None:
            result["status"] = "error"
            if attempt_errors:
                result["errors"].extend(attempt_errors)
            else:
                result["errors"].append(
                    _("No remote hosts were available for %(node)s.") % {"node": node}
                )
            return result

        if response.status_code != 200:
            result["status"] = "error"
            result["errors"].append(f"{response.status_code} {response.text}")
            return result

        try:
            data = response.json()
        except ValueError:
            result["status"] = "error"
            result["errors"].append(_("Invalid JSON response"))
            return result

        result["processed"] = data.get("processed", 0) or 0
        result["created"] = data.get("created", 0) or 0
        result["updated"] = data.get("updated", 0) or 0
        result["linked_accounts"] = data.get("accounts_linked", 0) or 0

        missing = data.get("missing_accounts") or []
        if isinstance(missing, list):
            result["missing_accounts"].extend(str(value) for value in missing if value)
        elif missing:
            result["missing_accounts"].append(str(missing))

        errors = data.get("errors", 0)
        if isinstance(errors, int) and errors:
            result["errors"].append(
                _("Remote reported %(count)s error(s).") % {"count": errors}
            )
        elif isinstance(errors, list):
            result["errors"].extend(str(err) for err in errors if err)

        result["missing_accounts"] = self._dedupe(result["missing_accounts"])
        result["status"] = self._status_from_result(result)
        return result

    def _run_rfid_import(self, request, queryset):
        nodes = list(queryset)
        local_node, private_key, error = self._load_local_node_credentials()
        if error:
            results = [self._skip_result(node, error) for node in nodes]
            return self._render_rfid_sync(
                request, "import", results, setup_error=error
            )

        if not nodes:
            return self._render_rfid_sync(
                request,
                "import",
                [],
                setup_error=_("No nodes selected."),
            )

        payload = json.dumps(
            {"requester": str(local_node.uuid)},
            separators=(",", ":"),
            sort_keys=True,
        )
        signature = self._sign_payload(private_key, payload)
        headers = {
            "Content-Type": "application/json",
            "X-Signature": signature,
        }

        results = []
        for node in nodes:
            if local_node.pk and node.pk == local_node.pk:
                results.append(self._skip_result(node, _("Skipped local node.")))
                continue
            results.append(self._process_import_from_node(node, payload, headers))

        return self._render_rfid_sync(request, "import", results)

    @admin.action(description=_("Import RFIDs from selected"))
    def import_rfids_from_selected(self, request, queryset):
        return self._run_rfid_import(request, queryset)

    @admin.action(description=_("Export RFIDs to selected"))
    def export_rfids_to_selected(self, request, queryset):
        nodes = list(queryset)
        local_node, private_key, error = self._load_local_node_credentials()
        if error:
            results = [self._skip_result(node, error) for node in nodes]
            return self._render_rfid_sync(request, "export", results, setup_error=error)

        if not nodes:
            return self._render_rfid_sync(
                request,
                "export",
                [],
                setup_error=_("No nodes selected."),
            )

        rfids = [serialize_rfid(tag) for tag in RFID.objects.all().order_by("label_id")]
        payload = json.dumps(
            {"requester": str(local_node.uuid), "rfids": rfids},
            separators=(",", ":"),
            sort_keys=True,
        )
        signature = self._sign_payload(private_key, payload)
        headers = {
            "Content-Type": "application/json",
            "X-Signature": signature,
        }

        results = []
        for node in nodes:
            if local_node.pk and node.pk == local_node.pk:
                results.append(self._skip_result(node, _("Skipped local node.")))
                continue
            results.append(self._post_export_to_node(node, payload, headers))

        return self._render_rfid_sync(request, "export", results)

    async def _probe_websocket(self, url: str) -> bool:
        try:
            async with websockets.connect(url, open_timeout=3, close_timeout=1):
                return True
        except Exception:
            return False

    def _attempt_forwarding_probe(self, node, charger_id: str) -> bool:
        if not charger_id:
            return False
        safe_id = quote(str(charger_id))
        candidates: list[str] = []
        for base in node.iter_remote_urls("/"):
            parsed = urlsplit(base)
            if parsed.scheme not in {"http", "https"}:
                continue
            scheme = "wss" if parsed.scheme == "https" else "ws"
            base_path = parsed.path.rstrip("/")
            for prefix in ("", "/ws"):
                path = f"{base_path}{prefix}/{safe_id}".replace("//", "/")
                if not path.startswith("/"):
                    path = f"/{path}"
                candidates.append(urlunsplit((scheme, parsed.netloc, path, "", "")))

        for url in candidates:
            loop = asyncio.new_event_loop()
            try:
                result = loop.run_until_complete(self._probe_websocket(url))
            except Exception:
                result = False
            finally:
                loop.close()
            if result:
                return True
        return False

    def _send_forwarding_metadata(
        self,
        request,
        node: Node,
        chargers: list[Charger],
        local_node: Node,
        private_key,
    ) -> bool:
        if not chargers:
            return True
        payload = {
            "requester": str(local_node.uuid),
            "requester_mac": local_node.mac_address,
            "requester_public_key": local_node.public_key,
            "chargers": [serialize_charger_for_network(charger) for charger in chargers],
            "transactions": {"chargers": [], "transactions": []},
        }
        payload_json = json.dumps(payload, separators=(",", ":"), sort_keys=True)
        signature = self._sign_payload(private_key, payload_json)
        headers = {"Content-Type": "application/json"}
        if signature:
            headers["X-Signature"] = signature

        errors: list[str] = []
        for url in node.iter_remote_urls("/nodes/network/chargers/forward/"):
            if not url:
                continue
            try:
                response = requests.post(
                    url, data=payload_json, headers=headers, timeout=5
                )
            except RequestException as exc:
                errors.append(
                    _(
                        "Failed to send forwarding metadata to %(node)s via %(url)s (%(error)s)."
                    )
                    % {"node": node, "url": url, "error": exc}
                )
                continue

            try:
                data = response.json()
            except ValueError:
                data = {}

            if response.ok and isinstance(data, Mapping) and data.get("status") == "ok":
                return True

            detail = ""
            if isinstance(data, Mapping):
                detail = data.get("detail") or ""
            errors.append(
                _("Forwarding metadata to %(node)s via %(url)s failed: %(status)s %(detail)s")
                % {
                    "node": node,
                    "url": url,
                    "status": response.status_code,
                    "detail": detail,
                }
            )

        if not errors:
            self.message_user(
                request,
                _("No reachable host found for %(node)s.") % {"node": node},
                level=messages.WARNING,
            )
        else:
            self.message_user(request, errors[-1].strip(), level=messages.WARNING)
        return False

    @admin.action(description=_("Start Charge Point Forwarding"))
    def start_charge_point_forwarding(self, request, queryset):
        if queryset.count() != 1:
            self.message_user(
                request,
                _("Select a single remote node."),
                level=messages.ERROR,
            )
            return

        target = queryset.first()
        local_node, private_key, error = self._load_local_node_credentials()
        if error:
            self.message_user(request, error, level=messages.ERROR)
            return

        if local_node.pk and target.pk == local_node.pk:
            self.message_user(
                request,
                _("Cannot forward charge points to the local node."),
                level=messages.ERROR,
            )
            return

        eligible = Charger.objects.filter(export_transactions=True)
        if local_node.pk:
            eligible = eligible.filter(
                Q(node_origin=local_node) | Q(node_origin__isnull=True)
            )

        chargers = list(eligible.select_related("forwarded_to"))
        if not chargers:
            self.message_user(
                request,
                _("No eligible charge points available for forwarding."),
                level=messages.WARNING,
            )
            return

        conflicts = [
            charger
            for charger in chargers
            if charger.forwarded_to_id
            and charger.forwarded_to_id not in {None, target.pk}
        ]
        if conflicts:
            self.message_user(
                request,
                ngettext(
                    "Skipped %(count)s charge point already forwarded to another node.",
                    "Skipped %(count)s charge points already forwarded to another node.",
                    len(conflicts),
                )
                % {"count": len(conflicts)},
                level=messages.WARNING,
            )

        chargers_to_update = [
            charger
            for charger in chargers
            if charger.forwarded_to_id in (None, target.pk)
        ]
        if not chargers_to_update:
            self.message_user(
                request,
                _("No charge points were updated."),
                level=messages.WARNING,
            )
            return

        charger_pks = [c.pk for c in chargers_to_update]
        Charger.objects.filter(pk__in=charger_pks).update(forwarded_to=target)

        for charger in chargers_to_update:
            charger.forwarded_to = target

        sample = next((charger for charger in chargers_to_update if charger.charger_id), None)
        if sample and not self._attempt_forwarding_probe(target, sample.charger_id):
            self.message_user(
                request,
                _(
                    "Unable to establish a websocket connection to %(node)s for charge point %(charger)s."
                )
                % {"node": target, "charger": sample.charger_id},
                level=messages.WARNING,
            )

        success = self._send_forwarding_metadata(
            request, target, chargers_to_update, local_node, private_key
        )

        if success:
            now = timezone.now()
            Charger.objects.filter(pk__in=charger_pks).update(
                forwarding_watermark=now
            )
            self.message_user(
                request,
                ngettext(
                    "Forwarding enabled for %(count)s charge point.",
                    "Forwarding enabled for %(count)s charge points.",
                    len(chargers_to_update),
                )
                % {"count": len(chargers_to_update)},
                level=messages.SUCCESS,
            )
        else:
            self.message_user(
                request,
                ngettext(
                    "Marked %(count)s charge point for forwarding; awaiting remote acknowledgment.",
                    "Marked %(count)s charge points for forwarding; awaiting remote acknowledgment.",
                    len(chargers_to_update),
                )
                % {"count": len(chargers_to_update)},
                level=messages.INFO,
            )

        try:
            push_forwarded_charge_points.delay()
        except Exception:
            pass

    @admin.action(description=_("Stop Charge Point Forwarding"))
    def stop_charge_point_forwarding(self, request, queryset):
        node_ids = [node.pk for node in queryset if node.pk]
        if not node_ids:
            self.message_user(
                request,
                _("No remote nodes selected."),
                level=messages.WARNING,
            )
            return

        cleared = Charger.objects.filter(forwarded_to_id__in=node_ids).update(
            forwarded_to=None, forwarding_watermark=None
        )

        if cleared:
            self.message_user(
                request,
                ngettext(
                    "Stopped forwarding for %(count)s charge point.",
                    "Stopped forwarding for %(count)s charge points.",
                    cleared,
                )
                % {"count": cleared},
                level=messages.SUCCESS,
            )
        else:
            self.message_user(
                request,
                _("No forwarded charge points were updated."),
                level=messages.WARNING,
            )

    def changeform_view(self, request, object_id=None, form_url="", extra_context=None):
        extra_context = extra_context or {}
        if object_id:
            extra_context["public_key_url"] = reverse(
                "admin:nodes_node_public_key", args=[object_id]
            )
        return super().changeform_view(
            request, object_id, form_url, extra_context=extra_context
        )


@admin.register(EmailOutbox)
class EmailOutboxAdmin(EntityModelAdmin):
    form = EmailOutboxAdminForm
    list_display = (
        "owner_label",
        "host",
        "port",
        "username",
        "use_tls",
        "use_ssl",
        "is_enabled",
    )
    change_form_template = "admin/nodes/emailoutbox/change_form.html"
    fieldsets = (
        ("Owner", {"fields": ("user", "group")}),
        ("Credentials", {"fields": ("username", "password")}),
        (
            "Configuration",
            {
                "fields": (
                    "node",
                    "host",
                    "port",
                    "use_tls",
                    "use_ssl",
                    "from_email",
                    "is_enabled",
                )
            },
        ),
    )

    @admin.display(description="Owner")
    def owner_label(self, obj):
        return obj.owner_display()

    def get_urls(self):
        urls = super().get_urls()
        custom = [
            path(
                "<path:object_id>/test/",
                self.admin_site.admin_view(self.test_outbox),
                name="nodes_emailoutbox_test",
            )
        ]
        return custom + urls

    def test_outbox(self, request, object_id):
        outbox = self.get_object(request, object_id)
        if not outbox:
            self.message_user(request, "Unknown outbox", messages.ERROR)
            return redirect("..")
        recipient = request.user.email or outbox.username
        try:
            outbox.send_mail(
                "Test email",
                "This is a test email.",
                [recipient],
            )
            self.message_user(request, "Test email sent", messages.SUCCESS)
        except Exception as exc:  # pragma: no cover - admin feedback
            self.message_user(request, str(exc), messages.ERROR)
        return redirect("..")

    def changeform_view(self, request, object_id=None, form_url="", extra_context=None):
        extra_context = extra_context or {}
        if object_id:
            extra_context["test_url"] = reverse(
                "admin:nodes_emailoutbox_test", args=[object_id]
            )
        return super().changeform_view(request, object_id, form_url, extra_context)


class NodeRoleAdminForm(forms.ModelForm):
    nodes = forms.ModelMultipleChoiceField(
        queryset=Node.objects.all(),
        required=False,
        widget=FilteredSelectMultiple("Nodes", False),
    )

    class Meta:
        model = NodeRole
        fields = ("name", "description", "nodes")

    def __init__(self, *args, **kwargs):
        super().__init__(*args, **kwargs)
        if self.instance.pk:
            self.fields["nodes"].initial = self.instance.node_set.all()


@admin.register(NodeRole)
class NodeRoleAdmin(EntityModelAdmin):
    form = NodeRoleAdminForm
    list_display = ("name", "description", "registered", "default_features")

    def get_queryset(self, request):
        qs = super().get_queryset(request)
        return qs.annotate(_registered=Count("node", distinct=True)).prefetch_related(
            "features"
        )

    @admin.display(description="Registered", ordering="_registered")
    def registered(self, obj):
        return getattr(obj, "_registered", obj.node_set.count())

    @admin.display(description="Default Features")
    def default_features(self, obj):
        features = [feature.display for feature in obj.features.all()]
        return ", ".join(features) if features else "—"

    def save_model(self, request, obj, form, change):
        obj.node_set.set(form.cleaned_data.get("nodes", []))


@admin.register(NodeFeature)
class NodeFeatureAdmin(EntityModelAdmin):
    filter_horizontal = ("roles",)
    list_display = (
        "display",
        "slug",
        "default_roles",
        "is_enabled_display",
        "available_actions",
    )
    actions = ["check_features_for_eligibility", "enable_selected_features"]
    readonly_fields = ("is_enabled",)
    search_fields = ("display", "slug")

    def get_queryset(self, request):
        qs = super().get_queryset(request)
        return qs.prefetch_related("roles")

    @admin.display(description="Default Roles")
    def default_roles(self, obj):
        roles = [role.name for role in obj.roles.all()]
        return ", ".join(roles) if roles else "—"

    @admin.display(description="Is Enabled", boolean=True, ordering="is_enabled")
    def is_enabled_display(self, obj):
        return obj.is_enabled

    @admin.display(description="Actions")
    def available_actions(self, obj):
        if not obj.is_enabled:
            return "—"
        actions = obj.get_default_actions()
        if not actions:
            return "—"

        links = []
        for action in actions:
            try:
                url = reverse(action.url_name)
            except NoReverseMatch:
                links.append(action.label)
            else:
                links.append(format_html('<a href="{}">{}</a>', url, action.label))

        if not links:
            return "—"
        return format_html_join(" | ", "{}", ((link,) for link in links))

    def _manual_enablement_message(self, feature, node):
        if node is None:
            return (
                "Manual enablement is unavailable without a registered local node."
            )
        if feature.slug in Node.MANUAL_FEATURE_SLUGS:
            return "This feature can be enabled manually."
        return "This feature cannot be enabled manually."

    @admin.action(description="Check features for eligibility")
    def check_features_for_eligibility(self, request, queryset):
        from .feature_checks import feature_checks

        features = list(queryset)
        total = len(features)
        successes = 0
        node = Node.get_local()
        for feature in features:
            enablement_message = self._manual_enablement_message(feature, node)
            try:
                result = feature_checks.run(feature, node=node)
            except Exception as exc:  # pragma: no cover - defensive
                self.message_user(
                    request,
                    f"{feature.display}: {exc} {enablement_message}",
                    level=messages.ERROR,
                )
                continue
            if result is None:
                self.message_user(
                    request,
                    f"No check is configured for {feature.display}. {enablement_message}",
                    level=messages.WARNING,
                )
                continue
            message = result.message or (
                f"{feature.display} check {'passed' if result.success else 'failed'}."
            )
            self.message_user(
                request, f"{message} {enablement_message}", level=result.level
            )
            if result.success:
                successes += 1
        if total:
            self.message_user(
                request,
                f"Completed {successes} of {total} feature check(s) successfully.",
                level=messages.INFO,
            )

    @admin.action(description="Enable selected action")
    def enable_selected_features(self, request, queryset):
        node = Node.get_local()
        if node is None:
            self.message_user(
                request,
                "No local node is registered; unable to enable features manually.",
                level=messages.ERROR,
            )
            return

        manual_features = [
            feature
            for feature in queryset
            if feature.slug in Node.MANUAL_FEATURE_SLUGS
        ]
        non_manual_features = [
            feature
            for feature in queryset
            if feature.slug not in Node.MANUAL_FEATURE_SLUGS
        ]
        for feature in non_manual_features:
            self.message_user(
                request,
                f"{feature.display} cannot be enabled manually.",
                level=messages.WARNING,
            )

        if not manual_features:
            self.message_user(
                request,
                "None of the selected features can be enabled manually.",
                level=messages.WARNING,
            )
            return

        current_manual = set(
            node.features.filter(slug__in=Node.MANUAL_FEATURE_SLUGS).values_list(
                "slug", flat=True
            )
        )
        desired_manual = current_manual | {feature.slug for feature in manual_features}
        newly_enabled = desired_manual - current_manual
        if not newly_enabled:
            self.message_user(
                request,
                "Selected manual features are already enabled.",
                level=messages.INFO,
            )
            return

        node.update_manual_features(desired_manual)
        display_map = {feature.slug: feature.display for feature in manual_features}
        newly_enabled_names = [display_map[slug] for slug in sorted(newly_enabled)]
        self.message_user(
            request,
            "Enabled {} feature(s): {}".format(
                len(newly_enabled), ", ".join(newly_enabled_names)
            ),
            level=messages.SUCCESS,
        )

    def get_urls(self):
        urls = super().get_urls()
        custom = [
            path(
                "celery-report/",
                self.admin_site.admin_view(self.celery_report),
                name="nodes_nodefeature_celery_report",
            ),
            path(
                "view-waveform/",
                self.admin_site.admin_view(self.view_waveform),
                name="nodes_nodefeature_view_waveform",
            ),
            path(
                "take-screenshot/",
                self.admin_site.admin_view(self.take_screenshot),
                name="nodes_nodefeature_take_screenshot",
            ),
            path(
                "take-snapshot/",
                self.admin_site.admin_view(self.take_snapshot),
                name="nodes_nodefeature_take_snapshot",
            ),
            path(
                "view-stream/",
                self.admin_site.admin_view(self.view_stream),
                name="nodes_nodefeature_view_stream",
            ),
        ]
        return custom + urls

    def celery_report(self, request):
        period = resolve_period(request.GET.get("period"))
        now = timezone.now()
        window_end = now + period.delta
        log_window_start = now - period.delta

        scheduled_tasks = collect_scheduled_tasks(now, window_end)
        log_collection = collect_celery_log_entries(log_window_start, now)

        period_options = [
            {
                "key": candidate.key,
                "label": candidate.label,
                "selected": candidate.key == period.key,
                "url": f"?period={candidate.key}",
            }
            for candidate in iter_report_periods()
        ]

        context = {
            **self.admin_site.each_context(request),
            "title": _("Celery Report"),
            "period": period,
            "period_options": period_options,
            "current_time": now,
            "window_end": window_end,
            "log_window_start": log_window_start,
            "scheduled_tasks": scheduled_tasks,
            "log_entries": log_collection.entries,
            "log_sources": log_collection.checked_sources,
        }
        return TemplateResponse(
            request,
            "admin/nodes/nodefeature/celery_report.html",
            context,
        )

    def _ensure_feature_enabled(self, request, slug: str, action_label: str):
        try:
            feature = NodeFeature.objects.get(slug=slug)
        except NodeFeature.DoesNotExist:
            self.message_user(
                request,
                f"{action_label} is unavailable because the feature is not configured.",
                level=messages.ERROR,
            )
            return None
        if not feature.is_enabled:
            self.message_user(
                request,
                f"{feature.display} feature is not enabled on this node.",
                level=messages.WARNING,
            )
            return None
        return feature

    def view_waveform(self, request):
        feature = self._ensure_feature_enabled(
            request, "audio-capture", "View Waveform"
        )
        if not feature:
            return redirect("..")

        context = {
            **self.admin_site.each_context(request),
            "title": _("Audio Capture Waveform"),
            "feature": feature,
            "socket_path": AUDIO_CAPTURE_SOCKET_PATH,
        }
        return TemplateResponse(
            request,
            "admin/nodes/nodefeature/view_waveform.html",
            context,
        )

    def take_screenshot(self, request):
        feature = self._ensure_feature_enabled(
            request, "screenshot-poll", "Take Screenshot"
        )
        if not feature:
            return redirect("..")
        url = request.build_absolute_uri("/")
        try:
            path = capture_screenshot(url)
        except Exception as exc:  # pragma: no cover - depends on selenium setup
            self.message_user(request, str(exc), level=messages.ERROR)
            return redirect("..")
        node = Node.get_local()
        sample = save_screenshot(path, node=node, method="DEFAULT_ACTION")
        if not sample:
            self.message_user(
                request, "Duplicate screenshot; not saved", level=messages.INFO
            )
            return redirect("..")
        self.message_user(
            request, f"Screenshot saved to {sample.path}", level=messages.SUCCESS
        )
        try:
            change_url = reverse(
                "admin:nodes_contentsample_change", args=[sample.pk]
            )
        except NoReverseMatch:  # pragma: no cover - admin URL always registered
            self.message_user(
                request,
                "Screenshot saved but the admin page could not be resolved.",
                level=messages.WARNING,
            )
            return redirect("..")
        return redirect(change_url)

    def take_snapshot(self, request):
        feature = self._ensure_feature_enabled(
            request, "rpi-camera", "Take a Snapshot"
        )
        if not feature:
            return redirect("..")
        try:
            path = capture_rpi_snapshot()
        except Exception as exc:  # pragma: no cover - depends on camera stack
            self.message_user(request, str(exc), level=messages.ERROR)
            return redirect("..")
        node = Node.get_local()
        sample = save_screenshot(path, node=node, method="RPI_CAMERA")
        if not sample:
            self.message_user(
                request, "Duplicate snapshot; not saved", level=messages.INFO
            )
            return redirect("..")
        self.message_user(
            request, f"Snapshot saved to {sample.path}", level=messages.SUCCESS
        )
        try:
            change_url = reverse(
                "admin:nodes_contentsample_change", args=[sample.pk]
            )
        except NoReverseMatch:  # pragma: no cover - admin URL always registered
            self.message_user(
                request,
                "Snapshot saved but the admin page could not be resolved.",
                level=messages.WARNING,
            )
            return redirect("..")
        return redirect(change_url)

    def view_stream(self, request):
        feature = self._ensure_feature_enabled(request, "rpi-camera", "View stream")
        if not feature:
            return redirect("..")

        configured_stream = getattr(settings, "RPI_CAMERA_STREAM_URL", "").strip()
        if configured_stream:
            stream_url = configured_stream
        else:
            base_uri = request.build_absolute_uri("/")
            parsed = urlsplit(base_uri)
            hostname = parsed.hostname or "127.0.0.1"
            port = getattr(settings, "RPI_CAMERA_STREAM_PORT", 8554)
            scheme = getattr(settings, "RPI_CAMERA_STREAM_SCHEME", "http")
            netloc = f"{hostname}:{port}" if port else hostname
            stream_url = urlunsplit((scheme, netloc, "/", "", ""))
        parsed_stream = urlsplit(stream_url)
        path = (parsed_stream.path or "").lower()
        query = (parsed_stream.query or "").lower()

        if parsed_stream.scheme in {"rtsp", "rtsps"}:
            embed_mode = "unsupported"
        elif any(path.endswith(ext) for ext in (".mjpg", ".mjpeg", ".jpeg", ".jpg", ".png")) or "action=stream" in query:
            embed_mode = "mjpeg"
        else:
            embed_mode = "iframe"

        context = {
            **self.admin_site.each_context(request),
            "title": _("Raspberry Pi Camera Stream"),
            "stream_url": stream_url,
            "stream_embed": embed_mode,
        }
        return TemplateResponse(
            request,
            "admin/nodes/nodefeature/view_stream.html",
            context,
        )


@admin.register(ContentTag)
class ContentTagAdmin(EntityModelAdmin):
    list_display = ("label", "slug")
    search_fields = ("label", "slug")


@admin.register(ContentClassifier)
class ContentClassifierAdmin(EntityModelAdmin):
    list_display = ("label", "slug", "kind", "run_by_default", "active")
    list_filter = ("kind", "run_by_default", "active")
    search_fields = ("label", "slug", "entrypoint")


class ContentClassificationInline(admin.TabularInline):
    model = ContentClassification
    extra = 0
    autocomplete_fields = ("classifier", "tag")


@admin.register(ContentSample)
class ContentSampleAdmin(EntityModelAdmin):
    list_display = ("name", "kind", "node", "user", "created_at")
    readonly_fields = ("created_at", "name", "user", "image_preview")
    inlines = (ContentClassificationInline,)
    list_filter = ("kind", "classifications__tag")

    def get_urls(self):
        urls = super().get_urls()
        custom = [
            path(
                "from-clipboard/",
                self.admin_site.admin_view(self.add_from_clipboard),
                name="nodes_contentsample_from_clipboard",
            ),
            path(
                "capture/",
                self.admin_site.admin_view(self.capture_now),
                name="nodes_contentsample_capture",
            ),
        ]
        return custom + urls

    def add_from_clipboard(self, request):
        try:
            content = pyperclip.paste()
        except PyperclipException as exc:  # pragma: no cover - depends on OS clipboard
            self.message_user(request, f"Clipboard error: {exc}", level=messages.ERROR)
            return redirect("..")
        if not content:
            self.message_user(request, "Clipboard is empty.", level=messages.INFO)
            return redirect("..")
        if ContentSample.objects.filter(
            content=content, kind=ContentSample.TEXT
        ).exists():
            self.message_user(
                request, "Duplicate sample not created.", level=messages.INFO
            )
            return redirect("..")
        user = request.user if request.user.is_authenticated else None
        with suppress_default_classifiers():
            sample = ContentSample.objects.create(
                content=content, user=user, kind=ContentSample.TEXT
            )
        run_default_classifiers(sample)
        self.message_user(
            request, "Text sample added from clipboard.", level=messages.SUCCESS
        )
        return redirect("..")

    def capture_now(self, request):
        node = Node.get_local()
        url = request.build_absolute_uri("/")
        try:
            path = capture_screenshot(url)
        except Exception as exc:  # pragma: no cover - depends on selenium setup
            self.message_user(request, str(exc), level=messages.ERROR)
            return redirect("..")
        sample = save_screenshot(path, node=node, method="ADMIN")
        if sample:
            self.message_user(request, f"Screenshot saved to {path}", messages.SUCCESS)
        else:
            self.message_user(request, "Duplicate screenshot; not saved", messages.INFO)
        return redirect("..")

    @admin.display(description="Screenshot")
    def image_preview(self, obj):
        if not obj or obj.kind != ContentSample.IMAGE or not obj.path:
            return ""
        file_path = Path(obj.path)
        if not file_path.is_absolute():
            file_path = settings.LOG_DIR / file_path
        if not file_path.exists():
            return "File not found"
        with file_path.open("rb") as f:
            encoded = base64.b64encode(f.read()).decode("ascii")
        return format_html(
            '<img src="data:image/png;base64,{}" style="max-width:100%;" />',
            encoded,
        )


@admin.register(NetMessage)
class NetMessageAdmin(EntityModelAdmin):
    class QuickSendForm(forms.ModelForm):
        class Meta:
            model = NetMessage
            fields = [
                "subject",
                "body",
                "attachments",
                "filter_node",
                "filter_node_feature",
                "filter_node_role",
                "filter_current_relation",
                "filter_installed_version",
                "filter_installed_revision",
                "target_limit",
            ]
            widgets = {"body": forms.Textarea(attrs={"rows": 4})}

    class NetMessageAdminForm(forms.ModelForm):
        class Meta:
            model = NetMessage
            fields = "__all__"
            widgets = {"body": forms.Textarea(attrs={"rows": 4})}

    change_list_template = "admin/nodes/netmessage/change_list.html"
    form = NetMessageAdminForm
    change_form_template = "admin/nodes/netmessage/change_form.html"
    list_display = (
        "subject",
        "body",
        "filter_node",
        "filter_node_role_display",
        "node_origin",
        "created",
        "target_limit_display",
        "complete",
    )
    search_fields = ("subject", "body")
    list_filter = ("complete", "filter_node_role", "filter_current_relation")
    ordering = ("-created",)
    readonly_fields = ("complete",)
    actions = ["send_messages"]
    fieldsets = (
        (None, {"fields": ("subject", "body")}),
        (
            "Filters",
            {
                "fields": (
                    "filter_node",
                    "filter_node_feature",
                    "filter_node_role",
                    "filter_current_relation",
                    "filter_installed_version",
                    "filter_installed_revision",
                )
            },
        ),
        ("Attachments", {"fields": ("attachments",)}),
        (
            "Propagation",
            {
                "fields": (
                    "node_origin",
                    "target_limit",
                    "propagated_to",
                    "complete",
                )
            },
        ),
    )
    quick_send_fieldsets = (
        (None, {"fields": ("subject", "body")}),
        (
            _("Filters"),
            {
                "fields": (
                    "filter_node",
                    "filter_node_feature",
                    "filter_node_role",
                    "filter_current_relation",
                    "filter_installed_version",
                    "filter_installed_revision",
                )
            },
        ),
        (
            _("Propagation"),
            {
                "fields": (
                    "target_limit",
                )
            },
        ),
    )

    def get_actions(self, request):
        actions = super().get_actions(request)
        if self.has_add_permission(request):
            action = getattr(self, "send", None)
            if action is not None and "send" not in actions:
                actions["send"] = (
                    action,
                    "send",
                    getattr(action, "short_description", _("Send Net Message")),
                )
        return actions

    def send(self, request, queryset=None):
        return redirect(
            reverse(
                f"admin:{self.model._meta.app_label}_{self.model._meta.model_name}_send"
            )
        )

    send.label = _("Send Net Message")
    send.short_description = _("Send Net Message")

    def get_urls(self):
        urls = super().get_urls()
        opts = self.model._meta
        custom_urls = [
            path(
                "send/",
                self.admin_site.admin_view(self.send_tool_view),
                name=f"{opts.app_label}_{opts.model_name}_send",
            )
        ]
        return custom_urls + urls

    def send_tool_view(self, request):
        if not self.has_add_permission(request):
            raise PermissionDenied

        form_class = self.QuickSendForm
        if request.method == "POST":
            form = form_class(request.POST)
            if form.is_valid():
                obj = form.save(commit=False)
                obj.pk = None
                previous_skip_flag = getattr(self, "_skip_entity_user_datum", False)
                self._skip_entity_user_datum = True
                try:
                    self.save_model(request, obj, form, change=False)
                    self.save_related(request, form, formsets=[], change=False)
                finally:
                    self._skip_entity_user_datum = previous_skip_flag
                self.log_addition(
                    request,
                    obj,
                    self.construct_change_message(request, form, None),
                )
                obj.propagate()
                self.message_user(
                    request,
                    _("Net Message sent to the network."),
                    level=messages.SUCCESS,
                )
                changelist_url = reverse(
                    f"admin:{self.model._meta.app_label}_{self.model._meta.model_name}_changelist"
                )
                return redirect(changelist_url)
        else:
            form = form_class()

        admin_form = helpers.AdminForm(form, self.quick_send_fieldsets, {})
        context = {
            **self.admin_site.each_context(request),
            "opts": self.model._meta,
            "title": _("Send Net Message"),
            "adminform": admin_form,
            "media": self.media + form.media,
        }
        return TemplateResponse(
            request,
            "admin/nodes/netmessage/send.html",
            context,
        )

    def get_changeform_initial_data(self, request):
        initial = super().get_changeform_initial_data(request)
        initial = dict(initial) if initial else {}
        reply_to = request.GET.get("reply_to")
        if reply_to:
            try:
                message = (
                    NetMessage.objects.select_related("node_origin__role")
                    .get(pk=reply_to)
                )
            except (NetMessage.DoesNotExist, ValueError, TypeError):
                message = None
            if message:
                subject = (message.subject or "").strip()
                if subject:
                    if not subject.lower().startswith("re:"):
                        subject = f"Re: {subject}"
                else:
                    subject = "Re:"
                initial.setdefault("subject", subject[:64])
                if message.node_origin and "filter_node" not in initial:
                    initial["filter_node"] = message.node_origin.pk
        return initial

    def send_messages(self, request, queryset):
        for msg in queryset:
            msg.propagate()
        self.message_user(request, f"{queryset.count()} messages sent")

    send_messages.short_description = "Send selected messages"

    @admin.display(description="Role", ordering="filter_node_role")
    def filter_node_role_display(self, obj):
        return obj.filter_node_role

    @admin.display(description="TL", ordering="target_limit")
    def target_limit_display(self, obj):
        return obj.target_limit or ""<|MERGE_RESOLUTION|>--- conflicted
+++ resolved
@@ -272,10 +272,7 @@
                     "ipv4_address",
                     "ipv6_address",
                     "constellation_ip",
-<<<<<<< HEAD
                     "constellation_device",
-=======
->>>>>>> b522ea03
                     "address",
                     "mac_address",
                     "port",

from django.contrib import admin, messages
from django.urls import path
from django.shortcuts import redirect
<<<<<<< HEAD
from django.utils.html import format_html
=======
from django import forms
>>>>>>> 7ba6faf8
import socket
import os

from .models import Node, NodeScreenshot, NginxConfig


class NodeAdminForm(forms.ModelForm):
    class Meta:
        model = Node
        fields = "__all__"
        widgets = {
            "badge_color": forms.TextInput(attrs={"type": "color"})
        }


@admin.register(Node)
class NodeAdmin(admin.ModelAdmin):
    list_display = ("hostname", "address", "port", "badge_color", "last_seen")
    search_fields = ("hostname", "address")
    change_list_template = "admin/nodes/node/change_list.html"
    form = NodeAdminForm

    def get_urls(self):
        urls = super().get_urls()
        custom = [
            path(
                "register-current/",
                self.admin_site.admin_view(self.register_current),
                name="nodes_node_register_current",
            )
        ]
        return custom + urls

    def register_current(self, request):
        """Create a Node entry for this host if it doesn't exist."""
        hostname = socket.gethostname()
        try:
            address = socket.gethostbyname(hostname)
        except OSError:
            address = "127.0.0.1"
        port = int(os.environ.get("PORT", 8000))

        node, created = Node.objects.get_or_create(
            hostname=hostname,
            defaults={"address": address, "port": port},
        )
        if created:
            self.message_user(request, "Current host registered", messages.SUCCESS)
        else:
            self.message_user(request, "Current host already registered", messages.INFO)
        return redirect("..")


@admin.register(NodeScreenshot)
class NodeScreenshotAdmin(admin.ModelAdmin):
    list_display = ("path", "node", "created")


@admin.register(NginxConfig)
class NginxConfigAdmin(admin.ModelAdmin):
    list_display = ("name", "server_name", "primary_upstream", "backup_upstream")
    actions = ["test_configuration"]
    fields = (
        "name",
        "server_name",
        "primary_upstream",
        "backup_upstream",
        "listen_port",
        "ssl_certificate",
        "ssl_certificate_key",
        "rendered_config",
    )
    readonly_fields = ("rendered_config",)

    @admin.action(description="Test selected NGINX templates")
    def test_configuration(self, request, queryset):
        for cfg in queryset:
            if cfg.test_connection():
                self.message_user(request, f"{cfg.name} reachable", messages.SUCCESS)
            else:
                self.message_user(request, f"{cfg.name} unreachable", messages.ERROR)

    @admin.display(description="Generated config")
    def rendered_config(self, obj):
        return format_html(
            '<textarea readonly style="width:100%" rows="20">{}</textarea>',
            obj.config_text,
        )<|MERGE_RESOLUTION|>--- conflicted
+++ resolved
@@ -1,11 +1,8 @@
 from django.contrib import admin, messages
 from django.urls import path
 from django.shortcuts import redirect
-<<<<<<< HEAD
 from django.utils.html import format_html
-=======
 from django import forms
->>>>>>> 7ba6faf8
 import socket
 import os
 

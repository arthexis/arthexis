--- conflicted
+++ resolved
@@ -231,7 +231,6 @@
             PeriodicTask.objects.filter(name=task_name).delete()
 
 
-<<<<<<< HEAD
 class Operator(Entity):
     """User allowed to access this node."""
 
@@ -252,52 +251,6 @@
         if path.exists():
             path.unlink()
         super().delete(using=using, keep_parents=keep_parents)
-=======
-    def send_mail(self, subject: str, message: str, recipient_list: list[str], from_email: str | None = None, **kwargs):
-        """Send an email using this node's configured outbox if available."""
-        outbox = getattr(self, "email_outbox", None)
-        if outbox:
-            return outbox.send_mail(subject, message, recipient_list, from_email, **kwargs)
-        from_email = from_email or settings.DEFAULT_FROM_EMAIL
-        return send_mail(subject, message, from_email, recipient_list, **kwargs)
-
-
-class EmailOutbox(Entity):
-    """SMTP credentials for sending mail from a node."""
-
-    node = models.OneToOneField(
-        Node, on_delete=models.CASCADE, related_name="email_outbox"
-    )
-    host = models.CharField(max_length=100)
-    port = models.PositiveIntegerField(default=587)
-    username = models.CharField(max_length=100, blank=True)
-    password = models.CharField(max_length=100, blank=True)
-    use_tls = models.BooleanField(default=True)
-    use_ssl = models.BooleanField(default=False)
-    from_email = models.EmailField(blank=True)
-
-    def get_connection(self):
-        return get_connection(
-            host=self.host,
-            port=self.port,
-            username=self.username or None,
-            password=self.password or None,
-            use_tls=self.use_tls,
-            use_ssl=self.use_ssl,
-        )
-
-    def send_mail(self, subject, message, recipient_list, from_email=None, **kwargs):
-        connection = self.get_connection()
-        from_email = from_email or self.from_email or settings.DEFAULT_FROM_EMAIL
-        return send_mail(
-            subject,
-            message,
-            from_email,
-            recipient_list,
-            connection=connection,
-            **kwargs,
-        )
->>>>>>> 313ebd3a
 
 
 class NetMessage(Entity):

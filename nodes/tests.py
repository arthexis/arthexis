import os

os.environ.setdefault("DJANGO_SETTINGS_MODULE", "config.settings")
import django
import pytest

try:  # Use the pytest-specific setup when available for database readiness
    from tests.conftest import safe_setup as _safe_setup  # type: ignore
except Exception:  # pragma: no cover - fallback for direct execution
    _safe_setup = None

if _safe_setup is not None:
    _safe_setup()
else:  # pragma: no cover - fallback when pytest fixtures are unavailable
    django.setup()

from pathlib import Path
from io import StringIO
from types import SimpleNamespace
import unittest.mock as mock
from unittest.mock import patch, call, MagicMock
from django.core import mail
from django.core.cache import cache
from django.core.mail import EmailMessage
from django.core.management import call_command
from django.core.management.base import CommandError
import socket
import base64
import json
import uuid
from tempfile import TemporaryDirectory
import shutil
import stat
import time
from datetime import datetime, timedelta

from django.test import (
    Client,
    RequestFactory,
    SimpleTestCase,
    TestCase,
    TransactionTestCase,
    override_settings,
)
from django.urls import reverse
from django.contrib.auth import get_user_model
from django.contrib import admin
from django.contrib import messages
from django.contrib.messages import get_messages
from django.contrib.admin import helpers
from django.contrib.auth.models import Permission
from django_celery_beat.models import IntervalSchedule, PeriodicTask
from core.celery_utils import (
    periodic_task_name_variants,
    slugify_task_name,
)
from django.conf import settings
from django.utils import timezone
from urllib.parse import quote, urlparse
from dns import resolver as dns_resolver
from . import dns as dns_utils
from selenium.common.exceptions import WebDriverException
from nodes.tasks import update_all_nodes_information
from .classifiers import run_default_classifiers
from .utils import capture_rpi_snapshot, capture_screenshot, save_screenshot
from .feature_checks import feature_checks
from nodes import reports
from django.db.utils import DatabaseError
from .admin import NodeAdmin
from .models import (
    Node,
    ContentClassifier,
    ContentClassification,
    ContentSample,
    ContentTag,
    NodeRole,
    RoleConfigurationProfile,
    NodeFeature,
    NodeFeatureAssignment,
    NetMessage,
    PendingNetMessage,
    NodeManager,
    DNSRecord,
    NodeConfigurationJob,
    NodeProfile,
)
from .backends import OutboxEmailBackend
from .tasks import (
    capture_node_screenshot,
    kickstart_constellation_udp,
    poll_unreachable_upstream,
    sample_clipboard,
    run_role_configuration,
)
from . import tasks as node_tasks
from ocpp.models import Charger
from protocols.models import CPForwarder
from cryptography.hazmat.primitives.asymmetric import rsa, padding
from cryptography.hazmat.primitives import serialization, hashes
from core.models import Package, PackageRelease, SecurityGroup, RFID, CustomerAccount, Todo
from requests.exceptions import SSLError
from teams.models import EmailOutbox
from nodes.ansible import render_inventory_host


class NodeBadgeColorTests(TestCase):
    def setUp(self):
        self.watchtower, _ = NodeRole.objects.get_or_create(name="Watchtower")
        self.control, _ = NodeRole.objects.get_or_create(name="Control")

    def test_watchtower_role_defaults_to_goldenrod(self):
        node = Node.objects.create(
            hostname="watchtower",
            address="10.1.0.1",
            port=8888,
            mac_address="00:aa:bb:cc:dd:01",
            role=self.watchtower,
        )
        self.assertEqual(node.badge_color, "#daa520")

    def test_control_role_defaults_to_deep_purple(self):
        node = Node.objects.create(
            hostname="control",
            address="10.1.0.2",
            port=8001,
            mac_address="00:aa:bb:cc:dd:02",
            role=self.control,
        )
        self.assertEqual(node.badge_color, "#673ab7")

    def test_custom_badge_color_is_preserved(self):
        node = Node.objects.create(
            hostname="custom",
            address="10.1.0.3",
            port=8002,
            mac_address="00:aa:bb:cc:dd:03",
            role=self.watchtower,
            badge_color="#123456",
        )
        self.assertEqual(node.badge_color, "#123456")


class NodeTests(TestCase):
    def setUp(self):
        self.client = Client()
        User = get_user_model()
        self.user = User.objects.create_user(username="nodeuser", password="pwd")
        self.client.force_login(self.user)
        NodeRole.objects.get_or_create(name="Terminal")
        NodeRole.objects.get_or_create(name="Interface")

    def test_terminal_role_enables_clipboard_feature_by_default(self):
        role = NodeRole.objects.get(name="Terminal")
        feature, _ = NodeFeature.objects.get_or_create(
            slug="clipboard-poll", defaults={"display": "Clipboard Poll"}
        )
        feature.roles.add(role)

        node = Node.objects.create(
            hostname="terminal-node",
            address="10.0.0.5",
            port=8888,
            mac_address="aa:bb:cc:dd:ee:ff",
            role=role,
        )

        self.assertTrue(node.has_feature("clipboard-poll"))


class NodeGetLocalDatabaseUnavailableTests(SimpleTestCase):
    def test_get_local_handles_database_errors(self):
        with patch.object(Node.objects, "filter", side_effect=DatabaseError("fail")):
            with self.assertLogs("nodes.models", level="DEBUG") as logs:
                result = Node.get_local()

        self.assertIsNone(result)
        self.assertTrue(
            any("Node.get_local skipped: database unavailable" in message for message in logs.output)
        )


class NodeGetLocalTests(TestCase):
    def setUp(self):
        super().setUp()
        User = get_user_model()
        self.user = User.objects.create_user(username="localtester", password="pwd")
        self.client.force_login(self.user)

    def test_normalize_relation_handles_various_inputs(self):
        self.assertEqual(
            Node.normalize_relation(Node.Relation.UPSTREAM),
            Node.Relation.UPSTREAM,
        )
        self.assertEqual(
            Node.normalize_relation(None),
            Node.Relation.PEER,
        )
        self.assertEqual(
            Node.normalize_relation("Upstream"),
            Node.Relation.UPSTREAM,
        )
        self.assertEqual(
            Node.normalize_relation("DOWNSTREAM"),
            Node.Relation.DOWNSTREAM,
        )
        self.assertEqual(
            Node.normalize_relation("peer"),
            Node.Relation.PEER,
        )
        self.assertEqual(
            Node.normalize_relation("unexpected"),
            Node.Relation.PEER,
        )

    def test_register_current_does_not_create_release(self):
        node = None
        created = False
        with TemporaryDirectory() as tmp:
            base = Path(tmp)
            with override_settings(BASE_DIR=base):
                with (
                    patch(
                        "nodes.models.Node.get_current_mac",
                        return_value="00:ff:ee:dd:cc:bb",
                    ),
                    patch("nodes.models.socket.gethostname", return_value="testhost"),
                    patch(
                        "nodes.models.socket.gethostbyname", return_value="127.0.0.1"
                    ),
                    patch.object(Node, "_resolve_ip_addresses", return_value=([], [])),
                    patch("nodes.models.revision.get_revision", return_value="rev"),
                    patch.object(Node, "ensure_keys"),
                ):
                    node, created = Node.register_current()
        self.assertEqual(PackageRelease.objects.count(), 0)
        self.assertIsNotNone(node)
        self.assertTrue(created)
        self.assertEqual(node.current_relation, Node.Relation.SELF)

    def test_register_current_updates_role_from_lock_file(self):
        NodeRole.objects.get_or_create(name="Terminal")
        NodeRole.objects.get_or_create(name="Watchtower")
        with TemporaryDirectory() as tmp:
            base = Path(tmp)
            lock_dir = base / "locks"
            lock_dir.mkdir(parents=True, exist_ok=True)
            role_file = lock_dir / "role.lck"
            role_file.write_text("Terminal")
            with override_settings(BASE_DIR=base):
                with (
                    patch(
                        "nodes.models.Node.get_current_mac",
                        return_value="00:aa:bb:cc:dd:ee",
                    ),
                    patch("nodes.models.socket.gethostname", return_value="role-host"),
                    patch(
                        "nodes.models.socket.gethostbyname", return_value="127.0.0.1"
                    ),
                    patch.object(Node, "_resolve_ip_addresses", return_value=([], [])),
                    patch("nodes.models.revision.get_revision", return_value="rev"),
                    patch.object(Node, "ensure_keys"),
                    patch.object(Node, "notify_peers_of_update"),
                ):
                    node, created = Node.register_current()
            self.assertTrue(created)
            self.assertEqual(node.role.name, "Terminal")

            role_file.write_text("Watchtower")
            with override_settings(BASE_DIR=base):
                with (
                    patch(
                        "nodes.models.Node.get_current_mac",
                        return_value="00:aa:bb:cc:dd:ee",
                    ),
                    patch("nodes.models.socket.gethostname", return_value="role-host"),
                    patch(
                        "nodes.models.socket.gethostbyname", return_value="127.0.0.1"
                    ),
                    patch.object(Node, "_resolve_ip_addresses", return_value=([], [])),
                    patch("nodes.models.revision.get_revision", return_value="rev"),
                    patch.object(Node, "ensure_keys"),
                    patch.object(Node, "notify_peers_of_update"),
                ):
                    _, created_again = Node.register_current()

            self.assertFalse(created_again)
            node.refresh_from_db()
            self.assertEqual(node.role.name, "Watchtower")

            role_file.write_text("Constellation")
            with override_settings(BASE_DIR=base):
                with (
                    patch(
                        "nodes.models.Node.get_current_mac",
                        return_value="00:aa:bb:cc:dd:ee",
                    ),
                    patch("nodes.models.socket.gethostname", return_value="role-host"),
                    patch(
                        "nodes.models.socket.gethostbyname", return_value="127.0.0.1"
                    ),
                    patch.object(Node, "_resolve_ip_addresses", return_value=([], [])),
                    patch("nodes.models.revision.get_revision", return_value="rev"),
                    patch.object(Node, "ensure_keys"),
                    patch.object(Node, "notify_peers_of_update"),
                ):
                    Node.register_current()

            node.refresh_from_db()
            self.assertEqual(node.role.name, "Watchtower")

    def test_register_current_respects_node_hostname_env(self):
        with TemporaryDirectory() as tmp:
            base = Path(tmp)
            with override_settings(BASE_DIR=base):
                with (
                    patch.dict(os.environ, {"NODE_HOSTNAME": "gway-002"}, clear=False),
                    patch("nodes.models.Node.get_current_mac", return_value="00:11:22:33:44:55"),
                    patch("nodes.models.socket.gethostname", return_value="localhost"),
                    patch("nodes.models.socket.gethostbyname", return_value="127.0.0.1"),
                    patch.object(Node, "_resolve_ip_addresses", return_value=([], [])),
                    patch("nodes.models.revision.get_revision", return_value="rev"),
                    patch.object(Node, "ensure_keys"),
                    patch.object(Node, "notify_peers_of_update"),
                ):
                    node, created = Node.register_current()
        self.assertTrue(created)
        self.assertEqual(node.hostname, "gway-002")
        self.assertEqual(node.public_endpoint, "gway-002")

    def test_register_current_respects_public_endpoint_env(self):
        with TemporaryDirectory() as tmp:
            base = Path(tmp)
            with override_settings(BASE_DIR=base):
                with (
                    patch.dict(
                        os.environ,
                        {"NODE_HOSTNAME": "gway-alpha", "NODE_PUBLIC_ENDPOINT": "gway-002"},
                        clear=False,
                    ),
                    patch("nodes.models.Node.get_current_mac", return_value="00:11:22:33:44:56"),
                    patch("nodes.models.socket.gethostname", return_value="localhost"),
                    patch("nodes.models.socket.gethostbyname", return_value="127.0.0.1"),
                    patch.object(Node, "_resolve_ip_addresses", return_value=([], [])),
                    patch("nodes.models.revision.get_revision", return_value="rev"),
                    patch.object(Node, "ensure_keys"),
                    patch.object(Node, "notify_peers_of_update"),
                ):
                    node, created = Node.register_current()
        self.assertTrue(created)
        self.assertEqual(node.hostname, "gway-alpha")
        self.assertEqual(node.public_endpoint, "gway-002")

    def test_register_and_list_node(self):
        response = self.client.post(
            reverse("register-node"),
            data={
                "hostname": "local",
                "address": "127.0.0.1",
                "port": 8888,
                "mac_address": "00:11:22:33:44:55",
            },
            content_type="application/json",
        )
        self.assertEqual(response.status_code, 200)
        self.assertEqual(Node.objects.count(), 1)
        node = Node.objects.get(mac_address="00:11:22:33:44:55")
        self.assertEqual(node.current_relation, Node.Relation.PEER)

        # allow same IP with different MAC
        self.client.post(
            reverse("register-node"),
            data={
                "hostname": "local2",
                "address": "127.0.0.1",
                "port": 8001,
                "mac_address": "00:11:22:33:44:66",
            },
            content_type="application/json",
        )
        self.assertEqual(Node.objects.count(), 2)

        # duplicate MAC should not create new node
        dup = self.client.post(
            reverse("register-node"),
            data={
                "hostname": "dup",
                "address": "127.0.0.2",
                "port": 8002,
                "mac_address": "00:11:22:33:44:55",
            },
            content_type="application/json",
        )
        self.assertEqual(Node.objects.count(), 2)
        self.assertIn("already exists", dup.json()["detail"])
        self.assertEqual(dup.json()["id"], response.json()["id"])

        list_resp = self.client.get(reverse("node-list"))
        self.assertEqual(list_resp.status_code, 200)
        data = list_resp.json()
        self.assertEqual(len(data["nodes"]), 2)
        hostnames = {n["hostname"] for n in data["nodes"]}
        self.assertEqual(hostnames, {"dup", "local2"})

    def test_register_node_generates_unique_public_endpoint(self):
        url = reverse("register-node")
        User = get_user_model()
        user = User.objects.create_user(username="registrar", password="pwd")
        self.client.force_login(user)
        first = self.client.post(
            url,
            data={
                "hostname": "duplicate-host",
                "address": "10.0.0.10",
                "port": 8080,
                "mac_address": "00:11:22:33:aa:bb",
            },
            content_type="application/json",
        )
        self.assertEqual(first.status_code, 200)
        node_one = Node.objects.get(mac_address="00:11:22:33:aa:bb")
        self.assertEqual(node_one.public_endpoint, "duplicate-host")

        second = self.client.post(
            url,
            data={
                "hostname": "duplicate-host",
                "address": "10.0.0.11",
                "port": 8081,
                "mac_address": "00:11:22:33:aa:cc",
            },
            content_type="application/json",
        )
        self.assertEqual(second.status_code, 200)
        node_two = Node.objects.get(mac_address="00:11:22:33:aa:cc")

        self.assertNotEqual(node_one.public_endpoint, node_two.public_endpoint)
        self.assertTrue(node_two.public_endpoint.startswith("duplicate-host-"))

    def test_register_node_accepts_network_hostname_without_address(self):
        response = self.client.post(
            reverse("register-node"),
            data={
                "hostname": "domain-node",
                "network_hostname": "domain-node.example.com",
                "port": 8050,
                "mac_address": "aa:bb:cc:dd:ee:ff",
            },
            content_type="application/json",
        )
        self.assertEqual(response.status_code, 200)
        node = Node.objects.get(mac_address="aa:bb:cc:dd:ee:ff")
        self.assertEqual(node.network_hostname, "domain-node.example.com")
        self.assertEqual(node.address, "")
        self.assertEqual(node.ipv4_address, "")
        self.assertEqual(node.ipv6_address, "")

    def test_register_node_populates_missing_ip_fields_from_address(self):
        response = self.client.post(
            reverse("register-node"),
            data={
                "hostname": "address-node",
                "address": "203.0.113.10",
                "port": 8040,
                "mac_address": "aa:bb:cc:dd:ee:01",
            },
            content_type="application/json",
        )
        self.assertEqual(response.status_code, 200)
        node = Node.objects.get(mac_address="aa:bb:cc:dd:ee:01")
        self.assertEqual(node.address, "203.0.113.10")
        self.assertEqual(node.ipv4_address, "203.0.113.10")
        self.assertEqual(node.ipv6_address, "")

    def test_register_node_stores_multiple_ipv4_addresses(self):
        payload = {
            "hostname": "multi-ip",
            "address": "198.51.100.10",
            "port": 8041,
            "mac_address": "aa:bb:cc:dd:ee:99",
            "ipv4_address": ["198.51.100.10", "127.0.0.1", "203.0.113.20"],
        }
        response = self.client.post(
            reverse("register-node"),
            data=json.dumps(payload),
            content_type="application/json",
        )
        self.assertEqual(response.status_code, 200)
        node = Node.objects.get(mac_address="aa:bb:cc:dd:ee:99")
        self.assertEqual(node.ipv4_address, "198.51.100.10,203.0.113.20")
        self.assertEqual(
            node.get_ipv4_addresses(), ["198.51.100.10", "203.0.113.20"]
        )
        self.assertNotIn("127.0.0.1", node.ipv4_address)

    def test_get_best_ip_ignores_non_ip_values(self):
        node = Node.objects.create(
            hostname="best-ip",
            address="gateway.local",
            ipv4_address="198.51.100.5",
            port=8888,
            mac_address="00:11:22:33:44:77",
        )
        self.assertEqual(node.get_best_ip(), "198.51.100.5")

    def test_get_best_ip_prefers_constellation_address(self):
        node = Node.objects.create(
            hostname="best-constellation",
            address="192.0.2.8",
            ipv4_address="192.0.2.8",
            constellation_ip="10.88.0.24",
            port=8888,
            mac_address="00:11:22:33:44:88",
        )
        self.assertEqual(node.get_best_ip(), "10.88.0.24")

    def test_get_remote_host_candidates_prioritize_constellation_ip(self):
        node = Node(
            hostname="remote-candidate",
            address="192.0.2.9",
            ipv4_address="192.0.2.9",
            constellation_ip="10.88.0.25",
            port=8888,
        )
        hosts = node.get_remote_host_candidates()
        self.assertEqual(hosts[0], "10.88.0.25")
        self.assertIn("192.0.2.9", hosts)

    def test_get_remote_host_candidates_preserve_ipv4_order(self):
        node = Node(
            hostname="remote-order",
            ipv4_address="198.51.100.10,203.0.113.20",
            port=8888,
        )
        hosts = node.get_remote_host_candidates()
        ipv4_hosts = Node.sanitize_ipv4_addresses(hosts)
        self.assertEqual(ipv4_hosts, ["198.51.100.10", "203.0.113.20"])

    def test_register_node_requires_contact_information(self):
        response = self.client.post(
            reverse("register-node"),
            data={
                "hostname": "missing-host",
                "port": 8051,
                "mac_address": "aa:bb:cc:dd:ee:00",
            },
            content_type="application/json",
        )
        self.assertEqual(response.status_code, 400)
        detail = response.json()["detail"]
        self.assertIn("at least one", detail)
        self.assertIn("constellation_ip", detail)

    def test_register_node_accepts_constellation_ip(self):
        response = self.client.post(
            reverse("register-node"),
            data={
                "hostname": "overlay-node",
                "constellation_ip": "10.88.0.42",
                "port": 8052,
                "mac_address": "aa:bb:cc:dd:ee:07",
            },
            content_type="application/json",
        )
        self.assertEqual(response.status_code, 200)
        node = Node.objects.get(mac_address="aa:bb:cc:dd:ee:07")
        self.assertEqual(node.constellation_ip, "10.88.0.42")

    def test_register_node_assigns_interface_role_and_returns_uuid(self):
        NodeRole.objects.get_or_create(name="Interface")
        private_key = rsa.generate_private_key(public_exponent=65537, key_size=2048)
        public_bytes = private_key.public_key().public_bytes(
            encoding=serialization.Encoding.PEM,
            format=serialization.PublicFormat.SubjectPublicKeyInfo,
        ).decode()
        token = "interface-token"
        signature = base64.b64encode(
            private_key.sign(
                token.encode(),
                padding.PSS(
                    mgf=padding.MGF1(hashes.SHA256()),
                    salt_length=padding.PSS.MAX_LENGTH,
                ),
                hashes.SHA256(),
            )
        ).decode()
        mac = "aa:bb:cc:dd:ee:99"
        payload = {
            "hostname": "interface",
            "address": "127.0.0.1",
            "port": 8443,
            "mac_address": mac,
            "public_key": public_bytes,
            "token": token,
            "signature": signature,
            "role": "Interface",
        }
        response = self.client.post(
            reverse("register-node"),
            data=json.dumps(payload),
            content_type="application/json",
        )
        self.assertEqual(response.status_code, 200)
        data = response.json()
        self.assertIn("uuid", data)
        node = Node.objects.get(mac_address=mac)
        self.assertEqual(node.role.name, "Interface")

    def test_register_node_feature_toggle(self):
        NodeFeature.objects.get_or_create(
            slug="clipboard-poll", defaults={"display": "Clipboard Poll"}
        )
        url = reverse("register-node")
        first = self.client.post(
            url,
            data={
                "hostname": "lcd",
                "address": "127.0.0.1",
                "port": 8888,
                "mac_address": "00:aa:bb:cc:dd:ee",
                "features": ["clipboard-poll"],
            },
            content_type="application/json",
        )
        self.assertEqual(first.status_code, 200)
        node = Node.objects.get(mac_address="00:aa:bb:cc:dd:ee")
        self.assertTrue(node.has_feature("clipboard-poll"))

        self.client.post(
            url,
            data={
                "hostname": "lcd",
                "address": "127.0.0.1",
                "port": 8888,
                "mac_address": "00:aa:bb:cc:dd:ee",
                "features": [],
            },
            content_type="application/json",
        )
        node.refresh_from_db()
        self.assertFalse(node.has_feature("clipboard-poll"))

    def test_register_node_records_version_details(self):
        url = reverse("register-node")
        payload = {
            "hostname": "versioned",
            "address": "127.0.0.5",
            "port": 8100,
            "mac_address": "aa:bb:cc:dd:ee:10",
            "installed_version": "2.0.1",
            "installed_revision": "rev-abcdef",
        }
        response = self.client.post(
            url, data=json.dumps(payload), content_type="application/json"
        )
        self.assertEqual(response.status_code, 200)
        node = Node.objects.get(mac_address="aa:bb:cc:dd:ee:10")
        self.assertEqual(node.installed_version, "2.0.1")
        self.assertEqual(node.installed_revision, "rev-abcdef")

        update_payload = {
            **payload,
            "installed_version": "2.1.0",
            "installed_revision": "rev-fedcba",
        }
        second = self.client.post(
            url, data=json.dumps(update_payload), content_type="application/json"
        )
        self.assertEqual(second.status_code, 200)
        node.refresh_from_db()
        self.assertEqual(node.installed_version, "2.1.0")
        self.assertEqual(node.installed_revision, "rev-fedcba")

    def test_register_node_refresh_updates_last_seen_timestamp(self):
        node = Node.objects.create(
            hostname="friend",
            address="10.1.1.6",
            port=8124,
            mac_address="aa:bb:cc:dd:ee:20",
        )
        Node.objects.filter(pk=node.pk).update(
            last_seen=timezone.now() - timedelta(days=2)
        )
        node.refresh_from_db()
        previous_seen = node.last_seen

        url = reverse("register-node")
        payload = {
            "hostname": "friend",
            "address": "10.1.1.6",
            "port": 8124,
            "mac_address": "aa:bb:cc:dd:ee:20",
        }

        response = self.client.post(
            url, data=json.dumps(payload), content_type="application/json"
        )

        self.assertEqual(response.status_code, 200)
        node.refresh_from_db()
        self.assertGreater(node.last_seen, previous_seen)

    def test_register_node_update_triggers_notification(self):
        node = Node.objects.create(
            hostname="friend",
            address="10.1.1.5",
            port=8123,
            mac_address="aa:bb:cc:dd:ee:01",
            installed_version="1.0.0",
            installed_revision="rev-old",
        )
        url = reverse("register-node")
        payload = {
            "hostname": "friend",
            "address": "10.1.1.5",
            "port": 8123,
            "mac_address": "aa:bb:cc:dd:ee:01",
            "installed_version": "2.0.0",
            "installed_revision": "abcdef123456",
        }
        with patch("nodes.models.notify_async") as mock_notify:
            response = self.client.post(
                url, data=json.dumps(payload), content_type="application/json"
            )
        self.assertEqual(response.status_code, 200)
        node.refresh_from_db()
        self.assertEqual(node.installed_version, "2.0.0")
        self.assertEqual(node.installed_revision, "abcdef123456")
        mock_notify.assert_called_once()
        subject, body = mock_notify.call_args[0]
        self.assertEqual(subject, "UP friend")
        self.assertEqual(body, "v2.0.0 r123456")

    def test_register_node_marks_nonrelease_version(self):
        package = Package.objects.create(name="pkg-node", is_active=False)
        PackageRelease.objects.create(
            package=package,
            version="2.0.0",
            revision="0" * 40,
        )

        node = Node.objects.create(
            hostname="friend",
            address="10.1.1.5",
            port=8123,
            mac_address="aa:bb:cc:dd:ee:11",
            installed_version="1.0.0",
            installed_revision="rev-old",
        )
        user = get_user_model().objects.create_user(
            username="node-registrar", password="pwd"
        )
        self.client.force_login(user)
        url = reverse("register-node")
        payload = {
            "hostname": "friend",
            "address": "10.1.1.5",
            "port": 8123,
            "mac_address": "aa:bb:cc:dd:ee:11",
            "installed_version": "2.0.0",
            "installed_revision": "1" * 40,
        }
        with patch("nodes.models.notify_async") as mock_notify:
            response = self.client.post(
                url, data=json.dumps(payload), content_type="application/json"
            )
        self.assertEqual(response.status_code, 200)
        node.refresh_from_db()
        self.assertEqual(node.installed_version, "2.0.0")
        self.assertEqual(node.installed_revision, "1" * 40)
        mock_notify.assert_called_once()
        subject, body = mock_notify.call_args[0]
        self.assertEqual(subject, "UP friend")
        self.assertEqual(body, "v2.0.0+ r111111")

    def test_register_node_update_without_version_change_still_notifies(self):
        node = Node.objects.create(
            hostname="friend",
            address="10.1.1.5",
            port=8123,
            mac_address="aa:bb:cc:dd:ee:02",
            installed_version="2.0.0",
            installed_revision="abcdef123456",
        )
        url = reverse("register-node")
        payload = {
            "hostname": "friend",
            "address": "10.1.1.5",
            "port": 8123,
            "mac_address": "aa:bb:cc:dd:ee:02",
            "installed_version": "2.0.0",
            "installed_revision": "abcdef123456",
        }
        with patch("nodes.models.notify_async") as mock_notify:
            response = self.client.post(
                url, data=json.dumps(payload), content_type="application/json"
            )
        self.assertEqual(response.status_code, 200)
        node.refresh_from_db()
        mock_notify.assert_called_once()
        subject, body = mock_notify.call_args[0]
        self.assertEqual(subject, "UP friend")
        self.assertEqual(body, "v2.0.0 r123456")

    def test_register_node_creation_triggers_notification(self):
        url = reverse("register-node")
        payload = {
            "hostname": "newbie",
            "address": "10.1.1.6",
            "port": 8124,
            "mac_address": "aa:bb:cc:dd:ee:03",
            "installed_version": "3.0.0",
            "installed_revision": "rev-1234567890",
        }
        with patch("nodes.models.notify_async") as mock_notify:
            response = self.client.post(
                url, data=json.dumps(payload), content_type="application/json"
            )
        self.assertEqual(response.status_code, 200)
        self.assertTrue(Node.objects.filter(mac_address="aa:bb:cc:dd:ee:03").exists())
        mock_notify.assert_called_once()
        subject, body = mock_notify.call_args[0]
        self.assertEqual(subject, "UP newbie")
        self.assertEqual(body, "v3.0.0 r567890")

    def test_register_node_sets_cors_headers(self):
        payload = {
            "hostname": "cors",
            "address": "127.0.0.1",
            "port": 8888,
            "mac_address": "10:20:30:40:50:60",
        }
        response = self.client.post(
            reverse("register-node"),
            data=json.dumps(payload),
            content_type="application/json",
            HTTP_ORIGIN="http://example.com",
        )
        self.assertEqual(response.status_code, 200)
        self.assertEqual(response["Access-Control-Allow-Origin"], "http://example.com")
        self.assertEqual(response["Access-Control-Allow-Credentials"], "true")

    def test_register_node_requires_auth_without_signature(self):
        self.client.logout()
        payload = {
            "hostname": "visitor",
            "address": "127.0.0.1",
            "port": 8888,
            "mac_address": "aa:bb:cc:dd:ee:00",
        }
        response = self.client.post(
            reverse("register-node"),
            data=json.dumps(payload),
            content_type="application/json",
            HTTP_ORIGIN="http://example.com",
        )
        self.assertEqual(response.status_code, 401)
        data = response.json()
        self.assertEqual(data["detail"], "authentication required")
        self.assertEqual(response["Access-Control-Allow-Origin"], "http://example.com")

    def test_register_node_allows_preflight_without_authentication(self):
        self.client.logout()
        response = self.client.options(
            reverse("register-node"), HTTP_ORIGIN="https://example.com"
        )
        self.assertEqual(response.status_code, 200)
        self.assertEqual(response["Access-Control-Allow-Origin"], "https://example.com")
        self.assertEqual(response["Access-Control-Allow-Credentials"], "true")

    def test_register_node_accepts_signed_payload_without_login(self):
        self.client.logout()
        NodeFeature.objects.get_or_create(
            slug="clipboard-poll", defaults={"display": "Clipboard Poll"}
        )
        private_key = rsa.generate_private_key(public_exponent=65537, key_size=2048)
        public_bytes = private_key.public_key().public_bytes(
            encoding=serialization.Encoding.PEM,
            format=serialization.PublicFormat.SubjectPublicKeyInfo,
        ).decode()
        token = "visitor-token"
        signature = base64.b64encode(
            private_key.sign(
                token.encode(),
                padding.PSS(
                    mgf=padding.MGF1(hashes.SHA256()),
                    salt_length=padding.PSS.MAX_LENGTH,
                ),
                hashes.SHA256(),
            )
        ).decode()
        payload = {
            "hostname": "visitor",
            "address": "127.0.0.1",
            "port": 8888,
            "mac_address": "aa:bb:cc:dd:ee:11",
            "public_key": public_bytes,
            "token": token,
            "signature": signature,
            "features": ["clipboard-poll"],
        }
        response = self.client.post(
            reverse("register-node"),
            data=json.dumps(payload),
            content_type="application/json",
            HTTP_ORIGIN="http://example.com",
        )
        self.assertEqual(response.status_code, 200)
        self.assertEqual(response["Access-Control-Allow-Origin"], "http://example.com")
        node = Node.objects.get(mac_address="aa:bb:cc:dd:ee:11")
        self.assertEqual(node.public_key, public_bytes)
        self.assertTrue(node.has_feature("clipboard-poll"))

    def test_register_node_accepts_text_plain_payload(self):
        payload = {
            "hostname": "plain",
            "address": "127.0.0.1",
            "port": 8001,
            "mac_address": "aa:bb:cc:dd:ee:ff",
        }
        response = self.client.post(
            reverse("register-node"),
            data=json.dumps(payload),
            content_type="text/plain",
        )
        self.assertEqual(response.status_code, 200)
        self.assertTrue(Node.objects.filter(mac_address="aa:bb:cc:dd:ee:ff").exists())

    def test_register_node_respects_relation_payload(self):
        payload = {
            "hostname": "relation",
            "address": "127.0.0.2",
            "port": 8100,
            "mac_address": "11:22:33:44:55:66",
            "current_relation": "Downstream",
        }
        response = self.client.post(
            reverse("register-node"),
            data=json.dumps(payload),
            content_type="application/json",
        )
        self.assertEqual(response.status_code, 200)
        node = Node.objects.get(mac_address="11:22:33:44:55:66")
        self.assertEqual(node.current_relation, Node.Relation.DOWNSTREAM)

        update_payload = {
            **payload,
            "hostname": "relation-updated",
            "current_relation": "Upstream",
        }
        second = self.client.post(
            reverse("register-node"),
            data=json.dumps(update_payload),
            content_type="application/json",
        )
        self.assertEqual(second.status_code, 200)
        node.refresh_from_db()
        self.assertEqual(node.current_relation, Node.Relation.UPSTREAM)

        final_payload = {**update_payload, "hostname": "relation-final"}
        final_payload.pop("current_relation")
        third = self.client.post(
            reverse("register-node"),
            data=json.dumps(final_payload),
            content_type="application/json",
        )
        self.assertEqual(third.status_code, 200)
        node.refresh_from_db()
        self.assertEqual(node.current_relation, Node.Relation.UPSTREAM)


class NodeEnsureKeysTests(TestCase):
    def setUp(self):
        self.tempdir = TemporaryDirectory()
        self.base = Path(self.tempdir.name)
        self.override = override_settings(BASE_DIR=self.base)
        self.override.enable()
        self.node = Node.objects.create(
            hostname="ensure-host",
            address="127.0.0.1",
            port=8888,
            mac_address="00:11:22:33:44:55",
        )

    def tearDown(self):
        self.override.disable()
        self.tempdir.cleanup()

    def test_regenerates_missing_keys(self):
        self.node.ensure_keys()
        security_dir = self.base / "security"
        priv_path = security_dir / self.node.public_endpoint
        pub_path = security_dir / f"{self.node.public_endpoint}.pub"
        original_public = self.node.public_key
        priv_path.unlink()
        pub_path.unlink()

        self.node.ensure_keys()

        self.assertTrue(priv_path.exists())
        self.assertTrue(pub_path.exists())
        self.assertNotEqual(self.node.public_key, original_public)

    def test_regenerates_outdated_keys(self):
        self.node.ensure_keys()
        security_dir = self.base / "security"
        priv_path = security_dir / self.node.public_endpoint
        pub_path = security_dir / f"{self.node.public_endpoint}.pub"
        original_private = priv_path.read_bytes()
        original_public = pub_path.read_bytes()

        old_time = (timezone.now() - timedelta(seconds=5)).timestamp()
        os.utime(priv_path, (old_time, old_time))
        os.utime(pub_path, (old_time, old_time))

        with override_settings(NODE_KEY_MAX_AGE=timedelta(seconds=1)):
            self.node.ensure_keys()

        self.node.refresh_from_db()
        self.assertNotEqual(priv_path.read_bytes(), original_private)
        self.assertNotEqual(pub_path.read_bytes(), original_public)
        self.assertNotEqual(self.node.public_key, original_public.decode())


class NodeInfoViewTests(TestCase):
    def setUp(self):
        self.mac = "02:00:00:00:00:01"
        self.patcher = patch("nodes.models.Node.get_current_mac", return_value=self.mac)
        self.patcher.start()
        self.addCleanup(self.patcher.stop)
        self.node = Node.objects.create(
            hostname="local",
            network_hostname="local.example.com",
            address="10.0.0.10",
            ipv4_address="10.0.0.10",
            ipv6_address="2001:db8::10",
            constellation_ip="10.88.0.60",
            port=8888,
            mac_address=self.mac,
            public_endpoint="local",
            current_relation=Node.Relation.SELF,
        )
        self.url = reverse("node-info")

    def test_returns_https_port_for_secure_domain_request(self):
        with self.settings(ALLOWED_HOSTS=["arthexis.com"]):
            response = self.client.get(
                self.url,
                secure=True,
                HTTP_HOST="arthexis.com",
            )
        self.assertEqual(response.status_code, 200)
        payload = response.json()
        self.assertEqual(payload["port"], 443)

    def test_returns_http_port_for_plain_domain_request(self):
        with self.settings(ALLOWED_HOSTS=["arthexis.com"]):
            response = self.client.get(
                self.url,
                HTTP_HOST="arthexis.com",
            )
        self.assertEqual(response.status_code, 200)
        payload = response.json()
        self.assertEqual(payload["port"], 80)
        self.assertEqual(payload.get("network_hostname"), "local.example.com")
        self.assertIn("local.example.com", payload.get("contact_hosts", []))

    def test_preserves_explicit_port_in_host_header(self):
        with self.settings(ALLOWED_HOSTS=["arthexis.com"]):
            response = self.client.get(
                self.url,
                secure=True,
                HTTP_HOST="arthexis.com:8443",
            )
        self.assertEqual(response.status_code, 200)
        payload = response.json()
        self.assertEqual(payload["port"], 8443)

    def test_includes_role_in_payload(self):
        role, _ = NodeRole.objects.get_or_create(name="Terminal")
        self.node.role = role
        self.node.save(update_fields=["role"])

        response = self.client.get(self.url)
        self.assertEqual(response.status_code, 200)
        payload = response.json()
        self.assertEqual(payload.get("role"), "Terminal")
        self.assertEqual(payload.get("ipv4_address"), "10.0.0.10")
        self.assertEqual(payload.get("ipv6_address"), "2001:db8::10")

    def test_includes_constellation_ip(self):
        response = self.client.get(self.url)
        self.assertEqual(response.status_code, 200)
        payload = response.json()
        self.assertEqual(payload.get("constellation_ip"), "10.88.0.60")
        self.assertIn("10.88.0.60", payload.get("contact_hosts", []))

    def test_includes_version_information(self):
        self.node.installed_version = "4.5.6"
        self.node.installed_revision = "abcdef123456"
        self.node.save(update_fields=["installed_version", "installed_revision"])

        response = self.client.get(self.url)
        self.assertEqual(response.status_code, 200)
        payload = response.json()
        self.assertEqual(payload.get("installed_version"), "4.5.6")
        self.assertEqual(payload.get("installed_revision"), "abcdef123456")


class ConstellationSetupViewTests(TestCase):
    def setUp(self):
        self.client = Client()
        self.watchtower_role, _ = NodeRole.objects.get_or_create(name="Watchtower")
        self.local_mac = "02:00:00:00:00:20"
        self.local_node = Node.objects.create(
            hostname="watchtower",
            network_hostname="watchtower.local",
            address="203.0.113.1",
            port=8888,
            mac_address=self.local_mac,
            current_relation=Node.Relation.SELF,
            role=self.watchtower_role,
        )
        self.url = reverse("node-constellation-setup")
        self.state_dir = Path(settings.BASE_DIR) / "security" / "wireguard"
        shutil.rmtree(self.state_dir, ignore_errors=True)
        self.state_dir.mkdir(parents=True, exist_ok=True)
        self.public_key_path = self.state_dir / "wg-constellation.pub"
        self.public_key_path.write_text("hub-public-key")
        locks_dir = Path(settings.BASE_DIR) / "locks"
        locks_dir.mkdir(exist_ok=True)
        self.lock_path = locks_dir / "constellation_ip.lck"
        if self.lock_path.exists():
            self.lock_path.unlink()
        self.mac_patch = patch(
            "nodes.models.Node.get_current_mac", return_value=self.local_mac
        )
        self.mac_patch.start()
        self.addCleanup(self._cleanup_constellation_state)

    def _cleanup_constellation_state(self):
        shutil.rmtree(self.state_dir, ignore_errors=True)
        try:
            self.lock_path.unlink()
        except FileNotFoundError:
            pass
        self.mac_patch.stop()

    def test_assigns_constellation_ip_to_peer(self):
        peer = Node.objects.create(
            hostname="peer-node",
            address="198.51.100.10",
            port=8080,
            mac_address="02:00:00:00:00:21",
        )
        payload = {
            "mac_address": peer.mac_address,
            "public_key": "peer-public-key",
            "hostname": peer.hostname,
        }
        response = self.client.post(
            self.url,
            data=json.dumps(payload),
            content_type="application/json",
        )
        self.assertEqual(response.status_code, 200)
        data = response.json()
        peer.refresh_from_db()
        self.assertEqual(peer.constellation_ip, data["assigned_ip"])
        self.assertTrue(peer.constellation_device)
        self.assertTrue(peer.constellation_device.startswith("gw"))
        self.assertEqual(data["constellation_device"], peer.constellation_device)
        self.local_node.refresh_from_db()
        self.assertEqual(data["hub"]["constellation_ip"], self.local_node.constellation_ip)
        self.assertEqual(
            data["hub"]["constellation_device"], self.local_node.constellation_device
        )
        self.assertTrue((self.state_dir / "peers.json").exists())

    def test_reuses_existing_constellation_ip(self):
        peer = Node.objects.create(
            hostname="existing-peer",
            address="198.51.100.11",
            port=8081,
            mac_address="02:00:00:00:00:22",
            constellation_ip="10.88.0.50",
        )
        payload = {
            "mac_address": peer.mac_address,
            "public_key": "peer-existing-key",
            "hostname": peer.hostname,
        }
        response = self.client.post(
            self.url,
            data=json.dumps(payload),
            content_type="application/json",
        )
        self.assertEqual(response.status_code, 200)
        data = response.json()
        peer.refresh_from_db()
        self.assertEqual(peer.constellation_ip, "10.88.0.50")
        self.assertEqual(data["assigned_ip"], "10.88.0.50")
        self.assertTrue(peer.constellation_device)

    def test_requires_watchtower_role(self):
        terminal_role, _ = NodeRole.objects.get_or_create(name="Terminal")
        self.local_node.role = terminal_role
        self.local_node.save(update_fields=["role"])
        peer = Node.objects.create(
            hostname="non-watch", address="198.51.100.99", port=8083, mac_address="02:00:00:00:00:23"
        )
        payload = {
            "mac_address": peer.mac_address,
            "public_key": "peer",  # minimal payload
            "hostname": peer.hostname,
        }
        response = self.client.post(
            self.url,
            data=json.dumps(payload),
            content_type="application/json",
        )
        self.assertEqual(response.status_code, 503)

    def test_watchtower_request_includes_peers(self):
        peer = Node.objects.create(
            hostname="peer-two",
            address="198.51.100.12",
            port=8082,
            mac_address="02:00:00:00:00:24",
        )
        self.client.post(
            self.url,
            data=json.dumps(
                {
                    "mac_address": peer.mac_address,
                    "public_key": "peer-two-key",
                    "hostname": peer.hostname,
                }
            ),
            content_type="application/json",
        )
        response = self.client.post(
            self.url,
            data=json.dumps(
                {
                    "mac_address": self.local_mac,
                    "public_key": "watchtower-key",
                    "hostname": self.local_node.hostname,
                }
            ),
            content_type="application/json",
        )
        self.assertEqual(response.status_code, 200)
        data = response.json()
        self.assertEqual(data["assigned_ip"], data["hub"]["constellation_ip"])
        self.assertGreaterEqual(len(data.get("peers", [])), 1)
        for peer_entry in data.get("peers", []):
            self.assertTrue(peer_entry.get("constellation_device"))
            self.assertTrue(peer_entry["constellation_device"].startswith("gw"))

    def test_assigns_incremental_constellation_device_names(self):
        first_peer = Node.objects.create(
            hostname="peer-one",
            address="198.51.100.20",
            port=8084,
            mac_address="02:00:00:00:00:31",
        )
        second_peer = Node.objects.create(
            hostname="peer-two",
            address="198.51.100.21",
            port=8085,
            mac_address="02:00:00:00:00:32",
        )

        for peer in (first_peer, second_peer):
            payload = {
                "mac_address": peer.mac_address,
                "public_key": f"{peer.hostname}-key",
                "hostname": peer.hostname,
            }
            response = self.client.post(
                self.url,
                data=json.dumps(payload),
                content_type="application/json",
            )
            self.assertEqual(response.status_code, 200)

        self.local_node.refresh_from_db()
        first_peer.refresh_from_db()
        second_peer.refresh_from_db()

        self.assertEqual(self.local_node.constellation_device, "gw1")
        self.assertEqual(first_peer.constellation_device, "gw2")
        self.assertEqual(second_peer.constellation_device, "gw3")

class RegisterVisitorNodeMessageTests(TestCase):
    def setUp(self):
        self.client = Client()
        User = get_user_model()
        self.user = User.objects.create_user(username="visitor", password="pwd")
        self.client.force_login(self.user)
        self.role, _ = NodeRole.objects.get_or_create(name="Terminal")
        self.visitor = Node.objects.create(
            hostname="visitor-node",
            address="10.0.0.100",
            port=8888,
            mac_address="00:10:20:30:40:50",
            role=self.role,
        )

    def test_register_node_does_not_emit_join_message_when_upstream_added(self):
        payload = {
            "hostname": "host-node",
            "address": "10.0.0.10",
            "port": 8100,
            "mac_address": "aa:bb:cc:dd:ee:01",
            "current_relation": "Upstream",
        }
        with patch("nodes.views.Node.get_local", return_value=self.visitor), patch.object(
            NetMessage, "broadcast"
        ) as mock_broadcast:
            response = self.client.post(
                reverse("register-node"),
                data=json.dumps(payload),
                content_type="application/json",
            )

        self.assertEqual(response.status_code, 200)
        mock_broadcast.assert_not_called()

    def test_register_node_skips_message_when_not_upstream(self):
        payload = {
            "hostname": "remote-node",
            "address": "10.0.0.11",
            "port": 8101,
            "mac_address": "aa:bb:cc:dd:ee:02",
            "current_relation": "Downstream",
        }
        with patch("nodes.views.Node.get_local", return_value=self.visitor), patch.object(
            NetMessage, "broadcast"
        ) as mock_broadcast:
            response = self.client.post(
                reverse("register-node"),
                data=json.dumps(payload),
                content_type="application/json",
            )

        self.assertEqual(response.status_code, 200)
        mock_broadcast.assert_not_called()


class NodeRegisterCurrentTests(TestCase):
    def setUp(self):
        User = get_user_model()
        self.client = Client()
        self.user = User.objects.create_user(username="nodeuser", password="pwd")
        self.client.force_login(self.user)
        NodeRole.objects.get_or_create(name="Terminal")

    def test_register_current_notifies_peers_on_start(self):
        with TemporaryDirectory() as tmp:
            base = Path(tmp)
            with override_settings(BASE_DIR=base):
                with (
                    patch(
                        "nodes.models.Node.get_current_mac",
                        return_value="00:ff:ee:dd:cc:bb",
                    ),
                    patch("nodes.models.socket.gethostname", return_value="testhost"),
                    patch(
                        "nodes.models.socket.gethostbyname", return_value="127.0.0.1"
                    ),
                    patch.object(Node, "_resolve_ip_addresses", return_value=([], [])),
                    patch("nodes.models.revision.get_revision", return_value="rev"),
                    patch.object(Node, "ensure_keys"),
                    patch.object(Node, "notify_peers_of_update") as mock_notify,
                ):
                    Node.register_current()
        mock_notify.assert_called_once()

    def test_register_current_can_skip_peer_notifications(self):
        with TemporaryDirectory() as tmp:
            base = Path(tmp)
            with override_settings(BASE_DIR=base):
                with (
                    patch(
                        "nodes.models.Node.get_current_mac",
                        return_value="00:ff:ee:dd:cc:bb",
                    ),
                    patch("nodes.models.socket.gethostname", return_value="testhost"),
                    patch(
                        "nodes.models.socket.gethostbyname", return_value="127.0.0.1"
                    ),
                    patch.object(Node, "_resolve_ip_addresses", return_value=([], [])),
                    patch("nodes.models.revision.get_revision", return_value="rev"),
                    patch.object(Node, "ensure_keys"),
                    patch.object(Node, "notify_peers_of_update") as mock_notify,
                ):
                    Node.register_current(notify_peers=False)
        mock_notify.assert_not_called()

    def test_register_current_refreshes_lcd_feature(self):
        NodeFeature.objects.get_or_create(
            slug="lcd-screen", defaults={"display": "LCD Screen"}
        )
        with TemporaryDirectory() as tmp:
            base = Path(tmp)
            locks = base / "locks"
            locks.mkdir()
            lock = locks / "lcd_screen.lck"
            lock.touch()
            with override_settings(BASE_DIR=base):
                with (
                    patch(
                        "nodes.models.Node.get_current_mac",
                        return_value="00:ff:ee:dd:cc:bb",
                    ),
                    patch("nodes.models.socket.gethostname", return_value="testhost"),
                    patch(
                        "nodes.models.socket.gethostbyname", return_value="127.0.0.1"
                    ),
                    patch.object(Node, "_resolve_ip_addresses", return_value=([], [])),
                    patch("nodes.models.revision.get_revision", return_value="rev"),
                    patch.object(Node, "ensure_keys"),
                ):
                    node, created = Node.register_current()
            self.assertTrue(created)
            self.assertTrue(node.has_feature("lcd-screen"))

            lock.unlink()
            with override_settings(BASE_DIR=base):
                with (
                    patch(
                        "nodes.models.Node.get_current_mac",
                        return_value="00:ff:ee:dd:cc:bb",
                    ),
                    patch("nodes.models.socket.gethostname", return_value="testhost"),
                    patch(
                        "nodes.models.socket.gethostbyname", return_value="127.0.0.1"
                    ),
                    patch.object(Node, "_resolve_ip_addresses", return_value=([], [])),
                    patch("nodes.models.revision.get_revision", return_value="rev"),
                    patch.object(Node, "ensure_keys"),
                ):
                    _, created2 = Node.register_current()
            self.assertFalse(created2)
            node.refresh_from_db()
            self.assertFalse(node.has_feature("lcd-screen"))

            lock.touch()
            with override_settings(BASE_DIR=base):
                with (
                    patch(
                        "nodes.models.Node.get_current_mac",
                        return_value="00:ff:ee:dd:cc:bb",
                    ),
                    patch("nodes.models.socket.gethostname", return_value="testhost"),
                    patch(
                        "nodes.models.socket.gethostbyname", return_value="127.0.0.1"
                    ),
                    patch.object(Node, "_resolve_ip_addresses", return_value=([], [])),
                    patch("nodes.models.revision.get_revision", return_value="rev"),
                    patch.object(Node, "ensure_keys"),
                ):
                    node, created3 = Node.register_current()
            self.assertFalse(created3)
            node.refresh_from_db()
            self.assertTrue(node.has_feature("lcd-screen"))

    def test_register_current_notifies_peers_on_version_upgrade(self):
        remote = Node.objects.create(
            hostname="remote",
            address="10.0.0.2",
            port=9100,
            mac_address="aa:bb:cc:dd:ee:ff",
        )
        with TemporaryDirectory() as tmp:
            base = Path(tmp)
            (base / "VERSION").write_text("2.0.0")
            with override_settings(BASE_DIR=base):
                with (
                    patch(
                        "nodes.models.Node.get_current_mac",
                        return_value="00:ff:ee:dd:cc:bb",
                    ),
                    patch("nodes.models.socket.gethostname", return_value="localnode"),
                    patch("nodes.models.socket.getfqdn", return_value="localnode.example.com"),
                    patch(
                        "nodes.models.socket.gethostbyname",
                        return_value="192.168.1.5",
                    ),
                    patch.dict(os.environ, {"HOSTNAME": ""}, clear=False),
                    patch.object(
                        Node,
                        "_resolve_ip_addresses",
                        return_value=(
                            ["192.168.1.5", "93.184.216.34"],
                            ["fe80::1", "2001:4860:4860::8888"],
                        ),
                    ),
                    patch("nodes.models.revision.get_revision", return_value="newrev"),
                    patch("requests.post") as mock_post,
                ):
                    Node.objects.create(
                        hostname="localnode",
                        address="192.168.1.5",
                        port=8888,
                        mac_address="00:ff:ee:dd:cc:bb",
                        installed_version="1.9.0",
                        installed_revision="oldrev",
                    )
                    mock_post.return_value = SimpleNamespace(
                        ok=True, status_code=200, text=""
                    )
                    node, created = Node.register_current()
        self.assertFalse(created)
        self.assertGreaterEqual(mock_post.call_count, 1)
        args, kwargs = mock_post.call_args
        self.assertIn(str(remote.port), args[0])
        payload = json.loads(kwargs["data"])
        self.assertEqual(payload["hostname"], "localnode")
        self.assertEqual(payload["installed_version"], "2.0.0")
        self.assertEqual(payload["installed_revision"], "newrev")
        self.assertEqual(payload.get("network_hostname"), "localnode.example.com")
        self.assertEqual(
            payload.get("ipv4_address"), "93.184.216.34,192.168.1.5"
        )
        self.assertEqual(payload.get("ipv6_address"), "2001:4860:4860::8888")

    def test_register_current_notifies_peers_without_version_change(self):
        Node.objects.create(
            hostname="remote",
            address="10.0.0.3",
            port=9200,
            mac_address="aa:bb:cc:dd:ee:11",
        )
        with TemporaryDirectory() as tmp:
            base = Path(tmp)
            (base / "VERSION").write_text("1.0.0")
            with override_settings(BASE_DIR=base):
                with (
                    patch(
                        "nodes.models.Node.get_current_mac",
                        return_value="00:ff:ee:dd:cc:cc",
                    ),
                    patch("nodes.models.socket.gethostname", return_value="samever"),
                    patch("nodes.models.socket.getfqdn", return_value="samever.example.com"),
                    patch(
                        "nodes.models.socket.gethostbyname",
                        return_value="192.168.1.6",
                    ),
                    patch.dict(os.environ, {"HOSTNAME": ""}, clear=False),
                    patch.object(
                        Node,
                        "_resolve_ip_addresses",
                        return_value=(
                            ["192.168.1.6", "93.184.216.35"],
                            ["fe80::2", "2001:4860:4860::8844"],
                        ),
                    ),
                    patch("nodes.models.revision.get_revision", return_value="rev1"),
                    patch("requests.post") as mock_post,
                ):
                    Node.objects.create(
                        hostname="samever",
                        address="192.168.1.6",
                        port=8888,
                        mac_address="00:ff:ee:dd:cc:cc",
                        installed_version="1.0.0",
                        installed_revision="rev1",
                    )
                    mock_post.return_value = SimpleNamespace(
                        ok=True, status_code=200, text=""
                    )
                    Node.register_current()
        self.assertEqual(mock_post.call_count, 1)
        args, kwargs = mock_post.call_args
        self.assertIn("/nodes/register/", args[0])
        payload = json.loads(kwargs["data"])
        self.assertEqual(payload["installed_version"], "1.0.0")
        self.assertEqual(payload.get("installed_revision"), "rev1")
        self.assertEqual(payload.get("network_hostname"), "samever.example.com")
        self.assertEqual(
            payload.get("ipv4_address"), "93.184.216.35,192.168.1.6"
        )
        self.assertEqual(payload.get("ipv6_address"), "2001:4860:4860::8844")

    def test_register_current_populates_network_fields(self):
        with TemporaryDirectory() as tmp:
            base = Path(tmp)
            with override_settings(BASE_DIR=base):
                with (
                    patch(
                        "nodes.models.Node.get_current_mac",
                        return_value="00:12:34:56:78:90",
                    ),
                    patch("nodes.models.socket.gethostname", return_value="nodehost"),
                    patch("nodes.models.socket.getfqdn", return_value="nodehost.example.com"),
                    patch(
                        "nodes.models.socket.gethostbyname",
                        return_value="10.0.0.5",
                    ),
                    patch.dict(os.environ, {"HOSTNAME": ""}, clear=False),
                    patch.object(
                        Node,
                        "_resolve_ip_addresses",
                        return_value=(
                            ["10.0.0.5", "93.184.216.36"],
                            ["fe80::5", "2001:4860:4860::1"],
                        ),
                    ),
                    patch("nodes.models.revision.get_revision", return_value="revX"),
                    patch.object(Node, "ensure_keys"),
                    patch.object(Node, "notify_peers_of_update"),
                ):
                    node, created = Node.register_current()
        self.assertTrue(created)
        self.assertEqual(node.network_hostname, "nodehost.example.com")
        self.assertEqual(node.ipv4_address, "93.184.216.36,10.0.0.5")
        self.assertEqual(node.ipv6_address, "2001:4860:4860::1")
        self.assertEqual(node.address, "93.184.216.36")

    @patch("nodes.views.capture_screenshot")
    def test_capture_screenshot(self, mock_capture):
        hostname = socket.gethostname()
        node = Node.objects.create(
            hostname=hostname,
            address="127.0.0.1",
            port=80,
            mac_address=Node.get_current_mac(),
        )
        screenshot_dir = settings.LOG_DIR / "screenshots"
        screenshot_dir.mkdir(parents=True, exist_ok=True)
        file_path = screenshot_dir / "test.png"
        file_path.write_bytes(b"test")
        mock_capture.return_value = Path("screenshots/test.png")
        response = self.client.get(reverse("node-screenshot"))
        self.assertEqual(response.status_code, 200)
        data = response.json()
        self.assertEqual(data["screenshot"], "screenshots/test.png")
        self.assertEqual(data["node"], node.id)
        mock_capture.assert_called_once()
        self.assertEqual(
            ContentSample.objects.filter(kind=ContentSample.IMAGE).count(), 1
        )
        screenshot = ContentSample.objects.filter(kind=ContentSample.IMAGE).first()
        self.assertEqual(screenshot.node, node)
        self.assertEqual(screenshot.method, "GET")

    @patch("nodes.views.capture_screenshot")
    def test_duplicate_screenshot_skipped(self, mock_capture):
        hostname = socket.gethostname()
        Node.objects.create(
            hostname=hostname,
            address="127.0.0.1",
            port=80,
            mac_address=Node.get_current_mac(),
        )
        screenshot_dir = settings.LOG_DIR / "screenshots"
        screenshot_dir.mkdir(parents=True, exist_ok=True)
        file_path = screenshot_dir / "dup.png"
        file_path.write_bytes(b"dup")
        mock_capture.return_value = Path("screenshots/dup.png")
        self.client.get(reverse("node-screenshot"))
        self.client.get(reverse("node-screenshot"))
        self.assertEqual(
            ContentSample.objects.filter(kind=ContentSample.IMAGE).count(), 1
        )

    @patch("nodes.views.capture_screenshot")
    def test_capture_screenshot_error(self, mock_capture):
        hostname = socket.gethostname()
        Node.objects.create(
            hostname=hostname,
            address="127.0.0.1",
            port=80,
            mac_address=Node.get_current_mac(),
        )
        mock_capture.side_effect = RuntimeError("fail")
        response = self.client.get(reverse("node-screenshot"))
        self.assertEqual(response.status_code, 500)
        data = response.json()
        self.assertEqual(data["detail"], "fail")
        self.assertEqual(
            ContentSample.objects.filter(kind=ContentSample.IMAGE).count(), 0
        )

    def test_net_message_requires_signature(self):
        payload = {
            "uuid": str(uuid.uuid4()),
            "subject": "s",
            "body": "b",
            "seen": [],
            "sender": str(uuid.uuid4()),
        }
        resp = self.client.post(
            reverse("net-message"),
            data=json.dumps(payload),
            content_type="application/json",
        )
        self.assertEqual(resp.status_code, 403)

    def test_net_message_with_valid_signature(self):
        key = rsa.generate_private_key(public_exponent=65537, key_size=2048)
        public_key = (
            key.public_key()
            .public_bytes(
                encoding=serialization.Encoding.PEM,
                format=serialization.PublicFormat.SubjectPublicKeyInfo,
            )
            .decode()
        )
        sender = Node.objects.create(
            hostname="sender",
            address="10.0.0.1",
            port=8888,
            mac_address="00:11:22:33:44:cc",
            public_key=public_key,
        )
        target_role, _ = NodeRole.objects.get_or_create(name="Control")
        feature, _ = NodeFeature.objects.get_or_create(
            slug="net-message", defaults={"display": "Net Message"}
        )
        target = Node.objects.create(
            hostname="target",
            address="10.0.0.2",
            port=8001,
            mac_address="00:11:22:33:44:dd",
            role=target_role,
        )
        msg_id = str(uuid.uuid4())
        payload = {
            "uuid": msg_id,
            "subject": "hello",
            "body": "world",
            "seen": [],
            "sender": str(sender.uuid),
            "origin": str(sender.uuid),
            "filter_node": str(target.uuid),
            "filter_node_feature": feature.slug,
            "filter_node_role": target_role.name,
            "filter_current_relation": Node.Relation.UPSTREAM,
            "filter_installed_version": "1.0.0",
            "filter_installed_revision": "rev123",
        }
        payload_json = json.dumps(payload, separators=(",", ":"), sort_keys=True)
        signature = key.sign(
            payload_json.encode(),
            padding.PSS(
                mgf=padding.MGF1(hashes.SHA256()),
                salt_length=padding.PSS.MAX_LENGTH,
            ),
            hashes.SHA256(),
        )
        resp = self.client.post(
            reverse("net-message"),
            data=payload_json,
            content_type="application/json",
            HTTP_X_SIGNATURE=base64.b64encode(signature).decode(),
        )
        self.assertEqual(resp.status_code, 200)
        self.assertTrue(NetMessage.objects.filter(uuid=msg_id).exists())
        message = NetMessage.objects.get(uuid=msg_id)
        self.assertEqual(message.node_origin, sender)
        self.assertEqual(message.filter_node, target)
        self.assertEqual(message.filter_node_feature, feature)
        self.assertEqual(message.filter_node_role, target_role)
        self.assertEqual(message.filter_current_relation, Node.Relation.UPSTREAM)
        self.assertEqual(message.filter_installed_version, "1.0.0")
        self.assertEqual(message.filter_installed_revision, "rev123")

    def test_net_message_updates_existing_record(self):
        key = rsa.generate_private_key(public_exponent=65537, key_size=2048)
        public_key = (
            key.public_key()
            .public_bytes(
                encoding=serialization.Encoding.PEM,
                format=serialization.PublicFormat.SubjectPublicKeyInfo,
            )
            .decode()
        )
        sender = Node.objects.create(
            hostname="sender-update",
            address="10.0.0.50",
            port=8010,
            mac_address="00:11:22:33:44:fe",
            public_key=public_key,
        )
        existing_reach, _ = NodeRole.objects.get_or_create(name="Terminal")
        new_reach, _ = NodeRole.objects.get_or_create(name="Control")
        old_filter_node = Node.objects.create(
            hostname="legacy-filter",
            address="10.0.0.60",
            port=8020,
            mac_address="00:11:22:33:44:fd",
        )
        new_filter_node = Node.objects.create(
            hostname="new-filter",
            address="10.0.0.61",
            port=8021,
            mac_address="00:11:22:33:44:fc",
        )
        old_feature = NodeFeature.objects.create(
            slug=f"legacy-feature-{uuid.uuid4().hex}", display="Legacy Feature"
        )
        new_feature = NodeFeature.objects.create(
            slug=f"new-feature-{uuid.uuid4().hex}", display="New Feature"
        )
        old_filter_role = NodeRole.objects.create(
            name=f"LegacyRole-{uuid.uuid4().hex}"
        )
        new_filter_role = NodeRole.objects.create(name=f"NewRole-{uuid.uuid4().hex}")
        origin_node = Node.objects.create(
            hostname="origin-node",
            address="10.0.0.70",
            port=8030,
            mac_address="00:11:22:33:44:fb",
        )
        msg_uuid = uuid.uuid4()
        original = NetMessage.objects.create(
            uuid=msg_uuid,
            subject="old subject",
            body="old body",
            reach=existing_reach,
            filter_node=old_filter_node,
            filter_node_feature=old_feature,
            filter_node_role=old_filter_role,
            filter_current_relation=Node.Relation.PEER,
            filter_installed_version="0.9.0",
            filter_installed_revision="oldrev",
        )
        payload = {
            "uuid": str(msg_uuid),
            "subject": "updated subject",
            "body": "updated body",
            "seen": [str(uuid.uuid4()), str(uuid.uuid4())],
            "sender": str(sender.uuid),
            "origin": str(origin_node.uuid),
            "reach": new_reach.name,
            "filter_node": str(new_filter_node.uuid),
            "filter_node_feature": new_feature.slug,
            "filter_node_role": new_filter_role.name,
            "filter_current_relation": Node.Relation.DOWNSTREAM.value,
            "filter_installed_version": "2.0.0",
            "filter_installed_revision": "newrev",
        }
        payload_json = json.dumps(payload, separators=(",", ":"), sort_keys=True)
        signature = key.sign(
            payload_json.encode(),
            padding.PSS(
                mgf=padding.MGF1(hashes.SHA256()),
                salt_length=padding.PSS.MAX_LENGTH,
            ),
            hashes.SHA256(),
        )
        with patch.object(NetMessage, "propagate") as mock_propagate:
            response = self.client.post(
                reverse("net-message"),
                data=payload_json,
                content_type="application/json",
                HTTP_X_SIGNATURE=base64.b64encode(signature).decode(),
            )
        self.assertEqual(response.status_code, 200)
        self.assertEqual(
            list(
                NetMessage.objects.filter(uuid=msg_uuid).values_list(
                    "pk", flat=True
                )
            ),
            [original.pk],
        )
        original.refresh_from_db()
        self.assertEqual(original.subject, payload["subject"])
        self.assertEqual(original.body, payload["body"])
        self.assertEqual(original.reach, new_reach)
        self.assertEqual(original.node_origin, origin_node)
        self.assertEqual(original.filter_node, new_filter_node)
        self.assertEqual(original.filter_node_feature, new_feature)
        self.assertEqual(original.filter_node_role, new_filter_role)
        self.assertEqual(
            original.filter_current_relation, payload["filter_current_relation"]
        )
        self.assertEqual(
            original.filter_installed_version, payload["filter_installed_version"]
        )
        self.assertEqual(
            original.filter_installed_revision, payload["filter_installed_revision"]
        )
        mock_propagate.assert_called_once()
        self.assertEqual(
            mock_propagate.call_args.kwargs["seen"], payload["seen"]
        )

    def test_net_message_applies_attachments(self):
        key = rsa.generate_private_key(public_exponent=65537, key_size=2048)
        public_key = (
            key.public_key()
            .public_bytes(
                encoding=serialization.Encoding.PEM,
                format=serialization.PublicFormat.SubjectPublicKeyInfo,
            )
            .decode()
        )
        sender = Node.objects.create(
            hostname="sender-attachments",
            address="10.0.0.100",
            port=8050,
            mac_address="00:11:22:33:44:ab",
            public_key=public_key,
        )
        existing_role = NodeRole.objects.create(
            name="AttachmentExisting", description="old"
        )
        attachments = [
            {
                "model": "nodes.noderole",
                "fields": {
                    "name": "AttachmentNew",
                    "description": "created via attachment",
                },
            },
            {
                "model": "nodes.noderole",
                "pk": existing_role.pk,
                "fields": {
                    "name": existing_role.name,
                    "description": "updated via attachment",
                },
            },
        ]
        msg_uuid = uuid.uuid4()
        payload = {
            "uuid": str(msg_uuid),
            "subject": "attachments",
            "body": "process",
            "seen": [],
            "sender": str(sender.uuid),
            "origin": str(sender.uuid),
            "attachments": attachments,
        }
        payload_json = json.dumps(payload, separators=(",", ":"), sort_keys=True)
        signature = key.sign(
            payload_json.encode(),
            padding.PSS(
                mgf=padding.MGF1(hashes.SHA256()),
                salt_length=padding.PSS.MAX_LENGTH,
            ),
            hashes.SHA256(),
        )
        response = self.client.post(
            reverse("net-message"),
            data=payload_json,
            content_type="application/json",
            HTTP_X_SIGNATURE=base64.b64encode(signature).decode(),
        )
        self.assertEqual(response.status_code, 200)
        expected = NetMessage.normalize_attachments(attachments)
        message = NetMessage.objects.get(uuid=msg_uuid)
        self.assertEqual(message.attachments, expected)
        self.assertTrue(NodeRole.objects.filter(name="AttachmentNew").exists())
        existing_role.refresh_from_db()
        self.assertEqual(existing_role.description, "updated via attachment")

    @pytest.mark.feature("clipboard-poll")
    def test_clipboard_polling_creates_task(self):
        feature, _ = NodeFeature.objects.get_or_create(
            slug="clipboard-poll", defaults={"display": "Clipboard Poll"}
        )
        node = Node.objects.create(
            hostname="clip",
            address="127.0.0.1",
            port=9000,
            mac_address="00:11:22:33:44:99",
        )
        raw_name = f"poll_clipboard_node_{node.pk}"
        task_name = slugify_task_name(raw_name)
        PeriodicTask.objects.filter(
            name__in=periodic_task_name_variants(raw_name)
        ).delete()
        NodeFeatureAssignment.objects.create(node=node, feature=feature)
        self.assertTrue(PeriodicTask.objects.filter(name=task_name).exists())
        NodeFeatureAssignment.objects.filter(node=node, feature=feature).delete()
        self.assertFalse(PeriodicTask.objects.filter(name=task_name).exists())

    @pytest.mark.feature("screenshot-poll")
    def test_screenshot_polling_creates_task(self):
        feature, _ = NodeFeature.objects.get_or_create(
            slug="screenshot-poll", defaults={"display": "Screenshot Poll"}
        )
        node = Node.objects.create(
            hostname="shot",
            address="127.0.0.1",
            port=9100,
            mac_address="00:11:22:33:44:aa",
        )
        raw_name = f"capture_screenshot_node_{node.pk}"
        task_name = slugify_task_name(raw_name)
        PeriodicTask.objects.filter(
            name__in=periodic_task_name_variants(raw_name)
        ).delete()
        NodeFeatureAssignment.objects.create(node=node, feature=feature)
        self.assertTrue(PeriodicTask.objects.filter(name=task_name).exists())
        NodeFeatureAssignment.objects.filter(node=node, feature=feature).delete()
        self.assertFalse(PeriodicTask.objects.filter(name=task_name).exists())

    def test_landing_lead_purge_task_syncs_with_celery_feature(self):
        feature, _ = NodeFeature.objects.get_or_create(
            slug="celery-queue", defaults={"display": "Celery Queue"}
        )
        node, _ = Node.objects.update_or_create(
            mac_address=Node.get_current_mac(),
            defaults={
                "hostname": socket.gethostname(),
                "address": "127.0.0.1",
                "port": 9300,
                "base_path": settings.BASE_DIR,
            },
        )
        raw_name = "pages_purge_landing_leads"
        task_name = slugify_task_name(raw_name)
        PeriodicTask.objects.filter(
            name__in=periodic_task_name_variants(raw_name)
        ).delete()
        NodeFeatureAssignment.objects.get_or_create(node=node, feature=feature)
        self.assertTrue(
            PeriodicTask.objects.filter(name=task_name).exists()
        )
        NodeFeatureAssignment.objects.filter(node=node, feature=feature).delete()
        self.assertFalse(
            PeriodicTask.objects.filter(name=task_name).exists()
        )

    def test_net_message_purge_task_syncs_with_feature(self):
        feature, _ = NodeFeature.objects.get_or_create(
            slug="celery-queue", defaults={"display": "Celery Queue"}
        )
        node, _ = Node.objects.update_or_create(
            mac_address=Node.get_current_mac(),
            defaults={
                "hostname": socket.gethostname(),
                "address": "127.0.0.1",
                "port": 9320,
                "base_path": settings.BASE_DIR,
            },
        )
        raw_name = "nodes_purge_net_messages"
        task_name = slugify_task_name(raw_name)
        PeriodicTask.objects.filter(
            name__in=periodic_task_name_variants(raw_name)
        ).delete()
        NodeFeatureAssignment.objects.get_or_create(node=node, feature=feature)
        self.assertTrue(
            PeriodicTask.objects.filter(name=task_name).exists()
        )
        NodeFeatureAssignment.objects.filter(node=node, feature=feature).delete()
        self.assertFalse(
            PeriodicTask.objects.filter(name=task_name).exists()
        )

    def test_node_update_task_syncs_with_feature(self):
        feature, _ = NodeFeature.objects.get_or_create(
            slug="celery-queue", defaults={"display": "Celery Queue"}
        )
        node, _ = Node.objects.update_or_create(
            mac_address=Node.get_current_mac(),
            defaults={
                "hostname": socket.gethostname(),
                "address": "127.0.0.1",
                "port": 9330,
                "base_path": settings.BASE_DIR,
            },
        )
        raw_name = "nodes_update_all_information"
        task_name = slugify_task_name(raw_name)
        PeriodicTask.objects.filter(
            name__in=periodic_task_name_variants(raw_name)
        ).delete()

        NodeFeatureAssignment.objects.get_or_create(node=node, feature=feature)
        task = PeriodicTask.objects.get(name=task_name)
        self.assertTrue(task.enabled)
        self.assertIsNotNone(task.interval)
        self.assertEqual(task.interval.every, 1)
        self.assertEqual(task.interval.period, IntervalSchedule.HOURS)
        self.assertEqual(
            task.description,
            "Refreshes node details hourly using the admin Update nodes action.",
        )

        NodeFeatureAssignment.objects.filter(node=node, feature=feature).delete()
        task.refresh_from_db()
        self.assertFalse(task.enabled)

    def test_update_all_nodes_information_uses_admin_workflow(self):
        feature, _ = NodeFeature.objects.get_or_create(
            slug="celery-queue", defaults={"display": "Celery Queue"}
        )
        local, _ = Node.objects.update_or_create(
            mac_address=Node.get_current_mac(),
            defaults={
                "hostname": socket.gethostname(),
                "address": "127.0.0.1",
                "port": 9340,
                "base_path": settings.BASE_DIR,
            },
        )
        remote = Node.objects.create(
            hostname="remote",
            address="10.0.0.2",
            port=9341,
            mac_address="00:11:22:33:44:bb",
        )
        NodeFeatureAssignment.objects.get_or_create(node=local, feature=feature)

        admin_stub = MagicMock()
        admin_stub._refresh_local_information.side_effect = [
            {"ok": True, "message": "local refreshed"},
            {"ok": False, "message": "remote unreachable"},
        ]
        admin_stub._push_remote_information.side_effect = [
            {"ok": True, "message": "local skip"},
            {"ok": True, "message": "remote updated"},
        ]

        with patch("nodes.tasks.Node.get_local", return_value=local), patch(
            "nodes.tasks._resolve_node_admin", return_value=admin_stub
        ):
            summary = update_all_nodes_information()

        self.assertEqual(admin_stub._refresh_local_information.call_count, 2)
        self.assertEqual(admin_stub._push_remote_information.call_count, 2)
        self.assertEqual(summary["total"], 2)
        self.assertEqual(summary["success"], 1)
        self.assertEqual(summary["partial"], 1)
        self.assertEqual(summary["error"], 0)

        statuses = {entry["node_id"]: entry["status"] for entry in summary["results"]}
        self.assertEqual(statuses[local.pk], "success")
        self.assertEqual(statuses[remote.pk], "partial")

    def test_update_all_nodes_information_skips_without_feature(self):
        local = Node.objects.create(
            hostname="local",
            address="127.0.0.1",
            port=9350,
            mac_address=Node.get_current_mac(),
        )

        with patch("nodes.tasks.Node.get_local", return_value=local), patch(
            "nodes.tasks._resolve_node_admin"
        ) as resolve_admin:
            summary = update_all_nodes_information()

        resolve_admin.assert_not_called()
        self.assertTrue(summary.get("skipped"))
        self.assertEqual(summary["total"], 0)

    def test_ocpp_session_report_task_syncs_with_feature(self):
        feature, _ = NodeFeature.objects.get_or_create(
            slug="celery-queue", defaults={"display": "Celery Queue"}
        )
        node, _ = Node.objects.update_or_create(
            mac_address=Node.get_current_mac(),
            defaults={
                "hostname": socket.gethostname(),
                "address": "127.0.0.1",
                "port": 9400,
                "base_path": settings.BASE_DIR,
            },
        )
        raw_name = "ocpp_send_daily_session_report"
        task_name = slugify_task_name(raw_name)
        PeriodicTask.objects.filter(
            name__in=periodic_task_name_variants(raw_name)
        ).delete()

        with patch("nodes.models.mailer.can_send_email", return_value=True):
            NodeFeatureAssignment.objects.get_or_create(node=node, feature=feature)

        self.assertTrue(PeriodicTask.objects.filter(name=task_name).exists())

        NodeFeatureAssignment.objects.filter(node=node, feature=feature).delete()
        self.assertFalse(PeriodicTask.objects.filter(name=task_name).exists())

    def test_ocpp_session_report_task_requires_email(self):
        feature, _ = NodeFeature.objects.get_or_create(
            slug="celery-queue", defaults={"display": "Celery Queue"}
        )
        node, _ = Node.objects.update_or_create(
            mac_address=Node.get_current_mac(),
            defaults={
                "hostname": socket.gethostname(),
                "address": "127.0.0.1",
                "port": 9500,
                "base_path": settings.BASE_DIR,
            },
        )
        raw_name = "ocpp_send_daily_session_report"
        task_name = slugify_task_name(raw_name)
        PeriodicTask.objects.filter(
            name__in=periodic_task_name_variants(raw_name)
        ).delete()

        with patch("nodes.models.mailer.can_send_email", return_value=False):
            NodeFeatureAssignment.objects.get_or_create(node=node, feature=feature)

        self.assertFalse(PeriodicTask.objects.filter(name=task_name).exists())


class CheckRegistrationReadyCommandTests(TestCase):
    def test_command_completes_successfully(self):
        NodeRole.objects.get_or_create(name="Terminal")
        with TemporaryDirectory() as tmp:
            base = Path(tmp)
            with override_settings(BASE_DIR=base):
                call_command("check_registration_ready")


class NodeAdminTests(TestCase):

    def setUp(self):
        self.client = Client()
        self.factory = RequestFactory()
        User = get_user_model()
        self.admin = User.objects.create_superuser(
            username="nodes-admin", password="adminpass", email="admin@example.com"
        )
        self.client.force_login(self.admin)

    def tearDown(self):
        security_dir = Path(settings.BASE_DIR) / "security"
        if security_dir.exists():
            shutil.rmtree(security_dir)

    def _create_local_node(self):
        return Node.objects.create(
            hostname="localnode",
            address="127.0.0.1",
            port=8888,
            mac_address=Node.get_current_mac(),
        )

    def test_register_visitor_defaults_to_loopback_urls(self):
        response = self.client.get(reverse("admin:nodes_node_register_visitor"))
        self.assertEqual(response.status_code, 200)
        content = response.content.decode()
        self.assertIn(
            "const visitorInfoUrl = \"http://localhost:8888/nodes/info/\";",
            content,
        )
        self.assertIn(
            "const visitorRegisterUrl = \"http://localhost:8888/nodes/register/\";",
            content,
        )

    def test_register_visitor_accepts_custom_base_parameter(self):
        url = reverse("admin:nodes_node_register_visitor")
        cases = [
            ("example.com:9443", "http://example.com:9443"),
            ("https://visitor.example", "https://visitor.example"),
            ("[::1]:9000", "http://[::1]:9000"),
        ]
        for raw, expected_base in cases:
            with self.subTest(raw=raw):
                encoded = quote(raw, safe=":/[]")
                response = self.client.get(f"{url}?visitor={encoded}")
                self.assertEqual(response.status_code, 200)
                content = response.content.decode()
                self.assertIn(
                    f"const visitorInfoUrl = \"{expected_base}/nodes/info/\";",
                    content,
                )
                self.assertIn(
                    f"const visitorRegisterUrl = \"{expected_base}/nodes/register/\";",
                    content,
                )

    def test_node_feature_list_shows_default_action_when_enabled(self):
        node = self._create_local_node()
        feature, _ = NodeFeature.objects.get_or_create(
            slug="rfid-scanner", defaults={"display": "RFID Scanner"}
        )
        NodeFeatureAssignment.objects.get_or_create(node=node, feature=feature)
        response = self.client.get(reverse("admin:nodes_nodefeature_changelist"))
        action_url = reverse("admin:core_rfid_scan")
        self.assertContains(response, f'href="{action_url}"')

    @pytest.mark.feature("rpi-camera")
    def test_node_feature_list_shows_all_actions_for_rpi_camera(self):
        node = self._create_local_node()
        feature, _ = NodeFeature.objects.get_or_create(
            slug="rpi-camera", defaults={"display": "Raspberry Pi Camera"}
        )
        NodeFeatureAssignment.objects.get_or_create(node=node, feature=feature)
        response = self.client.get(reverse("admin:nodes_nodefeature_changelist"))
        snapshot_url = reverse("admin:nodes_nodefeature_take_snapshot")
        stream_url = reverse("admin:nodes_nodefeature_view_stream")
        self.assertContains(response, f'href="{snapshot_url}"')
        self.assertContains(response, f'href="{stream_url}"')

    @pytest.mark.feature("audio-capture")
    def test_node_feature_list_shows_microphone_action_when_enabled(self):
        node = self._create_local_node()
        feature, _ = NodeFeature.objects.get_or_create(
            slug="audio-capture", defaults={"display": "Audio Capture"}
        )
        NodeFeatureAssignment.objects.get_or_create(node=node, feature=feature)
        response = self.client.get(reverse("admin:nodes_nodefeature_changelist"))
        action_url = reverse("admin:nodes_nodefeature_test_microphone")
        self.assertContains(response, f'href="{action_url}"')

    @pytest.mark.feature("screenshot-poll")
    def test_node_feature_list_hides_default_action_when_disabled(self):
        self._create_local_node()
        NodeFeature.objects.get_or_create(
            slug="screenshot-poll", defaults={"display": "Screenshot Poll"}
        )
        response = self.client.get(reverse("admin:nodes_nodefeature_changelist"))
        action_url = reverse("admin:nodes_nodefeature_take_screenshot")
        self.assertNotContains(response, f'href="{action_url}"')

    def test_register_current_host(self):
        url = reverse("admin:nodes_node_register_current")
        hostname = socket.gethostname()
        with patch("utils.revision.get_revision", return_value="abcdef123456"):
            response = self.client.get(url)
        self.assertEqual(response.status_code, 200)
        self.assertTemplateUsed(response, "admin/nodes/node/register_remote.html")
        self.assertEqual(Node.objects.count(), 1)
        node = Node.objects.first()
        ver = Path("VERSION").read_text().strip()
        rev = "abcdef123456"
        self.assertEqual(node.base_path, str(settings.BASE_DIR))
        self.assertEqual(node.installed_version, ver)
        self.assertEqual(node.installed_revision, rev)
        self.assertEqual(node.mac_address, Node.get_current_mac())
        sec_dir = Path(settings.BASE_DIR) / "security"
        priv = sec_dir / f"{node.public_endpoint}"
        pub = sec_dir / f"{node.public_endpoint}.pub"
        self.assertTrue(sec_dir.exists())
        self.assertTrue(priv.exists())
        self.assertTrue(pub.exists())
        self.assertTrue(node.public_key)
    def test_register_current_updates_existing_node(self):
        hostname = socket.gethostname()
        Node.objects.create(
            hostname=hostname,
            address="127.0.0.1",
            port=8888,
            mac_address="",
        )

        response = self.client.get(
            reverse("admin:nodes_node_register_current"), follow=False
        )
        self.assertEqual(response.status_code, 200)
        self.assertEqual(Node.objects.count(), 1)
        node = Node.objects.first()
        self.assertEqual(node.mac_address, Node.get_current_mac())
        self.assertEqual(node.hostname, hostname)

    def test_public_key_download_link(self):
        self.client.get(reverse("admin:nodes_node_register_current"))
        node = Node.objects.first()
        change_url = reverse("admin:nodes_node_change", args=[node.pk])
        response = self.client.get(change_url)
        download_url = reverse("admin:nodes_node_public_key", args=[node.pk])
        self.assertContains(response, download_url)
        resp = self.client.get(download_url)
        self.assertEqual(resp.status_code, 200)
        self.assertEqual(
            resp["Content-Disposition"],
            f'attachment; filename="{node.public_endpoint}.pub"',
        )
        self.assertIn(node.public_key.strip(), resp.content.decode())

    def test_change_form_shows_update_node_action(self):
        node = self._create_local_node()
        change_url = reverse("admin:nodes_node_change", args=[node.pk])
        response = self.client.get(change_url)
        self.assertContains(response, 'data-tool-name="update_node_action"')
        self.assertContains(response, "Update Node")

    def test_update_node_action_reports_status(self):
        node = Node.objects.create(
            hostname="remote-update",
            address="10.0.0.50",
            port=8080,
            mac_address="aa:bb:cc:dd:ee:01",
        )
        admin_instance = NodeAdmin(Node, admin.site)
        request = self.factory.post("/")
        request.user = self.admin
        request.session = self.client.session
        from django.contrib.messages.storage.fallback import FallbackStorage

        request._messages = FallbackStorage(request)

        with patch.object(
            NodeAdmin,
            "_refresh_local_information",
            autospec=True,
            return_value={"ok": True, "message": "Local updated"},
        ) as mock_refresh, patch.object(
            NodeAdmin,
            "_push_remote_information",
            autospec=True,
            return_value={"ok": False, "message": "Remote failed"},
        ) as mock_push:
            admin_instance.update_node_action(request, node)

        mock_refresh.assert_called_once_with(admin_instance, node)
        mock_push.assert_called_once_with(admin_instance, node)
        messages_list = list(request._messages)
        self.assertTrue(messages_list)
        message = messages_list[0]
        self.assertEqual(message.level, messages.WARNING)
        text = str(message)
        self.assertIn("Update partially succeeded", text)
        self.assertIn("Local succeeded", text)
        self.assertIn("Remote failed", text)

    def test_register_current_requires_superuser(self):
        User = get_user_model()
        staff = User.objects.create_user(
            username="staff", password="pass", is_staff=True
        )
        permission = Permission.objects.get(codename="view_node")
        staff.user_permissions.add(permission)
        self.client.force_login(staff)

        response = self.client.get(reverse("admin:nodes_node_register_current"))

        self.assertEqual(response.status_code, 403)

    def test_register_current_link_hidden_for_non_superusers(self):
        User = get_user_model()
        staff = User.objects.create_user(
            username="linkstaff", password="pass", is_staff=True
        )
        permission = Permission.objects.get(codename="view_node")
        staff.user_permissions.add(permission)
        self.client.force_login(staff)

        response = self.client.get(reverse("admin:nodes_node_changelist"))

        self.assertNotContains(
            response, reverse("admin:nodes_node_register_current")
        )

    def test_apply_remote_node_info_updates_role(self):
        terminal, _ = NodeRole.objects.get_or_create(name="Terminal")
        control, _ = NodeRole.objects.get_or_create(name="Control")
        node = Node.objects.create(
            hostname="remote-node",
            address="10.0.0.20",
            port=8001,
            mac_address="00:11:22:33:44:aa",
            role=terminal,
        )
        admin_instance = NodeAdmin(Node, admin.site)

        payload = {
            "hostname": node.hostname,
            "network_hostname": "remote-node.example.com",
            "address": node.address,
            "ipv4_address": "198.51.100.10",
            "ipv6_address": "2001:db8::10",
            "port": node.port,
            "role": "Control",
        }

        changed = admin_instance._apply_remote_node_info(node, payload)
        node.refresh_from_db()

        self.assertIn("role", changed)
        self.assertIn("network_hostname", changed)
        self.assertIn("ipv4_address", changed)
        self.assertIn("ipv6_address", changed)
        self.assertEqual(node.role, control)
        self.assertEqual(node.network_hostname, "remote-node.example.com")
        self.assertEqual(node.ipv4_address, "198.51.100.10")
        self.assertEqual(node.ipv6_address, "2001:db8::10")
        self.assertTrue(control.node_set.filter(pk=node.pk).exists())
        self.assertFalse(terminal.node_set.filter(pk=node.pk).exists())

    def test_apply_remote_node_info_accepts_role_name_key(self):
        terminal, _ = NodeRole.objects.get_or_create(name="Terminal")
        control, _ = NodeRole.objects.get_or_create(name="Control")
        node = Node.objects.create(
            hostname="role-name-node",
            address="10.0.0.21",
            port=8002,
            mac_address="00:11:22:33:44:bb",
            role=terminal,
        )
        admin_instance = NodeAdmin(Node, admin.site)

        payload = {
            "hostname": node.hostname,
            "network_hostname": "role-name-node.example.com",
            "address": node.address,
            "ipv4_address": "198.51.100.11",
            "ipv6_address": "2001:db8::11",
            "port": node.port,
            "role_name": "Control",
        }

        changed = admin_instance._apply_remote_node_info(node, payload)
        node.refresh_from_db()

        self.assertIn("role", changed)
        self.assertEqual(node.network_hostname, "role-name-node.example.com")
        self.assertEqual(node.ipv4_address, "198.51.100.11")
        self.assertEqual(node.ipv6_address, "2001:db8::11")
        self.assertEqual(node.role, control)
        self.assertTrue(control.node_set.filter(pk=node.pk).exists())
        self.assertFalse(terminal.node_set.filter(pk=node.pk).exists())

    def test_apply_remote_node_info_updates_version_and_ipv4(self):
        node = Node.objects.create(
            hostname="remote-version",
            address="203.0.113.50",
            port=9000,
            mac_address="00:11:22:33:44:cc",
            installed_version="1.0.0",
            installed_revision="rev-old",
        )
        admin_instance = NodeAdmin(Node, admin.site)

        payload = {
            "hostname": node.hostname,
            "address": node.address,
            "ipv4_address": "203.0.113.50,127.0.0.1,198.51.100.5",
            "installed_version": "2.0.0",
            "installed_revision": "deadbeef",
        }

        changed = admin_instance._apply_remote_node_info(node, payload)
        node.refresh_from_db()

        self.assertIn("installed_version", changed)
        self.assertIn("installed_revision", changed)
        self.assertIn("ipv4_address", changed)
        self.assertEqual(node.installed_version, "2.0.0")
        self.assertEqual(node.installed_revision, "deadbeef")
        self.assertEqual(node.ipv4_address, "203.0.113.50,198.51.100.5")

    @patch("nodes.admin.requests.post")
    def test_send_forwarding_metadata_retries_until_success(self, mock_post):
        request = RequestFactory().get("/")
        local_node = Node.objects.create(
            hostname="local",
            address="127.0.0.1",
            port=8888,
            mac_address="00:11:22:33:44:aa",
            public_key="LOCAL-PUB",
        )
        class DummyNode:
            def __init__(self):
                self.port = 8443
                self.urls: list[str] = []

            def iter_remote_urls(self, path: str):
                self.urls.append(path)
                yield "https://unreachable.example"
                yield "https://reachable.example"

            def __str__(self):  # pragma: no cover - trivial representation
                return "dummy-node"

        target = DummyNode()
        private_key = rsa.generate_private_key(public_exponent=65537, key_size=2048)
        charger = Charger.objects.create(charger_id="FORWARD-1")

        failure = MagicMock()
        failure.ok = False
        failure.status_code = 404
        failure.json.return_value = {"detail": "not found"}
        success = MagicMock()
        success.ok = True
        success.status_code = 200
        success.json.return_value = {"status": "ok"}

        mock_post.side_effect = [failure, success]

        admin_instance = NodeAdmin(Node, admin.site)

        result = admin_instance._send_forwarding_metadata(
            request, target, [charger], local_node, private_key
        )

        self.assertTrue(result)
        self.assertEqual(
            target.urls, ["/nodes/network/chargers/forward/"]
        )
        self.assertEqual(mock_post.call_count, 2)
        self.assertEqual(
            mock_post.call_args_list[1].args[0], "https://reachable.example"
        )

    @pytest.mark.feature("screenshot-poll")
    @patch("nodes.admin.capture_screenshot")
    def test_capture_site_screenshot_from_admin(self, mock_capture_screenshot):
        screenshot_dir = settings.LOG_DIR / "screenshots"
        screenshot_dir.mkdir(parents=True, exist_ok=True)
        file_path = screenshot_dir / "test.png"
        file_path.write_bytes(b"admin")
        mock_capture_screenshot.return_value = Path("screenshots/test.png")
        hostname = socket.gethostname()
        node = Node.objects.create(
            hostname=hostname,
            address="127.0.0.1",
            port=80,
            mac_address=Node.get_current_mac(),
        )
        url = reverse("admin:nodes_contentsample_capture")
        response = self.client.get(url, follow=True)
        self.assertEqual(response.status_code, 200)
        self.assertEqual(
            ContentSample.objects.filter(kind=ContentSample.IMAGE).count(), 1
        )
        screenshot = ContentSample.objects.filter(kind=ContentSample.IMAGE).first()
        self.assertEqual(screenshot.node, node)
        self.assertEqual(screenshot.path, "screenshots/test.png")
        self.assertEqual(screenshot.method, "ADMIN")
        mock_capture_screenshot.assert_called_once_with("http://testserver/")
        self.assertContains(response, "Screenshot saved to screenshots/test.png")

    def test_view_screenshot_in_change_admin(self):
        screenshot_dir = settings.LOG_DIR / "screenshots"
        screenshot_dir.mkdir(parents=True, exist_ok=True)
        file_path = screenshot_dir / "test.png"
        with file_path.open("wb") as fh:
            fh.write(
                base64.b64decode(
                    "iVBORw0KGgoAAAANSUhEUgAAAAEAAAABCAAAAAA6fptVAAAACklEQVR42mP8/5+hHgAFgwJ/lSdX6QAAAABJRU5ErkJggg=="
                )
            )
        screenshot = ContentSample.objects.create(
            path="screenshots/test.png", kind=ContentSample.IMAGE
        )
        url = reverse("admin:nodes_contentsample_change", args=[screenshot.id])
        response = self.client.get(url)
        self.assertEqual(response.status_code, 200)
        self.assertContains(response, "data:image/png;base64")

    def test_visit_link_uses_local_admin_dashboard_for_local_node(self):
        node_admin = admin.site._registry[Node]
        local_node = self._create_local_node()

        link_html = node_admin.visit_link(local_node)

        self.assertIn(reverse("admin:index"), link_html)
        self.assertIn("target=\"_blank\"", link_html)

    def test_visit_link_prefers_remote_hostname_for_dashboard(self):
        node_admin = admin.site._registry[Node]
        remote = Node.objects.create(
            hostname="remote.example.com",
            address="198.51.100.20",
            port=8443,
            mac_address="aa:bb:cc:dd:ee:ff",
        )

        link_html = node_admin.visit_link(remote)

        self.assertIn("https://remote.example.com:8443/admin/", link_html)
        self.assertIn("target=\"_blank\"", link_html)

    def test_iter_remote_urls_handles_hostname_with_path_and_port(self):
        node_admin = admin.site._registry[Node]
        remote = SimpleNamespace(
            public_endpoint="",
            address="",
            hostname="example.com/interface",
            port=8443,
        )

        urls = list(node_admin._iter_remote_urls(remote, "/nodes/info/"))

        self.assertIn(
            "https://example.com:8443/interface/nodes/info/",
            urls,
        )
        self.assertIn(
            "http://example.com:8443/interface/nodes/info/",
            urls,
        )
        combined = "".join(urls)
        self.assertNotIn("interface:8443", combined)

    def test_iter_remote_urls_avoid_default_ports_when_non_standard(self):
        node = Node(
            hostname="remote.example.com",
            port=8888,
            public_endpoint="",
        )

        urls = list(node.iter_remote_urls("/nodes/net-message/"))

        self.assertIn(
            "https://remote.example.com:8888/nodes/net-message/",
            urls,
        )
        self.assertIn(
            "http://remote.example.com:8888/nodes/net-message/",
            urls,
        )
        self.assertNotIn(
            "https://remote.example.com/nodes/net-message/",
            urls,
        )
        self.assertNotIn(
            "http://remote.example.com/nodes/net-message/",
            urls,
        )

    def test_iter_remote_urls_drop_https_default_port_for_http_fallback(self):
        node = Node(
            hostname="remote.example.com",
            port=443,
            public_endpoint="",
        )

        urls = list(node.iter_remote_urls("/nodes/net-message/"))

        self.assertIn(
            "https://remote.example.com/nodes/net-message/",
            urls,
        )
        self.assertIn(
            "http://remote.example.com/nodes/net-message/",
            urls,
        )
        combined = "".join(urls)
        self.assertNotIn(":443", combined)


    @pytest.mark.feature("screenshot-poll")
    @override_settings(SCREENSHOT_SOURCES=["/one", "/two"])
    @patch("nodes.admin.capture_screenshot")
    def test_take_screenshots_action(self, mock_capture):
        screenshot_dir = settings.LOG_DIR / "screenshots"
        screenshot_dir.mkdir(parents=True, exist_ok=True)
        file1 = screenshot_dir / "one.png"
        file1.write_bytes(b"1")
        file2 = screenshot_dir / "two.png"
        file2.write_bytes(b"2")
        mock_capture.side_effect = [
            Path("screenshots/one.png"),
            Path("screenshots/two.png"),
        ]
        node = Node.objects.create(
            hostname="host",
            address="127.0.0.1",
            port=80,
            mac_address=Node.get_current_mac(),
        )
        url = reverse("admin:nodes_node_changelist")
        resp = self.client.post(
            url,
            {"action": "take_screenshots", "_selected_action": [str(node.pk)]},
            follow=True,
        )
        self.assertEqual(resp.status_code, 200)
        self.assertEqual(
            ContentSample.objects.filter(kind=ContentSample.IMAGE).count(), 2
        )
        samples = list(ContentSample.objects.filter(kind=ContentSample.IMAGE))
        self.assertEqual(samples[0].transaction_uuid, samples[1].transaction_uuid)

    @pytest.mark.feature("screenshot-poll")
    @patch("nodes.admin.capture_screenshot")
    def test_take_screenshot_default_action_creates_sample(
        self, mock_capture_screenshot
    ):
        node = self._create_local_node()
        feature, _ = NodeFeature.objects.get_or_create(
            slug="screenshot-poll", defaults={"display": "Screenshot Poll"}
        )
        NodeFeatureAssignment.objects.get_or_create(node=node, feature=feature)
        screenshot_dir = settings.LOG_DIR / "screenshots"
        screenshot_dir.mkdir(parents=True, exist_ok=True)
        file_path = screenshot_dir / "default.png"
        file_path.write_bytes(b"default")
        mock_capture_screenshot.return_value = Path("screenshots/default.png")
        response = self.client.get(
            reverse("admin:nodes_nodefeature_take_screenshot"), follow=True
        )
        self.assertEqual(response.status_code, 200)
        sample = ContentSample.objects.get(kind=ContentSample.IMAGE)
        self.assertEqual(sample.node, node)
        self.assertEqual(sample.method, "DEFAULT_ACTION")
        mock_capture_screenshot.assert_called_once_with("http://testserver/")
        change_url = reverse("admin:nodes_contentsample_change", args=[sample.pk])
        self.assertEqual(response.redirect_chain[-1][0], change_url)

    def test_check_features_for_eligibility_action_success(self):
        node = self._create_local_node()
        feature, _ = NodeFeature.objects.get_or_create(
            slug="rfid-scanner", defaults={"display": "RFID Scanner"}
        )
        NodeFeatureAssignment.objects.get_or_create(node=node, feature=feature)
        changelist_url = reverse("admin:nodes_nodefeature_changelist")
        response = self.client.post(
            changelist_url,
            {
                "action": "check_features_for_eligibility",
                "_selected_action": [str(feature.pk)],
            },
            follow=True,
        )
        self.assertEqual(response.status_code, 200)
        self.assertContains(
            response,
            "RFID Scanner is enabled on localnode. This feature cannot be enabled manually.",
            html=False,
        )
        self.assertContains(
            response, "Completed 1 of 1 feature check(s) successfully.", html=False
        )

    def test_check_features_for_eligibility_action_warns_when_disabled(self):
        self._create_local_node()
        feature, _ = NodeFeature.objects.get_or_create(
            slug="rfid-scanner", defaults={"display": "RFID Scanner"}
        )
        changelist_url = reverse("admin:nodes_nodefeature_changelist")
        response = self.client.post(
            changelist_url,
            {
                "action": "check_features_for_eligibility",
                "_selected_action": [str(feature.pk)],
            },
            follow=True,
        )
        self.assertEqual(response.status_code, 200)
        self.assertContains(
            response,
            "RFID Scanner is not enabled on localnode. This feature cannot be enabled manually.",
            html=False,
        )
        self.assertContains(
            response, "Completed 0 of 1 feature check(s) successfully.", html=False
        )

    @pytest.mark.feature("audio-capture")
    @patch("nodes.models.Node._has_audio_capture_device", return_value=False)
    def test_check_features_for_eligibility_audio_capture_requires_device(
        self, mock_device
    ):
        self._create_local_node()
        feature, _ = NodeFeature.objects.get_or_create(
            slug="audio-capture", defaults={"display": "Audio Capture"}
        )
        changelist_url = reverse("admin:nodes_nodefeature_changelist")
        response = self.client.post(
            changelist_url,
            {
                "action": "check_features_for_eligibility",
                "_selected_action": [str(feature.pk)],
            },
            follow=True,
        )
        self.assertEqual(response.status_code, 200)
        self.assertContains(
            response,
            "No audio recording device detected on localnode for Audio Capture. This feature can be enabled manually.",
            html=False,
        )
        self.assertContains(
            response, "Completed 0 of 1 feature check(s) successfully.", html=False
        )

    @pytest.mark.feature("screenshot-poll")
    def test_enable_selected_features_enables_manual_feature(self):
        node = self._create_local_node()
        feature, _ = NodeFeature.objects.get_or_create(
            slug="screenshot-poll", defaults={"display": "Screenshot Poll"}
        )
        changelist_url = reverse("admin:nodes_nodefeature_changelist")
        response = self.client.post(
            changelist_url,
            {
                "action": "enable_selected_features",
                "_selected_action": [str(feature.pk)],
            },
            follow=True,
        )
        self.assertEqual(response.status_code, 200)
        self.assertTrue(Node.objects.get(pk=node.pk).has_feature("screenshot-poll"))
        self.assertContains(
            response, "Enabled 1 feature(s): Screenshot Poll", html=False
        )

    def test_enable_selected_features_warns_for_non_manual(self):
        self._create_local_node()
        feature, _ = NodeFeature.objects.get_or_create(
            slug="rfid-scanner", defaults={"display": "RFID Scanner"}
        )
        changelist_url = reverse("admin:nodes_nodefeature_changelist")
        response = self.client.post(
            changelist_url,
            {
                "action": "enable_selected_features",
                "_selected_action": [str(feature.pk)],
            },
            follow=True,
        )
        self.assertEqual(response.status_code, 200)
        self.assertContains(
            response, "RFID Scanner cannot be enabled manually.", html=False
        )
        self.assertContains(
            response,
            "None of the selected features can be enabled manually.",
            html=False,
        )

    @pytest.mark.feature("screenshot-poll")
    def test_take_screenshot_default_action_requires_enabled_feature(self):
        self._create_local_node()
        NodeFeature.objects.get_or_create(
            slug="screenshot-poll", defaults={"display": "Screenshot Poll"}
        )
        response = self.client.get(
            reverse("admin:nodes_nodefeature_take_screenshot"), follow=True
        )
        self.assertEqual(response.status_code, 200)
        changelist_url = reverse("admin:nodes_nodefeature_changelist")
        self.assertEqual(response.wsgi_request.path, changelist_url)
        self.assertEqual(ContentSample.objects.count(), 0)
        self.assertContains(response, "Screenshot Poll feature is not enabled")

    @pytest.mark.feature("rpi-camera")
    @patch("nodes.admin.capture_rpi_snapshot")
    def test_take_snapshot_default_action_creates_sample(self, mock_snapshot):
        node = self._create_local_node()
        feature, _ = NodeFeature.objects.get_or_create(
            slug="rpi-camera", defaults={"display": "Raspberry Pi Camera"}
        )
        NodeFeatureAssignment.objects.get_or_create(node=node, feature=feature)
        camera_dir = settings.LOG_DIR / "camera"
        camera_dir.mkdir(parents=True, exist_ok=True)
        file_path = camera_dir / "snap.jpg"
        file_path.write_bytes(b"camera")
        mock_snapshot.return_value = file_path
        response = self.client.get(
            reverse("admin:nodes_nodefeature_take_snapshot"), follow=True
        )
        self.assertEqual(response.status_code, 200)
        sample = ContentSample.objects.get(kind=ContentSample.IMAGE)
        self.assertEqual(sample.node, node)
        self.assertEqual(sample.method, "RPI_CAMERA")
        change_url = reverse("admin:nodes_contentsample_change", args=[sample.pk])
        self.assertEqual(response.redirect_chain[-1][0], change_url)

    @pytest.mark.feature("rpi-camera")
    def test_view_stream_requires_enabled_feature(self):
        self._create_local_node()
        NodeFeature.objects.get_or_create(
            slug="rpi-camera", defaults={"display": "Raspberry Pi Camera"}
        )
        response = self.client.get(
            reverse("admin:nodes_nodefeature_view_stream"), follow=True
        )
        self.assertEqual(response.status_code, 200)
        changelist_url = reverse("admin:nodes_nodefeature_changelist")
        self.assertEqual(response.wsgi_request.path, changelist_url)
        self.assertContains(
            response, "Raspberry Pi Camera feature is not enabled on this node."
        )

    @pytest.mark.feature("rpi-camera")
    def test_view_stream_renders_when_feature_enabled(self):
        node = self._create_local_node()
        feature, _ = NodeFeature.objects.get_or_create(
            slug="rpi-camera", defaults={"display": "Raspberry Pi Camera"}
        )
        NodeFeatureAssignment.objects.get_or_create(node=node, feature=feature)
        response = self.client.get(reverse("admin:nodes_nodefeature_view_stream"))
        self.assertEqual(response.status_code, 200)
        response.render()
        expected_stream = "http://testserver:8554/"
        self.assertEqual(response.context_data["stream_url"], expected_stream)
        self.assertEqual(response.context_data["stream_embed"], "iframe")
        self.assertContains(response, expected_stream)
        self.assertContains(response, "camera-stream__frame")

    @pytest.mark.feature("rpi-camera")
    def test_view_stream_uses_configured_stream_url(self):
        node = self._create_local_node()
        feature, _ = NodeFeature.objects.get_or_create(
            slug="rpi-camera", defaults={"display": "Raspberry Pi Camera"}
        )
        NodeFeatureAssignment.objects.get_or_create(node=node, feature=feature)
        configured_stream = "https://camera.local/stream"
        with self.settings(RPI_CAMERA_STREAM_URL=configured_stream):
            response = self.client.get(
                reverse("admin:nodes_nodefeature_view_stream")
            )
        self.assertEqual(response.status_code, 200)
        response.render()
        self.assertEqual(response.context_data["stream_url"], configured_stream)
        self.assertEqual(response.context_data["stream_embed"], "iframe")
        self.assertContains(response, configured_stream)

    @pytest.mark.feature("rpi-camera")
    def test_view_stream_detects_mjpeg_stream(self):
        node = self._create_local_node()
        feature, _ = NodeFeature.objects.get_or_create(
            slug="rpi-camera", defaults={"display": "Raspberry Pi Camera"}
        )
        NodeFeatureAssignment.objects.get_or_create(node=node, feature=feature)
        mjpeg_url = "http://camera.local/stream.mjpg"
        with self.settings(RPI_CAMERA_STREAM_URL=mjpeg_url):
            response = self.client.get(
                reverse("admin:nodes_nodefeature_view_stream")
            )
        self.assertEqual(response.status_code, 200)
        response.render()
        self.assertEqual(response.context_data["stream_embed"], "mjpeg")
        self.assertContains(response, "<img", html=False)

    @pytest.mark.feature("rpi-camera")
    def test_view_stream_marks_rtsp_stream_as_unsupported(self):
        node = self._create_local_node()
        feature, _ = NodeFeature.objects.get_or_create(
            slug="rpi-camera", defaults={"display": "Raspberry Pi Camera"}
        )
        NodeFeatureAssignment.objects.get_or_create(node=node, feature=feature)
        rtsp_url = "rtsp://camera.local/stream"
        with self.settings(RPI_CAMERA_STREAM_URL=rtsp_url):
            response = self.client.get(
                reverse("admin:nodes_nodefeature_view_stream")
            )
        self.assertEqual(response.status_code, 200)
        response.render()
        self.assertEqual(response.context_data["stream_embed"], "unsupported")
        self.assertContains(response, "camera-stream__unsupported")

    @pytest.mark.feature("audio-capture")
    def test_test_microphone_requires_enabled_feature(self):
        self._create_local_node()
        NodeFeature.objects.get_or_create(
            slug="audio-capture", defaults={"display": "Audio Capture"}
        )
        response = self.client.get(
            reverse("admin:nodes_nodefeature_test_microphone"), follow=True
        )
        self.assertEqual(response.status_code, 200)
        changelist_url = reverse("admin:nodes_nodefeature_changelist")
        self.assertEqual(response.wsgi_request.path, changelist_url)
        self.assertContains(
            response, "Audio Capture feature is not enabled on this node."
        )

    @pytest.mark.feature("audio-capture")
    @patch("nodes.admin.Node._has_audio_capture_device", return_value=False)
    def test_test_microphone_requires_audio_device(
        self, mock_has_device
    ):
        node = self._create_local_node()
        feature, _ = NodeFeature.objects.get_or_create(
            slug="audio-capture", defaults={"display": "Audio Capture"}
        )
        NodeFeatureAssignment.objects.get_or_create(node=node, feature=feature)
        response = self.client.get(
            reverse("admin:nodes_nodefeature_test_microphone"), follow=True
        )
        self.assertEqual(response.status_code, 200)
        changelist_url = reverse("admin:nodes_nodefeature_changelist")
        self.assertEqual(response.wsgi_request.path, changelist_url)
        self.assertContains(
            response,
            "Audio Capture feature is enabled but no recording device was detected.",
        )
        mock_has_device.assert_called_once()

    @pytest.mark.feature("audio-capture")
    @patch("nodes.admin.save_audio_sample")
    @patch("nodes.admin.record_microphone_sample")
    @patch("nodes.admin.Node._has_audio_capture_device", return_value=True)
    def test_test_microphone_handles_capture_failure(
        self, mock_has_device, mock_record, mock_save
    ):
        node = self._create_local_node()
        feature, _ = NodeFeature.objects.get_or_create(
            slug="audio-capture", defaults={"display": "Audio Capture"}
        )
        NodeFeatureAssignment.objects.get_or_create(node=node, feature=feature)
        mock_record.side_effect = RuntimeError("Audio capture failed")

        response = self.client.get(
            reverse("admin:nodes_nodefeature_test_microphone"), follow=True
        )

        self.assertEqual(response.status_code, 200)
        changelist_url = reverse("admin:nodes_nodefeature_changelist")
        self.assertEqual(response.wsgi_request.path, changelist_url)
        self.assertContains(response, "Audio capture failed")
        mock_has_device.assert_called_once()
        mock_record.assert_called_once_with(duration_seconds=6)
        mock_save.assert_not_called()

    @pytest.mark.feature("audio-capture")
    @patch("nodes.admin.save_audio_sample", return_value=None)
    @patch("nodes.admin.record_microphone_sample", return_value=Path("/tmp/audio.wav"))
    @patch("nodes.admin.Node._has_audio_capture_device", return_value=True)
    def test_test_microphone_handles_duplicate_sample(
        self, mock_has_device, mock_record, mock_save
    ):
        node = self._create_local_node()
        feature, _ = NodeFeature.objects.get_or_create(
            slug="audio-capture", defaults={"display": "Audio Capture"}
        )
        NodeFeatureAssignment.objects.get_or_create(node=node, feature=feature)

        response = self.client.get(
            reverse("admin:nodes_nodefeature_test_microphone"), follow=True
        )

        self.assertEqual(response.status_code, 200)
        changelist_url = reverse("admin:nodes_nodefeature_changelist")
        self.assertEqual(response.wsgi_request.path, changelist_url)
        self.assertContains(response, "Duplicate audio sample; not saved")
        mock_has_device.assert_called_once()
        mock_record.assert_called_once_with(duration_seconds=6)
        mock_save.assert_called_once()

    @pytest.mark.feature("audio-capture")
    @patch("nodes.admin.save_audio_sample")
    @patch("nodes.admin.record_microphone_sample", return_value=Path("/tmp/audio.wav"))
    @patch("nodes.admin.Node._has_audio_capture_device", return_value=True)
    def test_test_microphone_redirects_to_sample(
        self, mock_has_device, mock_record, mock_save
    ):
        node = self._create_local_node()
        feature, _ = NodeFeature.objects.get_or_create(
            slug="audio-capture", defaults={"display": "Audio Capture"}
        )
        NodeFeatureAssignment.objects.get_or_create(node=node, feature=feature)
        sample = ContentSample.objects.create(
            path="audio/sample.wav", kind=ContentSample.AUDIO
        )
        mock_save.return_value = sample

        response = self.client.get(
            reverse("admin:nodes_nodefeature_test_microphone"), follow=False
        )

        change_url = reverse("admin:nodes_contentsample_change", args=[sample.pk])
        self.assertRedirects(response, change_url)
        mock_has_device.assert_called_once()
        mock_record.assert_called_once_with(duration_seconds=6)
        mock_save.assert_called_once()
    @patch("nodes.admin.requests.post")
    def test_import_rfids_action_fetches_and_imports(self, mock_post):
        local = self._create_local_node()
        key = rsa.generate_private_key(public_exponent=65537, key_size=2048)
        private_bytes = key.private_bytes(
            encoding=serialization.Encoding.PEM,
            format=serialization.PrivateFormat.TraditionalOpenSSL,
            encryption_algorithm=serialization.NoEncryption(),
        )
        public_bytes = key.public_key().public_bytes(
            encoding=serialization.Encoding.PEM,
            format=serialization.PublicFormat.SubjectPublicKeyInfo,
        )
        security_dir = Path(settings.BASE_DIR) / "security"
        security_dir.mkdir(parents=True, exist_ok=True)
        (security_dir / f"{local.public_endpoint}").write_bytes(private_bytes)
        (security_dir / f"{local.public_endpoint}.pub").write_bytes(public_bytes)
        local.public_key = public_bytes.decode()
        local.save(update_fields=["public_key"])

        remote = Node.objects.create(
            hostname="remote",
            address="127.0.0.2",
            port=8010,
            mac_address="aa:bb:cc:dd:ee:ff",
        )

        mock_response = MagicMock()
        mock_response.status_code = 200
        mock_response.json.return_value = {
            "rfids": [
                {
                    "rfid": "abc123",
                    "custom_label": "Remote tag",
                    "key_a": "A1B2C3D4E5F6",
                    "key_b": "FFFFFFFFFFFF",
                    "data": ["sector"],
                    "key_a_verified": True,
                    "key_b_verified": False,
                    "allowed": True,
                    "color": RFID.BLACK,
                    "kind": RFID.CLASSIC,
                    "released": False,
                    "last_seen_on": None,
                }
            ]
        }
        mock_response.text = ""
        mock_post.return_value = mock_response

        response = self.client.post(
            reverse("admin:nodes_node_changelist"),
            {
                "action": "import_rfids_from_selected",
                "_selected_action": [str(remote.pk)],
            },
            follow=False,
        )
        self.assertEqual(response.status_code, 200)
        response.render()

        self.assertTrue(RFID.objects.filter(rfid="ABC123").exists())
        tag = RFID.objects.get(rfid="ABC123")
        self.assertEqual(tag.custom_label, "Remote tag")
        self.assertEqual(tag.origin_node, remote)
        self.assertEqual(tag.data, ["sector"])

        results = response.context_data["results"]
        self.assertEqual(len(results), 1)
        self.assertEqual(results[0]["status"], "success")
        self.assertEqual(results[0]["created"], 1)

        mock_post.assert_called_once()
        call_kwargs = mock_post.call_args.kwargs
        payload = call_kwargs["data"]
        headers = call_kwargs["headers"]
        signature = base64.b64decode(headers["X-Signature"])
        key.public_key().verify(
            signature,
            payload.encode(),
            padding.PSS(
                mgf=padding.MGF1(hashes.SHA256()),
                salt_length=padding.PSS.MAX_LENGTH,
            ),
            hashes.SHA256(),
        )

    def test_create_charge_point_forwarder_action_creates_forwarder(self):
        local = self._create_local_node()
        remote = Node.objects.create(
            hostname="remote",
            address="127.0.0.2",
            port=8010,
            mac_address="aa:bb:cc:dd:ee:ff",
        )

        charger = Charger.objects.create(
            charger_id="FORWARD-CP-1",
            export_transactions=False,
            node_origin=local,
        )

        response = self.client.post(
            reverse("admin:nodes_node_changelist"),
            {
                "action": "create_charge_point_forwarder",
                "_selected_action": [str(remote.pk)],
            },
            follow=False,
        )

        self.assertEqual(response.status_code, 302)
        forwarder = CPForwarder.objects.get(target_node=remote)
        self.assertFalse(forwarder.enabled)
        self.assertEqual(forwarder.source_node, local)
        self.assertEqual(forwarder.name, remote.hostname)

        charger.refresh_from_db()
        self.assertTrue(charger.export_transactions)
        self.assertIsNone(charger.forwarded_to)

    @patch("nodes.admin.requests.post")
    def test_import_rfids_links_existing_accounts_only(self, mock_post):
        local = self._create_local_node()
        key = rsa.generate_private_key(public_exponent=65537, key_size=2048)
        private_bytes = key.private_bytes(
            encoding=serialization.Encoding.PEM,
            format=serialization.PrivateFormat.TraditionalOpenSSL,
            encryption_algorithm=serialization.NoEncryption(),
        )
        public_bytes = key.public_key().public_bytes(
            encoding=serialization.Encoding.PEM,
            format=serialization.PublicFormat.SubjectPublicKeyInfo,
        )
        security_dir = Path(settings.BASE_DIR) / "security"
        security_dir.mkdir(parents=True, exist_ok=True)
        (security_dir / f"{local.public_endpoint}").write_bytes(private_bytes)
        (security_dir / f"{local.public_endpoint}.pub").write_bytes(public_bytes)
        local.public_key = public_bytes.decode()
        local.save(update_fields=["public_key"])

        existing = CustomerAccount.objects.create(name="KNOWN")
        remote = Node.objects.create(
            hostname="remote", address="127.0.0.3", port=8020
        )

        mock_response = MagicMock()
        mock_response.status_code = 200
        mock_response.text = ""
        mock_response.json.return_value = {
            "rfids": [
                {
                    "rfid": "deadbeef",
                    "customer_accounts": [existing.pk, 9999],
                    "customer_account_names": ["KNOWN", "missing"],
                }
            ]
        }
        mock_post.return_value = mock_response

        response = self.client.post(
            reverse("admin:nodes_node_changelist"),
            {
                "action": "import_rfids_from_selected",
                "_selected_action": [str(remote.pk)],
            },
            follow=False,
        )
        self.assertEqual(response.status_code, 200)
        response.render()

        tag = RFID.objects.get(rfid="DEADBEEF")
        self.assertEqual(list(tag.energy_accounts.all()), [existing])
        self.assertEqual(CustomerAccount.objects.filter(name__iexact="missing").count(), 0)

        result = response.context_data["results"][0]
        self.assertEqual(result["status"], "partial")
        self.assertIn("9999", result["missing_accounts"])
        self.assertIn("missing", result["missing_accounts"])
        self.assertEqual(result["linked_accounts"], 1)

    @patch("nodes.admin.requests.post")
    def test_export_rfids_action_posts_payload(self, mock_post):
        local = self._create_local_node()
        key = rsa.generate_private_key(public_exponent=65537, key_size=2048)
        private_bytes = key.private_bytes(
            encoding=serialization.Encoding.PEM,
            format=serialization.PrivateFormat.TraditionalOpenSSL,
            encryption_algorithm=serialization.NoEncryption(),
        )
        public_bytes = key.public_key().public_bytes(
            encoding=serialization.Encoding.PEM,
            format=serialization.PublicFormat.SubjectPublicKeyInfo,
        )
        security_dir = Path(settings.BASE_DIR) / "security"
        security_dir.mkdir(parents=True, exist_ok=True)
        (security_dir / f"{local.public_endpoint}").write_bytes(private_bytes)
        (security_dir / f"{local.public_endpoint}.pub").write_bytes(public_bytes)
        local.public_key = public_bytes.decode()
        local.save(update_fields=["public_key"])

        account = CustomerAccount.objects.create(name="LOCAL")
        tag = RFID.objects.create(rfid="1234ABCD", origin_node=local)
        tag.energy_accounts.add(account)

        remote = Node.objects.create(
            hostname="remote", address="127.0.0.4", port=8030
        )

        mock_response = MagicMock()
        mock_response.status_code = 200
        mock_response.text = ""
        mock_response.json.return_value = {
            "processed": 1,
            "created": 0,
            "updated": 1,
            "accounts_linked": 1,
            "missing_accounts": ["remote-missing"],
            "errors": 0,
        }
        mock_post.return_value = mock_response

        response = self.client.post(
            reverse("admin:nodes_node_changelist"),
            {
                "action": "export_rfids_to_selected",
                "_selected_action": [str(remote.pk)],
            },
            follow=False,
        )
        self.assertEqual(response.status_code, 200)
        response.render()

        mock_post.assert_called_once()
        call_kwargs = mock_post.call_args.kwargs
        payload = call_kwargs["data"]
        headers = call_kwargs["headers"]
        signature = base64.b64decode(headers["X-Signature"])
        key.public_key().verify(
            signature,
            payload.encode(),
            padding.PSS(
                mgf=padding.MGF1(hashes.SHA256()),
                salt_length=padding.PSS.MAX_LENGTH,
            ),
            hashes.SHA256(),
        )

        payload_data = json.loads(payload)
        self.assertIn("rfids", payload_data)
        self.assertEqual(payload_data["rfids"][0]["rfid"], "1234ABCD")
        payload_rfid = payload_data["rfids"][0]
        self.assertEqual(payload_rfid["customer_accounts"], [account.pk])
        self.assertEqual(payload_rfid["energy_accounts"], [account.pk])

        result = response.context_data["results"][0]
        self.assertEqual(result["status"], "partial")
        self.assertEqual(result["updated"], 1)
        self.assertEqual(result["linked_accounts"], 1)
        self.assertIn("remote-missing", result["missing_accounts"])

    def test_update_selected_nodes_action_renders_progress_page(self):
        remote = Node.objects.create(
            hostname="remote", address="10.0.0.2", port=8010
        )
        response = self.client.post(
            reverse("admin:nodes_node_changelist"),
            {
                "action": "update_selected_nodes",
                "_selected_action": [str(remote.pk)],
            },
            follow=False,
        )
        self.assertEqual(response.status_code, 200)
        response.render()
        self.assertContains(response, "Update selected nodes")
        self.assertIn(
            f'data-node-id="{remote.pk}"', response.content.decode()
        )
        self.assertContains(response, str(remote))

    def test_send_net_message_action_displays_form(self):
        target = Node.objects.create(
            hostname="remote-one", address="10.0.0.10", port=8020
        )
        response = self.client.post(
            reverse("admin:nodes_node_changelist"),
            {
                "action": "send_net_message",
                helpers.ACTION_CHECKBOX_NAME: [str(target.pk)],
            },
            follow=False,
        )
        self.assertEqual(response.status_code, 200)
        response.render()
        self.assertContains(response, "Send Net Message")
        self.assertContains(response, str(target))
        self.assertContains(response, 'name="apply"')
        self.assertContains(response, "Selected node (1)")

    @patch("nodes.admin.NetMessage.propagate")
    def test_send_net_message_action_creates_messages(self, mock_propagate):
        first = Node.objects.create(
            hostname="remote-two", address="10.0.0.11", port=8021
        )
        second = Node.objects.create(
            hostname="remote-three", address="10.0.0.12", port=8022
        )
        url = reverse("admin:nodes_node_changelist")
        payload = {
            "action": "send_net_message",
            "apply": "1",
            helpers.ACTION_CHECKBOX_NAME: [str(first.pk), str(second.pk)],
            "subject": "Maintenance",
            "body": "We will reboot tonight.",
        }
        existing_ids = set(NetMessage.objects.values_list("pk", flat=True))
        response = self.client.post(url, payload, follow=True)
        self.assertEqual(response.status_code, 200)
        new_messages = NetMessage.objects.exclude(pk__in=existing_ids)
        self.assertEqual(new_messages.count(), 2)
        self.assertEqual(mock_propagate.call_count, 2)
        for node in (first, second):
            message = new_messages.get(filter_node=node)
            self.assertEqual(message.subject, "Maintenance")
            self.assertEqual(message.body, "We will reboot tonight.")
        self.assertContains(response, "Sent 2 net messages.")

    @patch("nodes.admin.requests.post")
    @patch("nodes.admin.requests.get")
    def test_update_selected_nodes_progress_updates_remote(
        self, mock_get, mock_post
    ):
        local = self._create_local_node()
        local.public_endpoint = "localnode"
        key = rsa.generate_private_key(public_exponent=65537, key_size=2048)
        private_bytes = key.private_bytes(
            encoding=serialization.Encoding.PEM,
            format=serialization.PrivateFormat.TraditionalOpenSSL,
            encryption_algorithm=serialization.NoEncryption(),
        )
        public_bytes = key.public_key().public_bytes(
            encoding=serialization.Encoding.PEM,
            format=serialization.PublicFormat.SubjectPublicKeyInfo,
        )
        security_dir = Path(settings.BASE_DIR) / "security"
        security_dir.mkdir(parents=True, exist_ok=True)
        (security_dir / "localnode").write_bytes(private_bytes)
        (security_dir / "localnode.pub").write_bytes(public_bytes)
        local.public_key = public_bytes.decode()
        local.save(update_fields=["public_endpoint", "public_key"])

        remote = Node.objects.create(
            hostname="upstream", address="192.0.2.5", port=8100
        )

        get_response = MagicMock()
        get_response.ok = True
        get_response.status_code = 200
        get_response.reason = "OK"
        get_response.json.return_value = {
            "hostname": "upstream-updated",
            "address": "203.0.113.10",
            "port": 8200,
            "mac_address": "aa:bb:cc:dd:ee:ff",
            "public_key": "REMOTEKEY",
        }
        mock_get.return_value = get_response

        post_response = MagicMock()
        post_response.ok = True
        post_response.status_code = 200
        post_response.text = ""
        mock_post.return_value = post_response

        progress_url = reverse("admin:nodes_node_update_selected_progress")
        response = self.client.post(progress_url, {"node_id": remote.pk})
        self.assertEqual(response.status_code, 200)
        payload = response.json()
        self.assertEqual(payload["status"], "success")
        self.assertTrue(payload["local"]["ok"])
        self.assertTrue(payload["remote"]["ok"])

        remote.refresh_from_db()
        self.assertEqual(remote.hostname, "upstream-updated")
        self.assertEqual(remote.address, "203.0.113.10")
        self.assertEqual(remote.port, 8200)
        self.assertEqual(remote.mac_address, "aa:bb:cc:dd:ee:ff")
        self.assertEqual(remote.public_key, "REMOTEKEY")

        self.assertTrue(mock_get.called)
        self.assertIn("/nodes/info/", mock_get.call_args.args[0])
        self.assertTrue(mock_post.called)
        post_data = json.loads(mock_post.call_args.kwargs["data"])
        self.assertEqual(post_data["hostname"], local.hostname)
        self.assertEqual(post_data["mac_address"], local.mac_address)


<<<<<<< HEAD
=======
class NodeProxyGatewayTests(TestCase):
    def setUp(self):
        cache.clear()
        self.client = Client()
        self.private_key = rsa.generate_private_key(
            public_exponent=65537, key_size=2048
        )
        public_key = self.private_key.public_key().public_bytes(
            encoding=serialization.Encoding.PEM,
            format=serialization.PublicFormat.SubjectPublicKeyInfo,
        ).decode()
        self.node = Node.objects.create(
            hostname="requester",
            address="127.0.0.1",
            port=8888,
            mac_address="aa:bb:cc:dd:ee:aa",
            public_key=public_key,
        )
        patcher = patch("requests.post")
        self.addCleanup(patcher.stop)
        self.mock_requests_post = patcher.start()
        self.mock_requests_post.return_value = SimpleNamespace(
            ok=True,
            status_code=200,
            json=lambda: {},
            text="",
        )

    def tearDown(self):
        cache.clear()

    def _sign(self, payload):
        body = json.dumps(payload, separators=(",", ":"), sort_keys=True)
        signature = base64.b64encode(
            self.private_key.sign(
                body.encode(),
                padding.PSS(
                    mgf=padding.MGF1(hashes.SHA256()),
                    salt_length=padding.PSS.MAX_LENGTH,
                ),
                hashes.SHA256(),
            )
        ).decode()
        return body, signature

    def test_proxy_session_creates_login_url(self):
        User = get_user_model()
        user = User.objects.create_user(username="proxy-user", password="pass")
        user.is_staff = True
        user.save(update_fields=["is_staff"])
        payload = {
            "requester": str(self.node.uuid),
            "user": {
                "username": "proxy-user",
                "password": "pass",
                "email": "proxy@example.com",
                "first_name": "Proxy",
                "last_name": "User",
                "is_staff": True,
                "is_superuser": False,
                "groups": [],
                "permissions": [],
            },
            "target": "/admin/",
        }
        body, signature = self._sign(payload)
        response = self.client.post(
            reverse("node-proxy-session"),
            data=body,
            content_type="application/json",
            HTTP_X_SIGNATURE=signature,
        )
        self.assertEqual(response.status_code, 200)
        data = response.json()
        self.assertIn("login_url", data)
        user.refresh_from_db()
        self.assertTrue(user.is_staff)
        self.assertFalse(user.is_superuser)
        parsed = urlparse(data["login_url"])
        login_response = self.client.get(parsed.path)
        self.assertEqual(login_response.status_code, 302)
        self.assertEqual(login_response["Location"], "/admin/")
        self.assertEqual(self.client.session.get("_auth_user_id"), str(user.pk))
        second = self.client.get(parsed.path)
        self.assertEqual(second.status_code, 410)

    def test_proxy_session_rejects_unknown_user(self):
        payload = {
            "requester": str(self.node.uuid),
            "user": {
                "username": "proxy-user",
                "password": "pass",
                "email": "proxy@example.com",
                "first_name": "Proxy",
                "last_name": "User",
            },
            "target": "/admin/",
        }
        body, signature = self._sign(payload)
        response = self.client.post(
            reverse("node-proxy-session"),
            data=body,
            content_type="application/json",
            HTTP_X_SIGNATURE=signature,
        )
        self.assertEqual(response.status_code, 404)
        self.assertFalse(get_user_model().objects.filter(username="proxy-user").exists())

    def test_proxy_session_rejects_staff_escalation_attempt(self):
        User = get_user_model()
        user = User.objects.create_user(username="proxy-user", password="pass")
        body, signature = self._sign(
            {
                "requester": str(self.node.uuid),
                "user": {
                    "username": "proxy-user",
                    "password": "pass",
                    "is_staff": True,
                },
                "target": "/admin/",
            }
        )
        response = self.client.post(
            reverse("node-proxy-session"),
            data=body,
            content_type="application/json",
            HTTP_X_SIGNATURE=signature,
        )
        self.assertEqual(response.status_code, 403)
        user.refresh_from_db()
        self.assertFalse(user.is_staff)

    def test_proxy_session_requires_password(self):
        User = get_user_model()
        user = User.objects.create_user(username="proxy-user", password="pass")
        user.is_staff = True
        user.save(update_fields=["is_staff"])
        body, signature = self._sign(
            {
                "requester": str(self.node.uuid),
                "user": {"username": "proxy-user"},
            }
        )
        response = self.client.post(
            reverse("node-proxy-session"),
            data=body,
            content_type="application/json",
            HTTP_X_SIGNATURE=signature,
        )
        self.assertEqual(response.status_code, 401)
        self.assertNotIn("login_url", response.json())
        user.refresh_from_db()
        self.assertTrue(user.is_staff)

    def test_proxy_session_rejects_invalid_password(self):
        User = get_user_model()
        user = User.objects.create_user(username="proxy-user", password="pass")
        user.is_staff = True
        user.save(update_fields=["is_staff"])
        body, signature = self._sign(
            {
                "requester": str(self.node.uuid),
                "user": {"username": "proxy-user", "password": "nope"},
            }
        )
        response = self.client.post(
            reverse("node-proxy-session"),
            data=body,
            content_type="application/json",
            HTTP_X_SIGNATURE=signature,
        )
        self.assertEqual(response.status_code, 403)
        self.assertNotIn("login_url", response.json())
        user.refresh_from_db()
        self.assertTrue(user.is_staff)

    def test_proxy_session_accepts_mac_hint_when_uuid_unknown(self):
        User = get_user_model()
        user = User.objects.create_user(username="proxy-user", password="pass")
        user.is_staff = True
        user.save(update_fields=["is_staff"])
        payload = {
            "requester": str(uuid.uuid4()),
            "requester_mac": self.node.mac_address,
            "requester_public_key": self.node.public_key,
            "user": {
                "username": "proxy-user",
                "password": "pass",
                "email": "proxy@example.com",
                "first_name": "Proxy",
                "last_name": "User",
                "is_staff": True,
                "is_superuser": False,
                "groups": [],
                "permissions": [],
            },
            "target": "/admin/",
        }
        body, signature = self._sign(payload)
        response = self.client.post(
            reverse("node-proxy-session"),
            data=body,
            content_type="application/json",
            HTTP_X_SIGNATURE=signature,
        )
        self.assertEqual(response.status_code, 200)

    def test_proxy_execute_lists_nodes(self):
        Node.objects.create(
            hostname="target",
            address="127.0.0.5",
            port=8010,
            mac_address="aa:bb:cc:dd:ee:bb",
        )
        User = get_user_model()
        user = User.objects.create_user(username="suite-user", password="secret")
        user.is_staff = True
        user.save(update_fields=["is_staff"])
        perm = Permission.objects.filter(
            content_type__app_label="nodes", codename="view_node"
        ).first()
        self.assertIsNotNone(perm)
        user.user_permissions.add(perm)
        payload = {
            "requester": str(self.node.uuid),
            "action": "list",
            "model": "nodes.Node",
            "filters": {"hostname": "target"},
            "credentials": {
                "username": "suite-user",
                "password": "secret",
                "first_name": "Suite",
                "last_name": "User",
            },
        }
        body, signature = self._sign(payload)
        response = self.client.post(
            reverse("node-proxy-execute"),
            data=body,
            content_type="application/json",
            HTTP_X_SIGNATURE=signature,
        )
        self.assertEqual(response.status_code, 200)
        data = response.json()
        self.assertEqual(len(data.get("objects", [])), 1)
        record = data["objects"][0]
        self.assertEqual(record["fields"]["hostname"], "target")
        user.refresh_from_db()
        self.assertFalse(user.is_superuser)

    def test_proxy_execute_requires_valid_password_for_existing_user(self):
        User = get_user_model()
        user = User.objects.create_user(username="suite-user", password="correct")
        user.is_staff = True
        user.save(update_fields=["is_staff"])
        payload = {
            "requester": str(self.node.uuid),
            "action": "list",
            "model": "nodes.Node",
            "credentials": {
                "username": "suite-user",
                "password": "wrong",
            },
        }
        body, signature = self._sign(payload)
        response = self.client.post(
            reverse("node-proxy-execute"),
            data=body,
            content_type="application/json",
            HTTP_X_SIGNATURE=signature,
        )
        self.assertEqual(response.status_code, 403)

    def test_proxy_execute_rejects_unknown_user(self):
        payload = {
            "requester": str(self.node.uuid),
            "action": "list",
            "model": "nodes.Node",
            "credentials": {
                "username": "suite-user",
                "password": "secret",
            },
        }
        body, signature = self._sign(payload)
        response = self.client.post(
            reverse("node-proxy-execute"),
            data=body,
            content_type="application/json",
            HTTP_X_SIGNATURE=signature,
        )
        self.assertEqual(response.status_code, 403)
        self.assertFalse(get_user_model().objects.filter(username="suite-user").exists())

    def test_proxy_execute_rejects_superuser_escalation(self):
        User = get_user_model()
        user = User.objects.create_user(username="suite-user", password="secret")
        user.is_staff = True
        user.save(update_fields=["is_staff"])
        payload = {
            "requester": str(self.node.uuid),
            "action": "list",
            "model": "nodes.Node",
            "credentials": {
                "username": "suite-user",
                "password": "secret",
                "is_superuser": True,
            },
        }
        body, signature = self._sign(payload)
        response = self.client.post(
            reverse("node-proxy-execute"),
            data=body,
            content_type="application/json",
            HTTP_X_SIGNATURE=signature,
        )
        self.assertEqual(response.status_code, 403)
        user.refresh_from_db()
        self.assertFalse(user.is_superuser)

    def test_proxy_execute_schema_returns_models(self):
        User = get_user_model()
        user = User.objects.create_user(username="suite-user", password="secret")
        user.is_staff = True
        user.save(update_fields=["is_staff"])
        payload = {
            "requester": str(self.node.uuid),
            "action": "schema",
            "credentials": {
                "username": "suite-user",
                "password": "secret",
            },
        }
        body, signature = self._sign(payload)
        response = self.client.post(
            reverse("node-proxy-execute"),
            data=body,
            content_type="application/json",
            HTTP_X_SIGNATURE=signature,
        )
        self.assertEqual(response.status_code, 200)
        data = response.json()
        models = data.get("models", [])
        self.assertTrue(models)
        suite_names = {entry.get("suite_name") for entry in models}
        self.assertIn("Nodes", suite_names)


>>>>>>> 92003506
class NodeRFIDAPITests(TestCase):
    def test_import_endpoint_applies_payload_without_creating_accounts(self):
        remote = Node.objects.create(
            hostname="remote", address="127.0.0.10", port=8050
        )
        key = rsa.generate_private_key(public_exponent=65537, key_size=2048)
        remote.public_key = key.public_key().public_bytes(
            encoding=serialization.Encoding.PEM,
            format=serialization.PublicFormat.SubjectPublicKeyInfo,
        ).decode()
        remote.save(update_fields=["public_key"])

        existing = CustomerAccount.objects.create(name="KNOWN")

        payload = {
            "requester": str(remote.uuid),
            "rfids": [
                {
                    "rfid": "deadface",
                    "custom_label": "Remote",
                    "customer_accounts": [existing.pk, 777],
                    "customer_account_names": ["known", "missing"],
                }
            ],
        }
        body = json.dumps(payload, separators=(",", ":"), sort_keys=True)
        signature = base64.b64encode(
            key.sign(
                body.encode(),
                padding.PSS(
                    mgf=padding.MGF1(hashes.SHA256()),
                    salt_length=padding.PSS.MAX_LENGTH,
                ),
                hashes.SHA256(),
            )
        ).decode()

        response = self.client.post(
            reverse("node-rfid-import"),
            body,
            content_type="application/json",
            HTTP_X_SIGNATURE=signature,
        )
        self.assertEqual(response.status_code, 200)
        data = response.json()
        self.assertEqual(data["created"], 1)
        self.assertEqual(data["updated"], 0)
        self.assertEqual(data["accounts_linked"], 1)
        self.assertIn("missing", data["missing_accounts"])
        self.assertIn("777", data["missing_accounts"])

        tag = RFID.objects.get(rfid="DEADFACE")
        self.assertEqual(tag.custom_label, "Remote")
        self.assertEqual(list(tag.energy_accounts.all()), [existing])
        self.assertEqual(
            CustomerAccount.objects.filter(name__iexact="missing").count(), 0
        )


class RFIDExportViewTests(TestCase):
    def setUp(self):
        self.client = Client()
        NodeRole.objects.get_or_create(name="Terminal")
        self.local_node = Node.objects.create(
            hostname="local",
            address="127.0.0.1",
            port=8888,
            mac_address=Node.get_current_mac(),
        )
        self.remote_key = rsa.generate_private_key(public_exponent=65537, key_size=2048)
        self.remote_public = (
            self.remote_key.public_key()
            .public_bytes(
                encoding=serialization.Encoding.PEM,
                format=serialization.PublicFormat.SubjectPublicKeyInfo,
            )
            .decode()
        )
        self.remote_node = Node.objects.create(
            hostname="remote",
            address="10.0.0.2",
            port=8100,
            mac_address="00:11:22:33:44:55",
            public_key=self.remote_public,
        )

    def _sign_payload(self, payload):
        payload_json = json.dumps(payload, separators=(",", ":"), sort_keys=True)
        signature = self.remote_key.sign(
            payload_json.encode(),
            padding.PSS(
                mgf=padding.MGF1(hashes.SHA256()),
                salt_length=padding.PSS.MAX_LENGTH,
            ),
            hashes.SHA256(),
        )
        return payload_json, base64.b64encode(signature).decode()

    def test_export_requires_signature(self):
        payload_json = json.dumps(
            {"requester": str(self.remote_node.uuid)},
            separators=(",", ":"),
            sort_keys=True,
        )
        response = self.client.post(
            reverse("node-rfid-export"),
            data=payload_json,
            content_type="application/json",
        )
        self.assertEqual(response.status_code, 403)

    def test_export_returns_serialized_data(self):
        RFID.objects.create(rfid="ABCDEF")
        payload_json, signature = self._sign_payload(
            {"requester": str(self.remote_node.uuid)}
        )
        response = self.client.post(
            reverse("node-rfid-export"),
            data=payload_json,
            content_type="application/json",
            HTTP_X_SIGNATURE=signature,
        )
        self.assertEqual(response.status_code, 200)
        body = response.json()
        self.assertIn("rfids", body)
        self.assertEqual(len(body["rfids"]), 1)
        tag_data = body["rfids"][0]
        self.assertEqual(tag_data["rfid"], "ABCDEF")
        self.assertIn("custom_label", tag_data)


class NetMessageAdminTests(TransactionTestCase):
    reset_sequences = True

    def setUp(self):
        self.client = Client()
        User = get_user_model()
        self.admin = User.objects.create_superuser(
            username="netmsg-admin", password="adminpass", email="admin@example.com"
        )
        self.client.force_login(self.admin)
        NodeRole.objects.get_or_create(name="Terminal")

    def test_complete_flag_not_editable(self):
        msg = NetMessage.objects.create(subject="s", body="b")
        url = reverse("admin:nodes_netmessage_change", args=[msg.pk])
        data = {"subject": "s2", "body": "b2", "complete": "on", "_save": "Save"}
        self.client.post(url, data)
        msg.refresh_from_db()
        self.assertFalse(msg.complete)
        self.assertEqual(msg.subject, "s2")

    def test_send_action_calls_propagate(self):
        msg = NetMessage.objects.create(subject="s", body="b")
        with patch.object(NetMessage, "propagate") as mock_propagate:
            response = self.client.post(
                reverse("admin:nodes_netmessage_changelist"),
                {"action": "send_messages", "_selected_action": [str(msg.pk)]},
            )
        self.assertEqual(response.status_code, 302)
        mock_propagate.assert_called_once()

    def test_reply_action_prefills_initial_data(self):
        role = NodeRole.objects.get(name="Terminal")
        node = Node.objects.create(
            hostname="remote",
            address="10.0.0.10",
            port=8100,
            mac_address="00:11:22:33:44:55",
            role=role,
        )
        original = NetMessage.objects.create(
            subject="Ping",
            body="Hello",
            node_origin=node,
        )
        url = f"{reverse('admin:nodes_netmessage_add')}?reply_to={original.pk}"
        response = self.client.get(url)
        self.assertEqual(response.status_code, 200)
        form = response.context_data["adminform"].form
        self.assertEqual(form["subject"].value(), "Re: Ping")
        self.assertEqual(str(form["filter_node"].value()), str(node.pk))

class NetMessageReachTests(TestCase):
    def setUp(self):
        self.roles = {}
        for name in ["Terminal", "Control", "Satellite", "Watchtower"]:
            self.roles[name], _ = NodeRole.objects.get_or_create(name=name)
        self.nodes = {}
        for idx, name in enumerate(
            ["Terminal", "Control", "Satellite", "Watchtower"], start=1
        ):
            self.nodes[name] = Node.objects.create(
                hostname=name.lower(),
                address=f"10.0.0.{idx}",
                port=8888 + idx,
                mac_address=f"00:11:22:33:44:{idx:02x}",
                role=self.roles[name],
            )

    @patch("requests.post")
    def test_terminal_reach_limits_nodes(self, mock_post):
        msg = NetMessage.objects.create(
            subject="s", body="b", reach=self.roles["Terminal"]
        )
        with patch.object(Node, "get_local", return_value=None):
            msg.propagate()
        roles = set(msg.propagated_to.values_list("role__name", flat=True))
        self.assertEqual(roles, {"Terminal"})
        self.assertEqual(mock_post.call_count, 1)

    @patch("requests.post")
    def test_control_reach_includes_control_and_terminal(self, mock_post):
        msg = NetMessage.objects.create(
            subject="s", body="b", reach=self.roles["Control"]
        )
        with patch.object(Node, "get_local", return_value=None):
            msg.propagate()
        roles = set(msg.propagated_to.values_list("role__name", flat=True))
        self.assertEqual(roles, {"Control", "Terminal"})
        self.assertEqual(mock_post.call_count, 2)

    @patch("requests.post")
    def test_satellite_reach_includes_lower_roles(self, mock_post):
        msg = NetMessage.objects.create(
            subject="s", body="b", reach=self.roles["Satellite"]
        )
        with patch.object(Node, "get_local", return_value=None):
            msg.propagate()
        roles = set(msg.propagated_to.values_list("role__name", flat=True))
        self.assertEqual(roles, {"Satellite", "Control", "Terminal"})
        self.assertEqual(mock_post.call_count, 3)

    @patch("requests.post")
    def test_watchtower_reach_prioritizes_watchtower(self, mock_post):
        msg = NetMessage.objects.create(
            subject="s", body="b", reach=self.roles["Watchtower"]
        )
        with patch.object(Node, "get_local", return_value=None):
            msg.propagate()
        roles = set(msg.propagated_to.values_list("role__name", flat=True))
        self.assertEqual(
            roles, {"Watchtower", "Satellite", "Control", "Terminal"}
        )
        self.assertEqual(mock_post.call_count, 4)

    @patch("requests.post")
    def test_default_reach_not_limited_to_terminal(self, mock_post):
        msg = NetMessage.objects.create(subject="s", body="b")
        with patch.object(Node, "get_local", return_value=None), patch(
            "random.shuffle", side_effect=lambda seq: None
        ):
            msg.propagate()
        roles = set(msg.propagated_to.values_list("role__name", flat=True))
        self.assertIn("Control", roles)
        self.assertEqual(mock_post.call_count, 4)


class NetMessageFilterTests(TestCase):
    def setUp(self):
        self.terminal_role, _ = NodeRole.objects.get_or_create(name="Terminal")
        self.control_role, _ = NodeRole.objects.get_or_create(name="Control")
        self.nodes = {
            "terminal": Node.objects.create(
                hostname="terminal-filter",
                address="10.20.0.1",
                port=8020,
                mac_address="00:11:22:33:55:01",
                role=self.terminal_role,
            ),
            "control": Node.objects.create(
                hostname="control-filter",
                address="10.20.0.2",
                port=8021,
                mac_address="00:11:22:33:55:02",
                role=self.control_role,
            ),
        }
        self.feature, _ = NodeFeature.objects.get_or_create(
            slug="filter-test", defaults={"display": "Filter Test"}
        )
        NodeFeatureAssignment.objects.get_or_create(
            node=self.nodes["control"], feature=self.feature
        )
        self.nodes["control"].current_relation = Node.Relation.UPSTREAM
        self.nodes["control"].installed_version = "1.2.3"
        self.nodes["control"].installed_revision = "abc123"
        self.nodes["control"].save(
            update_fields=[
                "current_relation",
                "installed_version",
                "installed_revision",
            ]
        )

    @patch("requests.post")
    def test_filter_node_limits_targets(self, mock_post):
        msg = NetMessage.objects.create(
            subject="s", body="b", filter_node=self.nodes["control"]
        )
        with patch.object(Node, "get_local", return_value=None):
            msg.propagate()
        self.assertEqual(
            list(msg.propagated_to.values_list("pk", flat=True)),
            [self.nodes["control"].pk],
        )
        mock_post.assert_called_once()

    @patch("requests.post")
    def test_filter_fields_limit_queryset(self, mock_post):
        msg = NetMessage.objects.create(
            subject="s",
            body="b",
            filter_node_feature=self.feature,
            filter_node_role=self.control_role,
            filter_current_relation=Node.Relation.UPSTREAM,
            filter_installed_version="1.2.3",
            filter_installed_revision="abc123",
        )
        with patch.object(Node, "get_local", return_value=None):
            msg.propagate()
        self.assertEqual(
            list(msg.propagated_to.values_list("pk", flat=True)),
            [self.nodes["control"].pk],
        )
        mock_post.assert_called_once()


class NetMessageBroadcastStringReachTests(TestCase):
    def test_broadcast_uses_role_lookup_for_string_reach(self):
        role, _ = NodeRole.objects.get_or_create(name="Terminal")
        local = Node.objects.create(
            hostname="terminal-local",
            address="10.10.0.1",
            port=8010,
            mac_address="00:aa:bb:cc:dd:ff",
            role=role,
            public_endpoint="terminal-local",
        )
        seen = ["existing"]

        with patch.object(Node, "get_local", return_value=local), patch.object(
            NetMessage, "propagate"
        ) as mock_propagate:
            msg = NetMessage.broadcast(
                "Subject", "Body", reach="Terminal", seen=seen
            )

        self.assertEqual(msg.reach, role)
        self.assertEqual(msg.node_origin, local)
        mock_propagate.assert_called_once()
        called_args = mock_propagate.call_args
        self.assertIn("seen", called_args.kwargs)
        self.assertIs(called_args.kwargs["seen"], seen)

    def test_broadcast_applies_attachments(self):
        role, _ = NodeRole.objects.get_or_create(name="Terminal")
        local = Node.objects.create(
            hostname="terminal-local",
            address="10.10.0.1",
            port=8010,
            mac_address="00:aa:bb:cc:dd:ff",
            role=role,
            public_endpoint="terminal-local",
        )
        attachments = [
            {
                "model": "nodes.noderole",
                "fields": {"name": "attachment-role", "description": "desc"},
            }
        ]
        expected = NetMessage.normalize_attachments(attachments)
        with (
            patch.object(Node, "get_local", return_value=local),
            patch.object(NetMessage, "propagate") as mock_propagate,
            patch.object(NetMessage, "apply_attachments") as mock_apply,
        ):
            msg = NetMessage.broadcast(
                "Subject",
                "Body",
                reach="Terminal",
                seen=None,
                attachments=attachments,
            )
        self.assertEqual(msg.attachments, expected)
        mock_apply.assert_called_once_with(expected)
        mock_propagate.assert_called_once_with(seen=[])


class NetMessagePropagationTests(TestCase):
    def setUp(self):
        self.role, _ = NodeRole.objects.get_or_create(name="Terminal")
        self.local = Node.objects.create(
            hostname="local",
            address="10.0.0.1",
            port=8001,
            mac_address="00:11:22:33:44:00",
            role=self.role,
            public_endpoint="local",
        )
        self.remotes = []
        for idx in range(2, 6):
            self.remotes.append(
                Node.objects.create(
                    hostname=f"n{idx}",
                    address=f"10.0.0.{idx}",
                    port=8888 + idx,
                    mac_address=f"00:11:22:33:44:{idx:02x}",
                    role=self.role,
                    public_endpoint=f"n{idx}",
                )
            )

    def test_broadcast_sets_node_origin(self):
        with patch.object(Node, "get_local", return_value=self.local):
            msg = NetMessage.broadcast(subject="subject", body="body")
        self.assertEqual(msg.node_origin, self.local)
        self.assertEqual(msg.reach, self.role)

    @patch("requests.post")
    @override_settings(NET_MESSAGE_DISABLE_PROPAGATION=True)
    @patch("core.notifications.notify", return_value=False)
    def test_propagate_skips_remote_when_disabled(
        self, mock_notify, mock_post
    ):
        msg = NetMessage.objects.create(subject="s", body="b", reach=self.role)
        with patch.object(Node, "get_local", return_value=self.local):
            msg.propagate()

        mock_notify.assert_called_once_with("s", "b")
        mock_post.assert_not_called()
        self.assertTrue(msg.complete)
        self.assertEqual(msg.propagated_to.count(), 0)

    @patch("requests.post")
    @patch("core.notifications.notify")
    def test_propagate_forwards_to_three_and_notifies_local(
        self, mock_notify, mock_post
    ):
        mock_post.return_value.ok = True
        mock_post.return_value.status_code = 200
        msg = NetMessage.objects.create(subject="s", body="b", reach=self.role)
        with patch.object(Node, "get_local", return_value=self.local):
            msg.propagate(seen=[str(self.remotes[0].uuid)])
        mock_notify.assert_called_once_with("s", "b")
        self.assertEqual(mock_post.call_count, 3)
        for call_args in mock_post.call_args_list:
            payload = json.loads(call_args.kwargs["data"])
            self.assertEqual(payload.get("origin"), str(self.local.uuid))
        targets = {
            call.args[0].split("//")[1].split("/")[0]
            for call in mock_post.call_args_list
        }
        sender_addr = f"{self.remotes[0].address}:{self.remotes[0].port}"
        self.assertNotIn(sender_addr, targets)
        self.assertEqual(msg.propagated_to.count(), 4)
        self.assertTrue(msg.complete)

    @patch("requests.post")
    @patch("core.notifications.notify", return_value=False)
    def test_propagate_defaults_to_six_when_available(
        self, mock_notify, mock_post
    ):
        for idx in range(6, 12):
            self.remotes.append(
                Node.objects.create(
                    hostname=f"n{idx}",
                    address=f"10.0.0.{idx}",
                    port=8888 + idx,
                    mac_address=f"00:11:22:33:44:{idx:02x}",
                    role=self.role,
                    public_endpoint=f"n{idx}",
                )
            )
        msg = NetMessage.objects.create(subject="s", body="b", reach=self.role)
        with patch.object(Node, "get_local", return_value=self.local):
            msg.propagate()
        self.assertEqual(mock_post.call_count, 6)
        self.assertEqual(msg.propagated_to.count(), 6)
        self.assertFalse(msg.complete)

    @patch("requests.post")
    @patch("core.notifications.notify", return_value=False)
    def test_propagate_respects_target_limit(
        self, mock_notify, mock_post
    ):
        msg = NetMessage.objects.create(
            subject="s", body="b", reach=self.role, target_limit=2
        )
        with patch.object(Node, "get_local", return_value=self.local), patch(
            "random.shuffle", side_effect=lambda seq: None
        ):
            msg.propagate()

        self.assertEqual(mock_post.call_count, 2)
        self.assertEqual(msg.propagated_to.count(), 2)

    @patch("requests.post")
    @patch("core.notifications.notify", return_value=True)
    def test_propagate_prunes_old_local_messages(self, mock_notify, mock_post):
        old_local = NetMessage.objects.create(
            subject="old local",
            body="body",
            reach=self.role,
            node_origin=self.local,
        )
        NetMessage.objects.filter(pk=old_local.pk).update(
            created=timezone.now() - timedelta(hours=25)
        )
        old_remote = NetMessage.objects.create(
            subject="old remote",
            body="body",
            reach=self.role,
            node_origin=self.remotes[0],
        )
        NetMessage.objects.filter(pk=old_remote.pk).update(
            created=timezone.now() - timedelta(hours=25)
        )
        msg = NetMessage.objects.create(
            subject="fresh",
            body="body",
            reach=self.role,
            node_origin=self.local,
        )
        with patch.object(Node, "get_local", return_value=self.local):
            msg.propagate()

        mock_notify.assert_called_once_with("fresh", "body")
        self.assertFalse(NetMessage.objects.filter(pk=old_local.pk).exists())
        self.assertTrue(NetMessage.objects.filter(pk=old_remote.pk).exists())
        self.assertTrue(NetMessage.objects.filter(pk=msg.pk).exists())

    @patch("core.notifications.notify", return_value=False)
    def test_propagate_records_error_status(self, mock_notify):
        msg = NetMessage.objects.create(subject="s", body="b", reach=self.role)
        with (
            patch.object(Node, "get_local", return_value=self.local),
            patch("random.shuffle", side_effect=lambda seq: None),
            patch("requests.post", side_effect=Exception("boom")),
        ):
            msg.propagate()

        self.assertEqual(msg.propagated_to.count(), len(self.remotes))
        self.assertTrue(msg.complete)


class NetMessageQueueTests(TestCase):
    def setUp(self):
        self.role, _ = NodeRole.objects.get_or_create(name="Terminal")
        self.feature, _ = NodeFeature.objects.get_or_create(
            slug="celery-queue", defaults={"display": "Celery Queue"}
        )

    def test_propagate_queues_unreachable_downstream(self):
        local = Node.objects.create(
            hostname="local",
            address="10.0.0.1",
            port=8888,
            mac_address="00:11:22:33:44:10",
            role=self.role,
            public_endpoint="local",
        )
        downstream = Node.objects.create(
            hostname="downstream",
            address="10.0.0.2",
            port=8001,
            mac_address="00:11:22:33:44:11",
            role=self.role,
            current_relation=Node.Relation.DOWNSTREAM,
        )
        message = NetMessage.objects.create(subject="Queued", body="Body", reach=self.role)
        with patch.object(Node, "get_local", return_value=local), patch.object(
            Node, "get_private_key", return_value=None
        ), patch("core.notifications.notify", return_value=False), patch(
            "requests.post", side_effect=Exception("fail")
        ):
            message.propagate()

        entry = PendingNetMessage.objects.get(node=downstream, message=message)
        self.assertIn(str(downstream.uuid), entry.seen)
        self.assertGreater(entry.stale_at, timezone.now())

    def test_queue_limit_enforced(self):
        downstream = Node.objects.create(
            hostname="limit",
            address="10.0.0.3",
            port=8002,
            mac_address="00:11:22:33:44:12",
            role=self.role,
            current_relation=Node.Relation.DOWNSTREAM,
            message_queue_length=1,
        )
        msg1 = NetMessage.objects.create(subject="Old", body="One", reach=self.role)
        msg2 = NetMessage.objects.create(subject="New", body="Two", reach=self.role)

        msg1.queue_for_node(downstream, [str(downstream.uuid)])
        msg2.queue_for_node(downstream, [str(downstream.uuid)])

        entries = list(PendingNetMessage.objects.filter(node=downstream))
        self.assertEqual(len(entries), 1)
        self.assertEqual(entries[0].message, msg2)

    def test_queue_duplicate_updates_stale(self):
        downstream = Node.objects.create(
            hostname="dup",
            address="10.0.0.4",
            port=8003,
            mac_address="00:11:22:33:44:13",
            role=self.role,
            current_relation=Node.Relation.DOWNSTREAM,
        )
        message = NetMessage.objects.create(subject="Dup", body="Dup", reach=self.role)
        first = timezone.now()
        second = first + timedelta(minutes=5)
        with patch(
            "nodes.models.timezone.now", side_effect=[first, second, second]
        ):
            message.queue_for_node(downstream, ["first"])
            message.queue_for_node(downstream, ["second"])

        entry = PendingNetMessage.objects.get(node=downstream, message=message)
        self.assertEqual(entry.seen, ["second"])
        self.assertEqual(entry.queued_at, second)
        self.assertEqual(entry.stale_at, second + timedelta(hours=1))

    def test_pull_endpoint_returns_and_clears_messages(self):
        local_key = rsa.generate_private_key(public_exponent=65537, key_size=2048)
        downstream_key = rsa.generate_private_key(public_exponent=65537, key_size=2048)
        local = Node.objects.create(
            hostname="hub",
            address="10.0.0.5",
            port=8004,
            mac_address="00:11:22:33:44:14",
            role=self.role,
            public_endpoint="hub",
        )
        downstream = Node.objects.create(
            hostname="remote",
            address="10.0.0.6",
            port=8005,
            mac_address="00:11:22:33:44:15",
            role=self.role,
            current_relation=Node.Relation.DOWNSTREAM,
            public_key=downstream_key.public_key()
            .public_bytes(
                serialization.Encoding.PEM,
                serialization.PublicFormat.SubjectPublicKeyInfo,
            )
            .decode(),
        )
        message = NetMessage.objects.create(subject="Fresh", body="Body", reach=self.role)
        stale_message = NetMessage.objects.create(subject="Stale", body="Body", reach=self.role)
        now = timezone.now()
        PendingNetMessage.objects.create(
            node=downstream,
            message=message,
            seen=[str(downstream.uuid)],
            stale_at=now + timedelta(minutes=30),
        )
        stale_entry = PendingNetMessage.objects.create(
            node=downstream,
            message=stale_message,
            seen=["stale"],
            stale_at=now - timedelta(minutes=5),
        )
        PendingNetMessage.objects.filter(pk=stale_entry.pk).update(
            queued_at=now - timedelta(minutes=5)
        )

        def fake_get_private(node_obj):
            if node_obj.pk == local.pk:
                return local_key
            return None

        payload = {"requester": str(downstream.uuid)}
        body = json.dumps(payload, separators=(",", ":"), sort_keys=True)
        signature = base64.b64encode(
            downstream_key.sign(
                body.encode(),
                padding.PSS(
                    mgf=padding.MGF1(hashes.SHA256()),
                    salt_length=padding.PSS.MAX_LENGTH,
                ),
                hashes.SHA256(),
            )
        ).decode()

        with patch.object(Node, "get_local", return_value=local), patch.object(
            Node, "get_private_key", return_value=local_key
        ):
            response = self.client.post(
                reverse("net-message-pull"),
                data=body,
                content_type="application/json",
                HTTP_X_SIGNATURE=signature,
            )

        self.assertEqual(response.status_code, 200)
        data = response.json()
        self.assertEqual(len(data.get("messages", [])), 1)
        payload_data = data["messages"][0]["payload"]
        self.assertEqual(payload_data["uuid"], str(message.uuid))
        self.assertFalse(
            PendingNetMessage.objects.filter(node=downstream, message=message).exists()
        )
        self.assertFalse(
            PendingNetMessage.objects.filter(
                node=downstream, message=stale_message
            ).exists()
        )
        response_signature = data["messages"][0]["signature"]
        local_public = local_key.public_key()
        local_public.verify(
            base64.b64decode(response_signature),
            json.dumps(payload_data, separators=(",", ":"), sort_keys=True).encode(),
            padding.PSS(
                mgf=padding.MGF1(hashes.SHA256()),
                salt_length=padding.PSS.MAX_LENGTH,
            ),
            hashes.SHA256(),
        )

    def test_poll_task_fetches_messages(self):
        local_key = rsa.generate_private_key(public_exponent=65537, key_size=2048)
        upstream_key = rsa.generate_private_key(public_exponent=65537, key_size=2048)
        local = Node.objects.create(
            hostname="downstream",
            address="10.0.0.7",
            port=8006,
            mac_address="00:11:22:33:44:16",
            role=self.role,
            public_endpoint="downstream",
        )
        upstream = Node.objects.create(
            hostname="upstream",
            address="127.0.0.2",
            port=8010,
            mac_address="00:11:22:33:44:17",
            role=self.role,
            current_relation=Node.Relation.UPSTREAM,
            public_key=upstream_key.public_key()
            .public_bytes(
                serialization.Encoding.PEM,
                serialization.PublicFormat.SubjectPublicKeyInfo,
            )
            .decode(),
        )
        NodeFeatureAssignment.objects.create(node=local, feature=self.feature)
        payload = {
            "uuid": str(uuid.uuid4()),
            "subject": "Update",
            "body": "Body",
            "seen": [str(local.uuid)],
            "origin": str(upstream.uuid),
            "sender": str(upstream.uuid),
        }
        payload_text = json.dumps(payload, separators=(",", ":"), sort_keys=True)
        payload_signature = base64.b64encode(
            upstream_key.sign(
                payload_text.encode(),
                padding.PSS(
                    mgf=padding.MGF1(hashes.SHA256()),
                    salt_length=padding.PSS.MAX_LENGTH,
                ),
                hashes.SHA256(),
            )
        ).decode()
        response = MagicMock()
        response.ok = True
        response.json.return_value = {
            "messages": [{"payload": payload, "signature": payload_signature}]
        }

        with patch.object(Node, "get_local", return_value=local), patch.object(
            Node, "get_private_key", return_value=local_key
        ), patch("nodes.tasks.requests.post", return_value=response) as mock_post, patch.object(
            NetMessage, "propagate"
        ) as mock_propagate:
            poll_unreachable_upstream()

        created = NetMessage.objects.get(uuid=payload["uuid"])
        self.assertEqual(created.subject, "Update")
        self.assertEqual(created.node_origin, upstream)
        mock_post.assert_called_once()
        mock_propagate.assert_called_once()


class NetMessageMaintenanceTests(TestCase):
    def setUp(self):
        self.role, _ = NodeRole.objects.get_or_create(name="Terminal")

    def test_purge_task_removes_old_messages_and_pending_entries(self):
        local = Node.objects.create(
            hostname="maintenance",
            address="10.0.0.20",
            port=8100,
            mac_address="00:11:22:33:44:30",
            role=self.role,
        )
        old_message = NetMessage.objects.create(subject="old", body="body", reach=self.role)
        recent_message = NetMessage.objects.create(subject="recent", body="body", reach=self.role)
        NetMessage.objects.filter(pk=old_message.pk).update(
            created=timezone.now() - timedelta(hours=30)
        )
        stale_entry = PendingNetMessage.objects.create(
            node=local,
            message=recent_message,
            seen=["stale"],
            stale_at=timezone.now() + timedelta(hours=1),
        )
        PendingNetMessage.objects.filter(pk=stale_entry.pk).update(
            queued_at=timezone.now() - timedelta(hours=30)
        )

        fresh_message = NetMessage.objects.create(
            subject="fresh pending", body="body", reach=self.role
        )
        remaining_entry = PendingNetMessage.objects.create(
            node=local,
            message=fresh_message,
            seen=["fresh"],
            stale_at=timezone.now() + timedelta(hours=2),
        )

        deleted = node_tasks.purge_stale_net_messages(24)

        self.assertFalse(NetMessage.objects.filter(pk=old_message.pk).exists())
        self.assertTrue(NetMessage.objects.filter(pk=recent_message.pk).exists())
        self.assertTrue(NetMessage.objects.filter(pk=fresh_message.pk).exists())
        self.assertFalse(PendingNetMessage.objects.filter(pk=stale_entry.pk).exists())
        self.assertTrue(PendingNetMessage.objects.filter(pk=remaining_entry.pk).exists())
        self.assertGreaterEqual(deleted, 1)


class ConstellationUdpKickstartTests(TestCase):
    def setUp(self):
        self.role, _ = NodeRole.objects.get_or_create(name="Terminal")

    def test_kickstart_probes_constellation_peers(self):
        local = Node.objects.create(
            hostname="local-constellation",
            address="10.0.0.10",
            port=8888,
            mac_address="00:11:22:33:44:aa",
            public_endpoint="local-constellation",
            constellation_ip="10.88.0.10",
            role=self.role,
        )
        remote = Node.objects.create(
            hostname="remote-constellation",
            address="203.0.113.5",
            port=8890,
            mac_address="00:11:22:33:44:bb",
            public_endpoint="remote-constellation",
            constellation_ip="10.88.0.11",
            ipv4_address="198.51.100.4",
            role=self.role,
        )
        Node.objects.create(
            hostname="no-constellation",
            address="192.0.2.10",
            port=8891,
            mac_address="00:11:22:33:44:cc",
            public_endpoint="no-constellation",
            role=self.role,
        )

        remote.refresh_from_db()
        self.assertEqual(remote.constellation_ip, "10.88.0.11")
        self.assertTrue(
            Node.objects.filter(constellation_ip="10.88.0.11").exists()
        )
        self.assertEqual(
            list(
                Node.objects.exclude(constellation_ip="")
                .values_list("constellation_ip", flat=True)
            ),
            ["10.88.0.10", "10.88.0.11"],
        )

        constellation_nodes = (
            Node.objects.exclude(constellation_ip="")
            .values_list("pk", flat=True)
        )
        self.assertIn(remote.pk, list(constellation_nodes))
        self.assertIn(remote.constellation_ip, remote.get_remote_host_candidates())

        send_calls: list[tuple[str, int]] = []

        def fake_probe(address: str, port: int) -> bool:
            send_calls.append((address, port))
            return True

        def fake_iter(node: Node) -> list[str]:
            self.assertEqual(node.pk, remote.pk)
            return [remote.constellation_ip]

        with (
            self.settings(CONSTELLATION_WG_PORT=53123),
            patch.object(Node, "get_local", return_value=local),
            patch(
                "nodes.tasks._synchronize_constellation_udp_window",
                return_value=1_700_000_000.0,
            ) as sync_mock,
            patch(
                "nodes.tasks._iter_constellation_probe_addresses",
                side_effect=fake_iter,
            ) as iter_mock,
            patch("nodes.tasks._send_udp_probe", side_effect=fake_probe) as probe_mock,
        ):
            result = kickstart_constellation_udp()

        self.assertGreaterEqual(sync_mock.call_count, 1)
        self.assertGreaterEqual(iter_mock.call_count, 1)
        self.assertGreaterEqual(probe_mock.call_count, 1)
        self.assertGreaterEqual(result, 1)

        targets = set(send_calls)
        self.assertIn((remote.constellation_ip, 53123), targets)
        self.assertNotIn((local.constellation_ip, 53123), targets)


    def test_udp_probe_window_waits_for_next_interval(self):
        time_values = iter([12.3, 15.0])
        sleep_calls: list[float] = []

        def fake_time() -> float:
            return next(time_values)

        def fake_sleep(duration: float) -> None:
            sleep_calls.append(duration)

        result = node_tasks._synchronize_constellation_udp_window(
            5, now_func=fake_time, sleep_func=fake_sleep
        )

        self.assertEqual(len(sleep_calls), 1)
        self.assertAlmostEqual(sleep_calls[0], 2.7, places=2)
        self.assertEqual(result, 15.0)

    def test_udp_probe_window_returns_immediately_when_aligned(self):
        def fake_time() -> float:
            return 60.0

        def fake_sleep(_duration: float) -> None:
            raise AssertionError("sleep should not be called when already aligned")

        result = node_tasks._synchronize_constellation_udp_window(
            30, now_func=fake_time, sleep_func=fake_sleep
        )

        self.assertEqual(result, 60.0)


class NetMessageSignatureTests(TestCase):
    def setUp(self):
        self.role, _ = NodeRole.objects.get_or_create(name="Terminal")
        self.local = Node.objects.create(
            hostname="local",  # noqa: S106 - hostname in tests
            address="10.0.0.1",
            port=8001,
            mac_address="00:11:22:33:44:55",
            role=self.role,
            public_endpoint="local",
        )
        self.remote = Node.objects.create(
            hostname="remote",
            address="10.0.0.2",
            port=8002,
            mac_address="00:11:22:33:44:66",
            role=self.role,
            public_endpoint="remote",
        )

    def test_propagate_includes_signature_header(self):
        with TemporaryDirectory() as tmp:
            base_path = Path(tmp)
            security_dir = base_path / "security"
            security_dir.mkdir()
            private_key = rsa.generate_private_key(public_exponent=65537, key_size=2048)
            pem_data = private_key.private_bytes(
                encoding=serialization.Encoding.PEM,
                format=serialization.PrivateFormat.TraditionalOpenSSL,
                encryption_algorithm=serialization.NoEncryption(),
            )
            (security_dir / self.local.public_endpoint).write_bytes(pem_data)
            self.local.base_path = str(base_path)
            self.local.save(update_fields=["base_path"])

            captured_headers: list[dict[str, str]] = []

            def fake_post(url, data=None, headers=None, timeout=None):  # noqa: ARG001
                captured_headers.append(dict(headers or {}))
                return MagicMock()

            with (
                patch("core.notifications.notify", return_value=False),
                patch.object(Node, "get_local", return_value=self.local),
                patch("requests.post", side_effect=fake_post) as mock_post,
            ):
                msg_one = NetMessage.objects.create(
                    subject="sig",
                    body="first",
                    reach=self.role,
                    target_limit=1,
                )
                msg_one.propagate()

                msg_two = NetMessage.objects.create(
                    subject="sig",
                    body="second",
                    reach=self.role,
                    target_limit=1,
                )
                msg_two.propagate()

            self.assertEqual(mock_post.call_count, 2)

        self.assertGreaterEqual(len(captured_headers), 2)
        signature_one = captured_headers[0].get("X-Signature")
        signature_two = captured_headers[1].get("X-Signature")
        self.assertTrue(signature_one)
        self.assertTrue(signature_two)
        self.assertNotEqual(signature_one, signature_two)


class NetworkChargerActionSecurityTests(TestCase):
    def setUp(self):
        self.client = Client()
        self.local_node = Node.objects.create(
            hostname="local-node",
            address="127.0.0.1",
            port=8888,
            mac_address="00:aa:bb:cc:dd:10",
            public_endpoint="local-endpoint",
        )
        self.authorized_node = Node.objects.create(
            hostname="authorized-node",
            address="127.0.0.2",
            port=8001,
            mac_address="00:aa:bb:cc:dd:11",
            public_endpoint="authorized-endpoint",
        )
        self.unauthorized_node, self.unauthorized_key = self._create_signed_node(
            "unauthorized-node",
            mac_suffix=0x12,
        )
        self.charger = Charger.objects.create(
            charger_id="SECURE-TEST-1",
            allow_remote=True,
            manager_node=self.authorized_node,
            node_origin=self.local_node,
        )

    def _create_signed_node(self, hostname: str, *, mac_suffix: int):
        key = rsa.generate_private_key(public_exponent=65537, key_size=2048)
        public_bytes = key.public_key().public_bytes(
            encoding=serialization.Encoding.PEM,
            format=serialization.PublicFormat.SubjectPublicKeyInfo,
        )
        node = Node.objects.create(
            hostname=hostname,
            address="10.0.0.{:d}".format(mac_suffix),
            port=8020,
            mac_address="00:aa:bb:cc:dd:{:02x}".format(mac_suffix),
            public_key=public_bytes.decode(),
            public_endpoint=f"{hostname}-endpoint",
        )
        return node, key

    def test_rejects_requests_from_unmanaged_nodes(self):
        url = reverse("node-network-charger-action")
        payload = {
            "requester": str(self.unauthorized_node.uuid),
            "charger_id": self.charger.charger_id,
            "action": "reset",
        }
        body = json.dumps(payload).encode()
        signature = self.unauthorized_key.sign(
            body,
            padding.PSS(
                mgf=padding.MGF1(hashes.SHA256()),
                salt_length=padding.PSS.MAX_LENGTH,
            ),
            hashes.SHA256(),
        )
        headers = {"HTTP_X_SIGNATURE": base64.b64encode(signature).decode()}

        with patch.object(Node, "get_local", return_value=self.local_node):
            response = self.client.post(
                url,
                data=body,
                content_type="application/json",
                **headers,
            )

        self.assertEqual(response.status_code, 403)
        self.assertEqual(
            response.json().get("detail"),
            "requester does not manage this charger",
        )


class StartupNotificationTests(TestCase):
    def test_startup_notification_uses_hostname_and_revision(self):
        from nodes.apps import _startup_notification

        with TemporaryDirectory() as tmp:
            tmp_path = Path(tmp)
            (tmp_path / "VERSION").write_text("1.2.3")
            with self.settings(BASE_DIR=tmp_path):
                with patch(
                    "nodes.apps.revision.get_revision", return_value="abcdef123456"
                ):
                    with patch("nodes.models.NetMessage.broadcast") as mock_broadcast:
                        with patch(
                            "nodes.apps.socket.gethostname", return_value="host"
                        ):
                            with patch.dict(os.environ, {"PORT": "9000"}):
                                _startup_notification()
                                time.sleep(0.1)

        mock_broadcast.assert_called_once()
        _, kwargs = mock_broadcast.call_args
        self.assertEqual(kwargs["subject"], "host:9000")
        self.assertTrue(kwargs["body"].startswith("1.2.3 r"))

    def test_startup_notification_marks_nonrelease_version(self):
        from nodes.apps import _startup_notification

        package = Package.objects.create(name="pkg-start", is_active=False)
        PackageRelease.objects.create(
            package=package,
            version="1.2.3",
            revision="0" * 40,
        )

        with TemporaryDirectory() as tmp:
            tmp_path = Path(tmp)
            (tmp_path / "VERSION").write_text("1.2.3")
            with self.settings(BASE_DIR=tmp_path):
                with patch(
                    "nodes.apps.revision.get_revision", return_value="1" * 40
                ):
                    with patch("nodes.models.NetMessage.broadcast") as mock_broadcast:
                        with patch(
                            "nodes.apps.socket.gethostname", return_value="host"
                        ):
                            with patch.dict(os.environ, {"PORT": "9000"}):
                                _startup_notification()
                                time.sleep(0.1)

        mock_broadcast.assert_called_once()
        _, kwargs = mock_broadcast.call_args
        self.assertEqual(kwargs["subject"], "host:9000")
        self.assertEqual(kwargs["body"], "1.2.3+ r111111")


class StartupHandlerTests(TestCase):
    def test_handler_logs_db_errors(self):
        from nodes.apps import _trigger_startup_notification
        from django.db.utils import OperationalError

        with patch("nodes.apps._startup_notification") as mock_start:
            with patch("nodes.apps.connections") as mock_connections:
                mock_connections.__getitem__.return_value.ensure_connection.side_effect = OperationalError(
                    "fail"
                )
                with self.assertLogs("nodes.apps", level="ERROR") as log:
                    _trigger_startup_notification()

        mock_start.assert_not_called()
        self.assertTrue(any("Startup notification skipped" in m for m in log.output))

    def test_handler_calls_startup_notification(self):
        from nodes.apps import _trigger_startup_notification

        with patch("nodes.apps._startup_notification") as mock_start:
            with patch("nodes.apps.connections") as mock_connections:
                mock_connections.__getitem__.return_value.ensure_connection.return_value = (
                    None
                )
                _trigger_startup_notification()

        mock_start.assert_called_once()

    def test_handler_skips_during_migrate_command(self):
        import sys

        from nodes.apps import _trigger_startup_notification

        with patch("nodes.apps._startup_notification") as mock_start:
            with patch.object(sys, "argv", ["manage.py", "migrate"]):
                _trigger_startup_notification()

        mock_start.assert_not_called()


class NotificationManagerTests(TestCase):
    def test_send_writes_trimmed_lines(self):
        from core.notifications import NotificationManager

        with TemporaryDirectory() as tmp:
            lock = Path(tmp) / "lcd_screen.lck"
            lock.touch()
            manager = NotificationManager(lock_file=lock)
            result = manager.send("a" * 70, "b" * 70)
            self.assertTrue(result)
            content = lock.read_text().splitlines()
            self.assertEqual(content[0], "a" * 64)
            self.assertEqual(content[1], "b" * 64)

    def test_send_falls_back_to_gui(self):
        from core.notifications import NotificationManager

        with TemporaryDirectory() as tmp:
            lock = Path(tmp) / "lcd_screen.lck"
            lock.touch()
            manager = NotificationManager(lock_file=lock)
            manager._gui_display = MagicMock()
            with patch.object(
                manager, "_write_lock_file", side_effect=RuntimeError("boom")
            ):
                result = manager.send("hi", "there")
        self.assertTrue(result)
        manager._gui_display.assert_called_once_with("hi", "there")

    def test_send_uses_gui_when_lock_missing(self):
        from core.notifications import NotificationManager

        with TemporaryDirectory() as tmp:
            lock = Path(tmp) / "lcd_screen.lck"
            manager = NotificationManager(lock_file=lock)
            manager._gui_display = MagicMock()
            result = manager.send("hi", "there")
        self.assertTrue(result)
        manager._gui_display.assert_called_once_with("hi", "there")

    def test_gui_display_uses_windows_toast(self):
        from core.notifications import NotificationManager

        with patch("core.notifications.sys.platform", "win32"):
            mock_notify = MagicMock()
            with patch(
                "core.notifications.plyer_notification",
                MagicMock(notify=mock_notify),
            ):
                manager = NotificationManager()
                manager._gui_display("hi", "there")
        mock_notify.assert_called_once_with(
            title="Arthexis", message="hi\nthere", timeout=6
        )

    def test_gui_display_logs_when_toast_unavailable(self):
        from core.notifications import NotificationManager

        with patch("core.notifications.sys.platform", "win32"):
            with patch("core.notifications.plyer_notification", None):
                with patch("core.notifications.logger") as mock_logger:
                    manager = NotificationManager()
                    manager._gui_display("hi", "there")
        mock_logger.info.assert_called_once_with("%s %s", "hi", "there")


class ContentSampleTransactionTests(TestCase):
    def test_transaction_uuid_behaviour(self):
        sample1 = ContentSample.objects.create(content="a", kind=ContentSample.TEXT)
        self.assertIsNotNone(sample1.transaction_uuid)
        sample2 = ContentSample.objects.create(
            content="b",
            kind=ContentSample.TEXT,
            transaction_uuid=sample1.transaction_uuid,
        )
        self.assertEqual(sample1.transaction_uuid, sample2.transaction_uuid)
        with self.assertRaises(Exception):
            sample1.transaction_uuid = uuid.uuid4()
            sample1.save()


@pytest.mark.feature("clipboard-poll")
class ContentSampleAdminTests(TestCase):
    def setUp(self):
        User = get_user_model()
        self.user = User.objects.create_superuser(
            "clipboard_admin", "admin@example.com", "pass"
        )
        self.client.login(username="clipboard_admin", password="pass")

    @patch("pyperclip.paste")
    def test_add_from_clipboard_creates_sample(self, mock_paste):
        mock_paste.return_value = "clip text"
        url = reverse("admin:nodes_contentsample_from_clipboard")
        response = self.client.get(url, follow=True)
        self.assertEqual(
            ContentSample.objects.filter(kind=ContentSample.TEXT).count(), 1
        )
        sample = ContentSample.objects.filter(kind=ContentSample.TEXT).first()
        self.assertEqual(sample.content, "clip text")
        self.assertEqual(sample.user, self.user)
        self.assertIsNone(sample.node)
        self.assertContains(response, "Text sample added from clipboard")

    @patch("pyperclip.paste")
    def test_add_from_clipboard_sets_node_when_local_exists(self, mock_paste):
        mock_paste.return_value = "clip text"
        Node.objects.create(
            hostname="host",
            address="127.0.0.1",
            port=8888,
            mac_address=Node.get_current_mac(),
        )
        url = reverse("admin:nodes_contentsample_from_clipboard")
        self.client.get(url, follow=True)
        sample = ContentSample.objects.filter(kind=ContentSample.TEXT).first()
        self.assertIsNotNone(sample.node)

    @patch("pyperclip.paste")
    def test_add_from_clipboard_skips_duplicate(self, mock_paste):
        mock_paste.return_value = "clip text"
        url = reverse("admin:nodes_contentsample_from_clipboard")
        self.client.get(url, follow=True)
        resp = self.client.get(url, follow=True)
        self.assertEqual(
            ContentSample.objects.filter(kind=ContentSample.TEXT).count(), 1
        )
        self.assertContains(resp, "Duplicate sample not created")


@override_settings(EMAIL_BACKEND="django.core.mail.backends.locmem.EmailBackend")
class EmailOutboxTests(TestCase):
    def test_node_send_mail_uses_outbox(self):
        node = Node.objects.create(
            hostname="outboxhost",
            address="127.0.0.1",
            port=8888,
            mac_address="00:11:22:33:aa:bb",
        )
        outbox = EmailOutbox.objects.create(
            node=node, host="smtp.example.com", port=25, username="u", password="p"
        )
        with patch("nodes.models.mailer.send") as ms:
            node.send_mail("sub", "msg", ["to@example.com"])
            ms.assert_called_once_with(
                "sub", "msg", ["to@example.com"], None, outbox=outbox
            )

    def test_node_send_mail_queues_email(self):
        node = Node.objects.create(
            hostname="host",
            address="127.0.0.1",
            port=8888,
            mac_address="00:11:22:33:cc:dd",
        )
        node.send_mail("sub", "msg", ["to@example.com"])
        self.assertEqual(len(mail.outbox), 1)
        email = mail.outbox[0]
        self.assertEqual(email.subject, "sub")
        self.assertEqual(email.to, ["to@example.com"])

    def test_string_representation_prefers_from_email(self):
        outbox = EmailOutbox.objects.create(
            host="smtp.example.com",
            port=587,
            username="mailer",
            password="secret",
            from_email="noreply@example.com",
        )

        self.assertEqual(str(outbox), "noreply@example.com")

    def test_string_representation_prefers_username_over_owner(self):
        group = SecurityGroup.objects.create(name="Operators")
        outbox = EmailOutbox.objects.create(
            group=group,
            host="smtp.example.com",
            port=587,
            username="mailer",
            password="secret",
        )

        self.assertEqual(str(outbox), "mailer@smtp.example.com")

    def test_string_representation_does_not_duplicate_email_hostname(self):
        outbox = EmailOutbox.objects.create(
            host="smtp.example.com",
            port=587,
            username="mailer@example.com",
            password="secret",
        )

        self.assertEqual(str(outbox), "mailer@example.com")

    def test_string_representation_trims_trailing_at_symbol(self):
        outbox = EmailOutbox.objects.create(
            host="smtp.example.com",
            port=587,
            username="mailer@",
            password="secret",
        )

        self.assertEqual(str(outbox), "mailer@smtp.example.com")

    def test_unattached_outbox_used_as_fallback(self):
        EmailOutbox.objects.create(
            group=SecurityGroup.objects.create(name="Attached"),
            host="smtp.attached.example.com",
            port=587,
            username="attached",
            password="secret",
        )
        fallback = EmailOutbox.objects.create(
            host="smtp.fallback.example.com",
            port=587,
            username="fallback",
            password="secret",
        )

        backend = OutboxEmailBackend()
        message = EmailMessage("subject", "body", to=["to@example.com"])

        selected, fallbacks = backend._select_outbox(message)

        self.assertEqual(selected, fallback)
        self.assertEqual(fallbacks, [])

    def test_disabled_outbox_excluded_from_selection(self):
        EmailOutbox.objects.create(
            host="smtp.disabled.example.com",
            port=587,
            username="disabled@example.com",
            password="secret",
            from_email="disabled@example.com",
            is_enabled=False,
        )
        enabled = EmailOutbox.objects.create(
            host="smtp.enabled.example.com",
            port=587,
            username="enabled@example.com",
            password="secret",
        )

        backend = OutboxEmailBackend()
        message = EmailMessage(
            "subject",
            "body",
            from_email="disabled@example.com",
            to=["to@example.com"],
        )

        selected, fallbacks = backend._select_outbox(message)

        self.assertEqual(selected, enabled)
        self.assertEqual(fallbacks, [])


class ClipboardTaskTests(TestCase):
    @pytest.mark.feature("clipboard-poll")
    @patch("nodes.tasks.pyperclip.paste")
    def test_sample_clipboard_task_creates_sample(self, mock_paste):
        mock_paste.return_value = "task text"
        Node.objects.create(
            hostname="host",
            address="127.0.0.1",
            port=8888,
            mac_address=Node.get_current_mac(),
        )
        sample_clipboard()
        self.assertEqual(
            ContentSample.objects.filter(kind=ContentSample.TEXT).count(), 1
        )
        sample = ContentSample.objects.filter(kind=ContentSample.TEXT).first()
        self.assertEqual(sample.content, "task text")
        self.assertIsNone(sample.user)
        self.assertIsNotNone(sample.node)
        self.assertEqual(sample.node.hostname, "host")
        # Duplicate should not create another sample
        sample_clipboard()
        self.assertEqual(
            ContentSample.objects.filter(kind=ContentSample.TEXT).count(), 1
        )

    @pytest.mark.feature("screenshot-poll")
    @patch("nodes.tasks.capture_screenshot")
    def test_capture_node_screenshot_task(self, mock_capture):
        node = Node.objects.create(
            hostname="host",
            address="127.0.0.1",
            port=8888,
            mac_address=Node.get_current_mac(),
        )
        screenshot_dir = settings.LOG_DIR / "screenshots"
        screenshot_dir.mkdir(parents=True, exist_ok=True)
        file_path = screenshot_dir / "test.png"
        file_path.write_bytes(b"task")
        mock_capture.return_value = Path("screenshots/test.png")
        capture_node_screenshot("http://example.com")
        self.assertEqual(
            ContentSample.objects.filter(kind=ContentSample.IMAGE).count(), 1
        )
        screenshot = ContentSample.objects.filter(kind=ContentSample.IMAGE).first()
        self.assertEqual(screenshot.node, node)
        self.assertEqual(screenshot.path, "screenshots/test.png")
        self.assertEqual(screenshot.method, "TASK")

    @pytest.mark.feature("screenshot-poll")
    @patch("nodes.tasks.capture_screenshot")
    def test_capture_node_screenshot_handles_error(self, mock_capture):
        Node.objects.create(
            hostname="host",
            address="127.0.0.1",
            port=8888,
            mac_address=Node.get_current_mac(),
        )
        mock_capture.side_effect = RuntimeError("boom")
        result = capture_node_screenshot("http://example.com")
        self.assertEqual(result, "")
        self.assertEqual(
            ContentSample.objects.filter(kind=ContentSample.IMAGE).count(), 0
        )


class CaptureScreenshotTests(TestCase):
    def setUp(self):
        super().setUp()
        self.firefox_patcher = patch(
            "nodes.utils._find_firefox_binary", return_value="/usr/bin/firefox"
        )
        self.ensure_geckodriver_patcher = patch("nodes.utils._ensure_geckodriver")
        self.firefox_patcher.start()
        self.ensure_geckodriver_patcher.start()
        self.addCleanup(self.firefox_patcher.stop)
        self.addCleanup(self.ensure_geckodriver_patcher.stop)

    @patch("nodes.utils.webdriver.Firefox")
    def test_connection_failure_does_not_raise(self, mock_firefox):
        browser = MagicMock()
        mock_firefox.return_value.__enter__.return_value = browser
        browser.get.side_effect = WebDriverException("boom")
        browser.save_screenshot.return_value = True
        screenshot_dir = settings.LOG_DIR / "screenshots"
        screenshot_dir.mkdir(parents=True, exist_ok=True)
        result = capture_screenshot("http://example.com")
        self.assertEqual(result.parent, screenshot_dir)
        browser.save_screenshot.assert_called_once()

    def test_missing_firefox_reports_clear_error(self):
        with patch("nodes.utils._find_firefox_binary", return_value=None):
            with self.assertRaises(RuntimeError) as excinfo:
                capture_screenshot("http://example.com")
        self.assertIn("Firefox is not installed", str(excinfo.exception))

    @patch("nodes.utils.webdriver.Firefox")
    def test_driver_install_hint_on_failure(self, mock_firefox):
        mock_firefox.side_effect = WebDriverException("Unable to obtain driver for firefox")
        with self.assertRaises(RuntimeError) as excinfo:
            capture_screenshot("http://example.com")
        self.assertIn("Firefox WebDriver is unavailable", str(excinfo.exception))


class NodeRoleAdminTests(TestCase):
    def setUp(self):
        User = get_user_model()
        self.user = User.objects.create_superuser(
            "role_admin", "admin@example.com", "pass"
        )
        self.client.login(username="role_admin", password="pass")

    def test_change_role_nodes(self):
        role = NodeRole.objects.create(name="TestRole")
        node1 = Node.objects.create(
            hostname="n1",
            address="127.0.0.1",
            port=8888,
            mac_address="00:11:22:33:44:55",
            role=role,
        )
        node2 = Node.objects.create(
            hostname="n2",
            address="127.0.0.2",
            port=8888,
            mac_address="00:11:22:33:44:66",
        )
        url = reverse("admin:nodes_noderole_change", args=[role.pk])
        resp = self.client.get(url)
        self.assertContains(resp, f'<option value="{node1.pk}" selected>')
        post_data = {
            "name": "TestRole",
            "description": "",
            "nodes": [node2.pk],
            "configuration_profile-TOTAL_FORMS": "0",
            "configuration_profile-INITIAL_FORMS": "0",
            "configuration_profile-MIN_NUM_FORMS": "0",
            "configuration_profile-MAX_NUM_FORMS": "1",
        }
        resp = self.client.post(url, post_data, follow=True)
        self.assertRedirects(resp, reverse("admin:nodes_noderole_changelist"))
        node1.refresh_from_db()
        node2.refresh_from_db()
        self.assertIsNone(node1.role)
        self.assertEqual(node2.role, role)

    def test_registered_count_displayed(self):
        role = NodeRole.objects.create(name="ViewRole")
        Node.objects.create(
            hostname="n1",
            address="127.0.0.1",
            port=8888,
            mac_address="00:11:22:33:44:77",
            role=role,
        )
        resp = self.client.get(reverse("admin:nodes_noderole_changelist"))
        self.assertContains(resp, '<td class="field-registered">1</td>', html=True)

    def test_configuration_profile_inline_updates(self):
        role = NodeRole.objects.create(name="OpsRole")
        profile = RoleConfigurationProfile.objects.create(
            role=role,
            ansible_playbook_path="ansible/playbooks/original.yml",
            inventory_group="ops",
            extra_vars={"enable_celery": True},
            default_tags=["ops"],
        )

        url = reverse("admin:nodes_noderole_change", args=[role.pk])
        response = self.client.get(url)
        self.assertIn(
            "configuration_profile-0-ansible_playbook_path",
            response.content.decode(),
        )

        payload = {
            "name": "OpsRole",
            "description": "",
            "nodes": [],
            "configuration_profile-TOTAL_FORMS": "1",
            "configuration_profile-INITIAL_FORMS": "1",
            "configuration_profile-MIN_NUM_FORMS": "0",
            "configuration_profile-MAX_NUM_FORMS": "1",
            "configuration_profile-0-id": str(profile.pk),
            "configuration_profile-0-role": str(role.pk),
            "configuration_profile-0-ansible_playbook_path": "ansible/playbooks/ops.yml",
            "configuration_profile-0-inventory_group": "ops",
            "configuration_profile-0-extra_vars": json.dumps(
                {"enable_celery": False, "nginx_mode": "internal"}
            ),
            "configuration_profile-0-default_tags": json.dumps(
                ["ops", "manual"]
            ),
        }

        response = self.client.post(url, payload)
        self.assertRedirects(response, reverse("admin:nodes_noderole_changelist"))
        profile.refresh_from_db()
        self.assertEqual(profile.ansible_playbook_path, "ansible/playbooks/ops.yml")
        self.assertEqual(profile.extra_vars, {"enable_celery": False, "nginx_mode": "internal"})
        self.assertEqual(profile.default_tags, ["ops", "manual"])

    def test_configuration_profile_inline_displays_expected_playbook_path(self):
        role = NodeRole.objects.create(name="Control QA")
        RoleConfigurationProfile.objects.create(
            role=role,
            ansible_playbook_path="",
            inventory_group="control",
            extra_vars={},
            default_tags=[],
        )

        url = reverse("admin:nodes_noderole_change", args=[role.pk])
        response = self.client.get(url)

        self.assertContains(response, "Expected playbook path: ansible/playbooks/control-qa.yml")
        self.assertContains(response, 'value="ansible/playbooks/control-qa.yml"')


class NodeFeatureFixtureTests(TestCase):
    def test_rfid_scanner_fixture_includes_control_role(self):
        for name in ("Terminal", "Satellite", "Watchtower", "Control"):
            NodeRole.objects.get_or_create(name=name)
        fixture_path = (
            Path(__file__).resolve().parent
            / "fixtures"
            / "node_features__nodefeature_rfid_scanner.json"
        )
        call_command("loaddata", str(fixture_path), verbosity=0)
        feature = NodeFeature.objects.get(slug="rfid-scanner")
        role_names = set(feature.roles.values_list("name", flat=True))
        self.assertIn("Control", role_names)

    @pytest.mark.feature("ap-router")
    def test_ap_router_fixture_limits_roles(self):
        for name in ("Control", "Satellite"):
            NodeRole.objects.get_or_create(name=name)
        fixture_path = (
            Path(__file__).resolve().parent
            / "fixtures"
            / "node_features__nodefeature_ap_router.json"
        )
        call_command("loaddata", str(fixture_path), verbosity=0)
        feature = NodeFeature.objects.get(slug="ap-router")
        role_names = set(feature.roles.values_list("name", flat=True))
        self.assertEqual(role_names, {"Satellite"})

    @pytest.mark.feature("graphql")
    def test_graphql_fixture_excludes_terminal_role(self):
        for name in ("Control", "Interface", "Satellite", "Terminal", "Watchtower"):
            NodeRole.objects.get_or_create(name=name)
        fixture_path = (
            Path(__file__).resolve().parent
            / "fixtures"
            / "node_features__nodefeature_graphql.json"
        )
        call_command("loaddata", str(fixture_path), verbosity=0)
        feature = NodeFeature.objects.get(slug="graphql")
        role_names = set(feature.roles.values_list("name", flat=True))
        self.assertEqual(
            role_names,
            {"Control", "Interface", "Satellite", "Watchtower"},
        )


class NodeFeatureTests(TestCase):
    def setUp(self):
        self.role, _ = NodeRole.objects.get_or_create(name="Terminal")
        with patch(
            "nodes.models.Node.get_current_mac", return_value="00:11:22:33:44:55"
        ):
            self.node = Node.objects.create(
                hostname="local",
                address="127.0.0.1",
                port=8888,
                mac_address="00:11:22:33:44:55",
                role=self.role,
            )

    def test_default_action_mapping_for_known_feature(self):
        feature = NodeFeature.objects.create(
            slug="rfid-scanner", display="RFID Scanner"
        )
        actions = feature.get_default_actions()
        self.assertEqual(len(actions), 1)
        action = actions[0]
        self.assertEqual(action.label, "Scan RFIDs")
        self.assertEqual(action.url_name, "admin:core_rfid_scan")
        self.assertEqual(feature.get_default_action(), action)

    def test_celery_feature_default_action(self):
        feature = NodeFeature.objects.create(
            slug="celery-queue", display="Celery Queue"
        )
        actions = feature.get_default_actions()
        self.assertEqual(len(actions), 1)
        action = actions[0]
        self.assertEqual(action.label, "Celery Report")
        self.assertEqual(action.url_name, "admin:nodes_nodefeature_celery_report")
        self.assertEqual(feature.get_default_action(), action)

    @pytest.mark.feature("rpi-camera")
    def test_rpi_camera_feature_has_multiple_actions(self):
        feature = NodeFeature.objects.create(
            slug="rpi-camera", display="Raspberry Pi Camera"
        )
        actions = feature.get_default_actions()
        self.assertEqual(len(actions), 2)
        labels = {action.label for action in actions}
        self.assertIn("Take a Snapshot", labels)
        self.assertIn("View stream", labels)

    @pytest.mark.feature("audio-capture")
    def test_audio_capture_feature_has_test_microphone_action(self):
        feature = NodeFeature.objects.create(
            slug="audio-capture", display="Audio Capture"
        )
        actions = feature.get_default_actions()
        self.assertEqual(len(actions), 1)
        action = actions[0]
        self.assertEqual(action.label, "Test Microphone")
        self.assertEqual(
            action.url_name, "admin:nodes_nodefeature_test_microphone"
        )

    def test_default_action_missing_when_unconfigured(self):
        feature = NodeFeature.objects.create(
            slug="custom-feature", display="Custom Feature"
        )
        self.assertEqual(feature.get_default_actions(), ())
        self.assertIsNone(feature.get_default_action())

    def test_lcd_screen_enabled(self):
        feature = NodeFeature.objects.create(slug="lcd-screen", display="LCD")
        feature.roles.add(self.role)
        NodeFeatureAssignment.objects.create(node=self.node, feature=feature)
        with patch(
            "nodes.models.Node.get_current_mac", return_value="00:11:22:33:44:55"
        ):
            self.assertTrue(feature.is_enabled)
        NodeFeatureAssignment.objects.filter(node=self.node, feature=feature).delete()
        with patch(
            "nodes.models.Node.get_current_mac", return_value="00:11:22:33:44:55"
        ):
            self.assertFalse(feature.is_enabled)

    def test_feature_disabled_when_local_node_missing(self):
        feature = NodeFeature.objects.create(slug="lcd-screen", display="LCD")
        with patch("nodes.models.Node.get_local", return_value=None):
            with patch("core.notifications.supports_gui_toast") as mock_toast:
                self.assertFalse(feature.is_enabled)
        mock_toast.assert_not_called()

    def test_rfid_scanner_lock(self):
        feature = NodeFeature.objects.create(slug="rfid-scanner", display="RFID")
        feature.roles.add(self.role)
        with TemporaryDirectory() as tmp:
            base = Path(tmp)
            locks = base / "locks"
            locks.mkdir()
            with override_settings(BASE_DIR=base):
                with patch(
                    "nodes.models.Node.get_current_mac",
                    return_value="00:11:22:33:44:55",
                ):
                    self.assertFalse(feature.is_enabled)
                    (locks / "rfid.lck").touch()
                    self.assertTrue(feature.is_enabled)

    def test_gui_toast_detection(self):
        feature = NodeFeature.objects.create(slug="gui-toast", display="GUI Toast")
        feature.roles.add(self.role)
        with patch(
            "nodes.models.Node.get_current_mac", return_value="00:11:22:33:44:55"
        ):
            with patch("core.notifications.supports_gui_toast", return_value=True):
                self.assertTrue(feature.is_enabled)
        with patch(
            "nodes.models.Node.get_current_mac", return_value="00:11:22:33:44:55"
        ):
            with patch("core.notifications.supports_gui_toast", return_value=False):
                self.assertFalse(feature.is_enabled)

    def test_role_membership_alone_does_not_enable_feature(self):
        feature = NodeFeature.objects.create(
            slug="custom-feature", display="Custom Feature"
        )
        feature.roles.add(self.role)
        with patch(
            "nodes.models.Node.get_current_mac", return_value="00:11:22:33:44:55"
        ):
            self.assertFalse(feature.is_enabled)
        NodeFeatureAssignment.objects.create(node=self.node, feature=feature)
        with patch(
            "nodes.models.Node.get_current_mac", return_value="00:11:22:33:44:55"
        ):
            self.assertTrue(feature.is_enabled)

    @patch("nodes.models.Node._has_rpi_camera", return_value=True)
    def test_rpi_camera_detection(self, mock_camera):
        feature = NodeFeature.objects.create(
            slug="rpi-camera", display="Raspberry Pi Camera"
        )
        feature.roles.add(self.role)
        with patch(
            "nodes.models.Node.get_current_mac", return_value="00:11:22:33:44:55"
        ):
            self.node.refresh_features()
        self.assertTrue(
            NodeFeatureAssignment.objects.filter(
                node=self.node, feature=feature
            ).exists()
        )

    @patch("nodes.models.Node._has_rpi_camera", side_effect=[True, False])
    def test_rpi_camera_removed_when_unavailable(self, mock_camera):
        feature = NodeFeature.objects.create(
            slug="rpi-camera", display="Raspberry Pi Camera"
        )
        feature.roles.add(self.role)
        with patch(
            "nodes.models.Node.get_current_mac", return_value="00:11:22:33:44:55"
        ):
            self.node.refresh_features()
            self.assertTrue(
                NodeFeatureAssignment.objects.filter(
                    node=self.node, feature=feature
                ).exists()
            )
            self.node.refresh_features()
        self.assertFalse(
            NodeFeatureAssignment.objects.filter(
                node=self.node, feature=feature
            ).exists()
        )

    @pytest.mark.feature("ap-router")
    @patch("nodes.models.Node._hosts_gelectriic_ap", return_value=True)
    def test_ap_router_detection(self, mock_hosts):
        control_role, _ = NodeRole.objects.get_or_create(name="Control")
        feature = NodeFeature.objects.create(slug="ap-router", display="AP Router")
        feature.roles.add(control_role)
        mac = "00:11:22:33:44:66"
        with patch("nodes.models.Node.get_current_mac", return_value=mac):
            node = Node.objects.create(
                hostname="control",
                address="127.0.0.1",
                port=8888,
                mac_address=mac,
                role=control_role,
            )
            node.refresh_features()
        self.assertTrue(
            NodeFeatureAssignment.objects.filter(node=node, feature=feature).exists()
        )

    @pytest.mark.feature("ap-router")
    @patch("nodes.models.Node._hosts_gelectriic_ap", return_value=True)
    def test_ap_router_detection_with_public_mode_lock(self, mock_hosts):
        control_role, _ = NodeRole.objects.get_or_create(name="Control")
        router = NodeFeature.objects.create(slug="ap-router", display="AP Router")
        router.roles.add(control_role)
        mac = "00:11:22:33:44:88"
        with TemporaryDirectory() as tmp, override_settings(BASE_DIR=Path(tmp)):
            locks = Path(tmp) / "locks"
            locks.mkdir(parents=True, exist_ok=True)
            (locks / "public_wifi_mode.lck").touch()
            with patch("nodes.models.Node.get_current_mac", return_value=mac):
                node = Node.objects.create(
                    hostname="control",
                    address="127.0.0.1",
                    port=8888,
                    mac_address=mac,
                    role=control_role,
                    base_path=str(Path(tmp)),
                )
                node.refresh_features()
        self.assertTrue(
            NodeFeatureAssignment.objects.filter(node=node, feature=router).exists()
        )

    @pytest.mark.feature("ap-router")
    @patch("nodes.models.Node._hosts_gelectriic_ap", side_effect=[True, False])
    def test_ap_router_removed_when_not_hosting(self, mock_hosts):
        control_role, _ = NodeRole.objects.get_or_create(name="Control")
        feature = NodeFeature.objects.create(slug="ap-router", display="AP Router")
        feature.roles.add(control_role)
        mac = "00:11:22:33:44:77"
        with patch("nodes.models.Node.get_current_mac", return_value=mac):
            node = Node.objects.create(
                hostname="control",
                address="127.0.0.1",
                port=8888,
                mac_address=mac,
                role=control_role,
            )
            self.assertTrue(
                NodeFeatureAssignment.objects.filter(
                    node=node, feature=feature
                ).exists()
            )
            node.refresh_features()
        self.assertFalse(
            NodeFeatureAssignment.objects.filter(node=node, feature=feature).exists()
        )


class AudioCaptureDetectionTests(TestCase):
    def test_has_audio_capture_device_true(self):
        with TemporaryDirectory() as tmp:
            pcm_path = Path(tmp) / "pcm"
            pcm_path.write_text(
                "00-00: USB Audio : USB Audio : playback 1 : capture 1\n",
                encoding="utf-8",
            )
            with patch.object(Node, "AUDIO_CAPTURE_PCM_PATH", pcm_path):
                self.assertTrue(Node._has_audio_capture_device())

    def test_has_audio_capture_device_false_without_capture(self):
        with TemporaryDirectory() as tmp:
            pcm_path = Path(tmp) / "pcm"
            pcm_path.write_text(
                "00-00: USB Audio : USB Audio : playback 1\n",
                encoding="utf-8",
            )
            with patch.object(Node, "AUDIO_CAPTURE_PCM_PATH", pcm_path):
                self.assertFalse(Node._has_audio_capture_device())

    def test_has_audio_capture_device_false_when_file_missing(self):
        with TemporaryDirectory() as tmp:
            pcm_path = Path(tmp) / "pcm"
        with patch.object(Node, "AUDIO_CAPTURE_PCM_PATH", pcm_path):
            self.assertFalse(Node._has_audio_capture_device())


class AudioCaptureFeatureCheckTests(TestCase):
    def setUp(self):
        self.node = Node.objects.create(
            hostname="localnode",
            address="127.0.0.1",
            port=8888,
            mac_address=Node.get_current_mac(),
        )
        self.feature, _ = NodeFeature.objects.get_or_create(
            slug="audio-capture", defaults={"display": "Audio Capture"}
        )

    @pytest.mark.feature("audio-capture")
    @patch("nodes.models.Node._has_audio_capture_device", return_value=False)
    def test_feature_check_warns_without_device(self, mock_device):
        result = feature_checks.run(self.feature, node=self.node)
        self.assertFalse(result.success)
        self.assertIn("No audio recording device detected", result.message)
        self.assertEqual(result.level, messages.WARNING)

    @pytest.mark.feature("audio-capture")
    @patch("nodes.models.Node._has_audio_capture_device", return_value=True)
    def test_feature_check_warns_when_feature_disabled(self, mock_device):
        result = feature_checks.run(self.feature, node=self.node)
        self.assertFalse(result.success)
        self.assertIn("is not enabled", result.message)
        self.assertEqual(result.level, messages.WARNING)

    @pytest.mark.feature("audio-capture")
    @patch("nodes.models.Node._has_audio_capture_device", return_value=True)
    def test_feature_check_passes_when_enabled(self, mock_device):
        NodeFeatureAssignment.objects.get_or_create(node=self.node, feature=self.feature)
        result = feature_checks.run(self.feature, node=self.node)
        self.assertTrue(result.success)
        self.assertIn("recording device is available", result.message)
        self.assertEqual(result.level, messages.SUCCESS)



class CeleryReportAdminViewTests(TestCase):
    def setUp(self):
        User = get_user_model()
        self.superuser = User.objects.create_superuser(
            username="admin", email="admin@example.com", password="secret"
        )
        self.client.force_login(self.superuser)

        self.log_file = Path(settings.LOG_DIR) / settings.LOG_FILE_NAME
        self.log_file.parent.mkdir(parents=True, exist_ok=True)
        self._original_log_contents: str | None = None
        if self.log_file.exists():
            self._original_log_contents = self.log_file.read_text(encoding="utf-8")
        self.addCleanup(self._restore_log_file)

        PeriodicTask.objects.all().delete()

    def _restore_log_file(self):
        if self._original_log_contents is None:
            try:
                self.log_file.unlink()
            except FileNotFoundError:
                pass
        else:
            self.log_file.write_text(
                self._original_log_contents, encoding="utf-8"
            )

    def test_report_includes_tasks_and_logs(self):
        now = timezone.now()
        schedule = IntervalSchedule.objects.create(
            every=1, period=IntervalSchedule.HOURS
        )
        PeriodicTask.objects.create(
            name="test-task",
            task="core.tasks.heartbeat",
            interval=schedule,
            enabled=True,
            last_run_at=now - timedelta(minutes=30),
        )

        localized = timezone.localtime(now)
        log_line = (
            f"{localized.strftime('%Y-%m-%d %H:%M:%S,%f')} "
            "[INFO] core.tasks: Heartbeat task executed\n"
        )
        self.log_file.write_text(log_line, encoding="utf-8")

        response = self.client.get(
            reverse("admin:nodes_nodefeature_celery_report")
        )

        self.assertEqual(response.status_code, 200)
        self.assertContains(response, "Celery Report")
        self.assertContains(response, "test-task")
        self.assertContains(response, settings.LOG_FILE_NAME)
        entries = response.context_data["log_entries"]
        self.assertFalse(response.context_data["is_paginated"])
        self.assertTrue(
            any("Heartbeat task executed" in entry.message for entry in entries)
        )


    def test_report_includes_journal_entries(self):
        with patch("nodes.reports._collect_journal_entries") as mock_collect:
            entry = reports.CeleryLogEntry(
                timestamp=timezone.now(),
                level="INFO",
                logger="celery.worker",
                message="Worker processed journal task",
                source="systemd journal (celery-demo)",
            )
            mock_collect.return_value = ([entry], [entry.source])

            response = self.client.get(
                reverse("admin:nodes_nodefeature_celery_report")
            )

        self.assertEqual(response.status_code, 200)
        entries = response.context_data["log_entries"]
        self.assertTrue(
            any(item.message == entry.message and item.source == entry.source for item in entries)
        )
        self.assertIn(entry.source, response.context_data["log_sources"])


    def test_report_paginates_log_entries(self):
        now = timezone.now()
        localized = timezone.localtime(now)
        lines = []
        for index in range(150):
            timestamp = localized - timedelta(minutes=index)
            lines.append(
                f"{timestamp.strftime('%Y-%m-%d %H:%M:%S,%f')} "
                f"[INFO] celery.worker: Processed task {index}\n"
            )
        lines.reverse()
        self.log_file.write_text("".join(lines), encoding="utf-8")

        response = self.client.get(
            reverse("admin:nodes_nodefeature_celery_report")
        )

        self.assertEqual(response.status_code, 200)
        self.assertTrue(response.context_data["is_paginated"])
        page = response.context_data["log_page"]
        self.assertEqual(page.number, 1)
        self.assertEqual(len(response.context_data["log_entries"]), 100)
        self.assertTrue(page.has_next())

        response_page_2 = self.client.get(
            reverse("admin:nodes_nodefeature_celery_report"), {"page": 2}
        )

        self.assertEqual(response_page_2.status_code, 200)
        page_two = response_page_2.context_data["log_page"]
        self.assertEqual(page_two.number, 2)
        self.assertEqual(len(response_page_2.context_data["log_entries"]), 50)
        self.assertFalse(page_two.has_next())

class CeleryJournalCollectionTests(SimpleTestCase):
    def test_collect_journal_entries_returns_results(self):
        start = timezone.now() - timedelta(minutes=5)
        end = timezone.now()
        sample_entry = reports.CeleryLogEntry(
            timestamp=end - timedelta(minutes=1),
            level="INFO",
            logger="celery.worker",
            message="Processed journal task",
            source="systemd journal (celery-demo)",
        )

        with patch("nodes.reports._journalctl_available", return_value=True), patch(
            "nodes.reports._candidate_journal_units", return_value=["celery-demo"]
        ), patch(
            "nodes.reports._read_journal_entries",
            return_value=iter(
                [
                    reports.CeleryLogEntry(
                        timestamp=sample_entry.timestamp,
                        level=sample_entry.level,
                        logger=sample_entry.logger,
                        message=sample_entry.message,
                        source="celery-demo",
                    )
                ]
            ),
        ) as mock_read:
            entries, sources = reports._collect_journal_entries(
                start, end, max_lines=100
            )

        mock_read.assert_called_once()
        self.assertEqual(sources, [sample_entry.source])
        self.assertEqual(len(entries), 1)
        self.assertEqual(entries[0].message, sample_entry.message)
        self.assertEqual(entries[0].source, sample_entry.source)

    def test_read_journal_entries_parses_json(self):
        start = timezone.now() - timedelta(minutes=5)
        end = timezone.now()
        record = {
            "__REALTIME_TIMESTAMP": str(int(end.timestamp() * 1_000_000)),
            "MESSAGE": "[INFO/MainProcess] Task example executed",
            "SYSLOG_IDENTIFIER": "celery",
            "PRIORITY": "6",
        }
        with patch(
            "nodes.reports.subprocess.run",
            return_value=SimpleNamespace(
                returncode=0,
                stdout=json.dumps(record) + "\n",
                stderr="",
            ),
        ) as mock_run:
            entries = list(
                reports._read_journal_entries(
                    "celery-demo", start, end, max_lines=10
                )
            )

        mock_run.assert_called_once()
        self.assertEqual(len(entries), 1)
        self.assertIn("Task example executed", entries[0].message)
        self.assertEqual(entries[0].logger, "celery")

    def test_collect_journal_entries_handles_unavailable_tool(self):
        start = timezone.now() - timedelta(minutes=5)
        end = timezone.now()

        with patch("nodes.reports._journalctl_available", return_value=False):
            entries, sources = reports._collect_journal_entries(
                start, end, max_lines=50
            )

        self.assertEqual(entries, [])
        self.assertEqual(sources, [])


class NodeRpiCameraDetectionTests(TestCase):
    @patch("nodes.models.subprocess.run")
    @patch("nodes.models.shutil.which")
    @patch("nodes.models.os.access")
    @patch("nodes.models.os.stat")
    @patch("nodes.models.Path.exists")
    def test_has_rpi_camera_true(
        self,
        mock_exists,
        mock_stat,
        mock_access,
        mock_which,
        mock_run,
    ):
        mock_exists.return_value = True
        mock_stat.return_value = SimpleNamespace(st_mode=stat.S_IFCHR)
        mock_access.return_value = True
        mock_which.side_effect = lambda name: f"/usr/bin/{name}"
        mock_run.return_value = SimpleNamespace(returncode=0)

        self.assertTrue(Node._has_rpi_camera())
        self.assertEqual(mock_which.call_count, len(Node.RPI_CAMERA_BINARIES))
        self.assertEqual(mock_run.call_count, len(Node.RPI_CAMERA_BINARIES))

    @patch("nodes.models.subprocess.run")
    @patch("nodes.models.shutil.which")
    @patch("nodes.models.os.access")
    @patch("nodes.models.os.stat")
    @patch("nodes.models.Path.exists")
    def test_has_rpi_camera_missing_device(
        self,
        mock_exists,
        mock_stat,
        mock_access,
        mock_which,
        mock_run,
    ):
        mock_exists.return_value = False

        self.assertFalse(Node._has_rpi_camera())
        mock_stat.assert_not_called()
        mock_access.assert_not_called()
        mock_which.assert_not_called()
        mock_run.assert_not_called()

    @patch("nodes.models.subprocess.run")
    @patch("nodes.models.shutil.which")
    @patch("nodes.models.os.access")
    @patch("nodes.models.os.stat")
    @patch("nodes.models.Path.exists")
    def test_has_rpi_camera_missing_tool(
        self,
        mock_exists,
        mock_stat,
        mock_access,
        mock_which,
        mock_run,
    ):
        mock_exists.return_value = True
        mock_stat.return_value = SimpleNamespace(st_mode=stat.S_IFCHR)
        mock_access.return_value = True
        mock_run.return_value = SimpleNamespace(returncode=0)

        def tool_lookup(name):
            if name == Node.RPI_CAMERA_BINARIES[-1]:
                return None
            return f"/usr/bin/{name}"

        mock_which.side_effect = tool_lookup

        self.assertFalse(Node._has_rpi_camera())
        missing_index = Node.RPI_CAMERA_BINARIES.index(Node.RPI_CAMERA_BINARIES[-1])
        self.assertEqual(mock_run.call_count, missing_index)


class DNSIntegrationTests(TestCase):
    def setUp(self):
        self.group = SecurityGroup.objects.create(name="Infra")

    def test_deploy_records_success(self):
        manager = NodeManager.objects.create(
            group=self.group,
            api_key="test-key",
            api_secret="test-secret",
        )
        record_a = DNSRecord.objects.create(
            domain="example.com",
            name="@",
            record_type=DNSRecord.Type.A,
            data="1.2.3.4",
            ttl=600,
        )
        record_b = DNSRecord.objects.create(
            domain="example.com",
            name="@",
            record_type=DNSRecord.Type.A,
            data="5.6.7.8",
            ttl=600,
        )

        calls = []

        class DummyResponse:
            status_code = 200
            reason = "OK"

            def json(self):
                return {}

        class DummySession:
            def __init__(self):
                self.headers = {}

            def put(self, url, json, timeout):
                calls.append((url, json, timeout, dict(self.headers)))
                return DummyResponse()

        with mock.patch.object(dns_utils.requests, "Session", DummySession):
            result = manager.publish_dns_records([record_a, record_b])

        self.assertEqual(len(result.deployed), 2)
        self.assertFalse(result.failures)
        self.assertFalse(result.skipped)
        self.assertTrue(calls)
        url, payload, timeout, headers = calls[0]
        self.assertTrue(url.endswith("/v1/domains/example.com/records/A/@"))
        self.assertEqual(len(payload), 2)
        self.assertEqual(headers["Authorization"], "sso-key test-key:test-secret")

        record_a.refresh_from_db()
        record_b.refresh_from_db()
        self.assertIsNotNone(record_a.last_synced_at)
        self.assertIsNotNone(record_b.last_synced_at)
        self.assertEqual(record_a.node_manager_id, manager.pk)
        self.assertEqual(record_b.node_manager_id, manager.pk)

    def test_deploy_records_handles_error(self):
        manager = NodeManager.objects.create(
            group=self.group,
            api_key="test-key",
            api_secret="test-secret",
        )
        record = DNSRecord.objects.create(
            domain="example.com",
            name="www",
            record_type=DNSRecord.Type.CNAME,
            data="target.example.com",
        )

        class DummyResponse:
            status_code = 400
            reason = "Bad Request"

            def json(self):
                return {"message": "Invalid data"}

        class DummySession:
            def __init__(self):
                self.headers = {}

            def put(self, url, json, timeout):
                return DummyResponse()

        with mock.patch.object(dns_utils.requests, "Session", DummySession):
            result = manager.publish_dns_records([record])

        self.assertFalse(result.deployed)
        self.assertIn(record, result.failures)
        record.refresh_from_db()
        self.assertEqual(record.last_error, "Invalid data")
        self.assertIsNone(record.last_synced_at)

    def test_validate_record_success(self):
        record = DNSRecord.objects.create(
            domain="example.com",
            name="www",
            record_type=DNSRecord.Type.A,
            data="1.2.3.4",
        )

        class DummyRdata:
            address = "1.2.3.4"

        class DummyResolver:
            def resolve(self, name, rtype):
                self_calls.append((name, rtype))
                return [DummyRdata()]

        self_calls = []
        ok, message = dns_utils.validate_record(record, resolver=DummyResolver())

        self.assertTrue(ok)
        self.assertEqual(message, "")
        record.refresh_from_db()
        self.assertIsNotNone(record.last_verified_at)
        self.assertEqual(record.last_error, "")
        self.assertEqual(self_calls, [("www.example.com", "A")])

    def test_validate_record_mismatch(self):
        record = DNSRecord.objects.create(
            domain="example.com",
            name="www",
            record_type=DNSRecord.Type.A,
            data="1.2.3.4",
        )

        class DummyRdata:
            address = "5.6.7.8"

        class DummyResolver:
            def resolve(self, name, rtype):
                return [DummyRdata()]

        ok, message = dns_utils.validate_record(record, resolver=DummyResolver())

        self.assertFalse(ok)
        self.assertEqual(message, "DNS record does not match expected value")
        record.refresh_from_db()
        self.assertEqual(record.last_error, message)
        self.assertIsNone(record.last_verified_at)

    def test_validate_record_handles_exception(self):
        record = DNSRecord.objects.create(
            domain="example.com",
            name="www",
            record_type=DNSRecord.Type.A,
            data="1.2.3.4",
        )

        class DummyResolver:
            def resolve(self, name, rtype):
                raise dns_resolver.NXDOMAIN()

        ok, message = dns_utils.validate_record(record, resolver=DummyResolver())

        self.assertFalse(ok)
        self.assertEqual(message, "The DNS query name does not exist.")
        record.refresh_from_db()
        self.assertEqual(record.last_error, message)
        self.assertIsNone(record.last_verified_at)


def fake_text_classifier(sample):
    content = sample.content or ""
    return [
        {"slug": "text-sample", "label": "Text Sample", "confidence": 0.75},
        {"slug": "shared-tag", "label": "Shared Tag", "metadata": {"length": len(content)}},
    ]


def fake_image_classifier(sample):
    return ["screenshot-tag"]


class ContentClassifierTests(TestCase):
    def setUp(self):
        ContentClassifier.objects.create(
            slug="text-classifier",
            label="Text Classifier",
            kind=ContentSample.TEXT,
            entrypoint="nodes.tests.fake_text_classifier",
            run_by_default=True,
            active=True,
        )
        ContentClassifier.objects.create(
            slug="image-classifier",
            label="Image Classifier",
            kind=ContentSample.IMAGE,
            entrypoint="nodes.tests.fake_image_classifier",
            run_by_default=True,
            active=True,
        )

    def test_save_screenshot_triggers_classifier(self):
        with TemporaryDirectory() as tmp:
            base = Path(tmp)
            screenshot_path = base / "capture.png"
            screenshot_path.write_bytes(b"binary image data")
            with override_settings(LOG_DIR=base):
                sample = save_screenshot(screenshot_path, method="TEST")

        self.assertIsNotNone(sample)
        tags = ContentClassification.objects.filter(sample=sample)
        self.assertTrue(tags.filter(tag__slug="screenshot-tag").exists())

    def test_save_screenshot_returns_none_for_duplicate_without_linking(self):
        with TemporaryDirectory() as tmp:
            base = Path(tmp)
            first_path = base / "capture.png"
            first_path.write_bytes(b"binary image data")
            duplicate_path = base / "duplicate.png"
            duplicate_path.write_bytes(b"binary image data")
            with override_settings(LOG_DIR=base):
                original = save_screenshot(first_path, method="TEST")
                duplicate = save_screenshot(duplicate_path, method="TEST")

        self.assertIsNotNone(original)
        self.assertIsNone(duplicate)
        self.assertEqual(ContentSample.objects.count(), 1)

    def test_save_screenshot_reuses_existing_sample_when_linking(self):
        with TemporaryDirectory() as tmp:
            base = Path(tmp)
            first_path = base / "capture.png"
            first_path.write_bytes(b"binary image data")
            duplicate_path = base / "duplicate.png"
            duplicate_path.write_bytes(b"binary image data")
            with override_settings(LOG_DIR=base):
                original = save_screenshot(first_path, method="TEST")
                reused = save_screenshot(
                    duplicate_path, method="TEST", link_duplicates=True
                )

        self.assertIsNotNone(original)
        self.assertEqual(reused, original)
        self.assertEqual(ContentSample.objects.count(), 1)

    def test_text_sample_runs_default_classifiers_without_duplicates(self):
        sample = ContentSample.objects.create(
            content="Example content", kind=ContentSample.TEXT
        )

        self.assertEqual(sample.classifications.count(), 2)
        text_tag = sample.classifications.get(tag__slug="text-sample")
        self.assertAlmostEqual(text_tag.confidence, 0.75)
        shared_tag = sample.classifications.get(tag__slug="shared-tag")
        self.assertEqual(shared_tag.metadata, {"length": len(sample.content)})

        run_default_classifiers(sample)
        self.assertEqual(sample.classifications.count(), 2)


class CaptureRpiSnapshotTests(SimpleTestCase):
    def setUp(self):
        super().setUp()
        self.tempdir = TemporaryDirectory()
        self.addCleanup(self.tempdir.cleanup)
        patcher = patch("nodes.utils.CAMERA_DIR", Path(self.tempdir.name))
        self.addCleanup(patcher.stop)
        patcher.start()

    @patch("pathlib.Path.exists", return_value=True)
    @patch("nodes.utils.subprocess.run")
    @patch("nodes.utils.shutil.which", return_value="/usr/bin/rpicam-still")
    @patch("nodes.utils.uuid.uuid4")
    @patch("nodes.utils.datetime")
    def test_snapshot_uses_unique_filenames(
        self,
        mock_datetime,
        mock_uuid,
        mock_which,
        mock_run,
        mock_exists,
    ):
        mock_datetime.utcnow.return_value = datetime(2024, 1, 1, 12, 0, 0)
        mock_uuid.side_effect = [
            uuid.UUID("00000000-0000-0000-0000-000000000000"),
            uuid.UUID("11111111-1111-1111-1111-111111111111"),
        ]
        mock_run.return_value = SimpleNamespace(returncode=0, stderr="", stdout="")

        first = capture_rpi_snapshot()
        second = capture_rpi_snapshot()

        self.assertNotEqual(first, second)
        self.assertTrue(first.name.endswith("-00000000000000000000000000000000.jpg"))
        self.assertTrue(second.name.endswith("-11111111111111111111111111111111.jpg"))
        self.assertEqual(mock_uuid.call_count, 2)
        self.assertEqual(mock_run.call_count, 2)


class RoleConfigurationWorkflowTests(TestCase):
    def setUp(self):
        super().setUp()
        self.role = NodeRole.objects.create(name="Automation")
        self.node = Node.objects.create(
            hostname="automation",
            address="10.1.0.10",
            ipv4_address="10.1.0.10",
            port=2222,
            mac_address="00:aa:bb:cc:dd:10",
            role=self.role,
        )
        self.profile = RoleConfigurationProfile.objects.create(
            role=self.role,
            ansible_playbook_path="ansible/playbooks/automation.yml",
            inventory_group="automation",
            extra_vars={"sample": True},
            default_tags=["baseline"],
        )
        NodeConfigurationJob.objects.all().delete()

    def test_render_inventory_host_includes_expected_metadata(self):
        feature = NodeFeature.objects.create(slug="automation-probe", display="Automation Probe")
        with patch("nodes.tasks.apply_node_role_configuration.delay"):
            NodeFeatureAssignment.objects.create(node=self.node, feature=feature)

        definition = render_inventory_host(self.node)

        self.assertEqual(definition["name"], self.node.public_endpoint)
        host_vars = definition["vars"]
        self.assertEqual(host_vars["node_role"], self.role.name)
        self.assertIn("automation-probe", host_vars["node_features"])
        self.assertEqual(host_vars["ansible_port"], self.node.port)
        self.assertEqual(host_vars["ansible_host"], "10.1.0.10")

    def test_render_inventory_host_includes_profile_data(self):
        profile = NodeProfile.objects.create(
            name="Terminal Defaults",
            data={"timezone": "UTC", "region": "ca-central"},
        )
        self.node.profile = profile
        self.node.save(update_fields=["profile"])
        self.node.refresh_from_db()

        definition = render_inventory_host(self.node)

        host_vars = definition["vars"]
        self.assertEqual(host_vars["node_profile_name"], profile.name)
        self.assertEqual(
            host_vars["node_profile"], {"timezone": "UTC", "region": "ca-central"}
        )
        self.assertEqual(host_vars["timezone"], "UTC")
        self.assertEqual(host_vars["region"], "ca-central")

    def test_sync_feature_tasks_queues_role_configuration(self):
        with patch("nodes.tasks.apply_node_role_configuration.delay") as mocked_delay:
            self.node.sync_feature_tasks()

        mocked_delay.assert_called_once()
        kwargs = mocked_delay.call_args.kwargs
        self.assertEqual(kwargs["node_id"], self.node.pk)
        self.assertEqual(kwargs["trigger"], NodeConfigurationJob.Trigger.AUTOMATIC)
        self.assertIsNone(kwargs["user_id"])

    def test_run_role_configuration_success_records_job(self):
        result = node_tasks.PlaybookResult(return_code=0, stdout="ok", stderr="")
        with patch("nodes.tasks._execute_playbook", return_value=result):
            job = run_role_configuration(self.node, trigger=NodeConfigurationJob.Trigger.AUTOMATIC)

        self.assertEqual(job.status, NodeConfigurationJob.Status.SUCCESS)
        self.assertEqual(job.return_code, 0)
        self.assertEqual(job.stdout, "ok")
        self.assertEqual(job.extra_vars, {"sample": True})
        self.assertEqual(job.tags, ["baseline"])
        self.assertEqual(job.playbook_path, self.profile.ansible_playbook_path)
        self.assertIn(self.node.public_endpoint, job.inventory["all"]["hosts"])

    def test_run_role_configuration_failure_without_profile(self):
        other_role = NodeRole.objects.create(name="NoProfile")
        other_node = Node.objects.create(
            hostname="noprof",
            address="10.1.0.11",
            ipv4_address="10.1.0.11",
            port=2223,
            mac_address="00:aa:bb:cc:dd:11",
            role=other_role,
        )

        job = run_role_configuration(other_node, trigger=NodeConfigurationJob.Trigger.AUTOMATIC)

        self.assertEqual(job.status, NodeConfigurationJob.Status.FAILED)
        self.assertIn("profile", job.status_message.lower())

    def test_management_command_records_success(self):
        result = node_tasks.PlaybookResult(return_code=0, stdout="ok", stderr="")
        with patch("nodes.tasks._execute_playbook", return_value=result):
            stdout = StringIO()
            call_command("apply_role_config", "--node", str(self.node.pk), stdout=stdout)

        stdout_value = stdout.getvalue()
        self.assertIn("Configuration applied successfully", stdout_value)
        job = NodeConfigurationJob.objects.latest("created_at")
        self.assertEqual(job.status, NodeConfigurationJob.Status.SUCCESS)

    def test_management_command_failure_raises_error(self):
        NodeConfigurationJob.objects.all().delete()
        result = node_tasks.PlaybookResult(return_code=2, stdout="", stderr="boom")
        with patch("nodes.tasks._execute_playbook", return_value=result):
            stdout = StringIO()
            stderr = StringIO()
            with self.assertRaises(CommandError):
                call_command(
                    "apply_role_config",
                    "--node",
                    str(self.node.pk),
                    stdout=stdout,
                    stderr=stderr,
                )

        self.assertIn("boom", stderr.getvalue())
        job = NodeConfigurationJob.objects.latest("created_at")
        self.assertEqual(job.status, NodeConfigurationJob.Status.FAILED)<|MERGE_RESOLUTION|>--- conflicted
+++ resolved
@@ -3552,356 +3552,6 @@
         self.assertEqual(post_data["mac_address"], local.mac_address)
 
 
-<<<<<<< HEAD
-=======
-class NodeProxyGatewayTests(TestCase):
-    def setUp(self):
-        cache.clear()
-        self.client = Client()
-        self.private_key = rsa.generate_private_key(
-            public_exponent=65537, key_size=2048
-        )
-        public_key = self.private_key.public_key().public_bytes(
-            encoding=serialization.Encoding.PEM,
-            format=serialization.PublicFormat.SubjectPublicKeyInfo,
-        ).decode()
-        self.node = Node.objects.create(
-            hostname="requester",
-            address="127.0.0.1",
-            port=8888,
-            mac_address="aa:bb:cc:dd:ee:aa",
-            public_key=public_key,
-        )
-        patcher = patch("requests.post")
-        self.addCleanup(patcher.stop)
-        self.mock_requests_post = patcher.start()
-        self.mock_requests_post.return_value = SimpleNamespace(
-            ok=True,
-            status_code=200,
-            json=lambda: {},
-            text="",
-        )
-
-    def tearDown(self):
-        cache.clear()
-
-    def _sign(self, payload):
-        body = json.dumps(payload, separators=(",", ":"), sort_keys=True)
-        signature = base64.b64encode(
-            self.private_key.sign(
-                body.encode(),
-                padding.PSS(
-                    mgf=padding.MGF1(hashes.SHA256()),
-                    salt_length=padding.PSS.MAX_LENGTH,
-                ),
-                hashes.SHA256(),
-            )
-        ).decode()
-        return body, signature
-
-    def test_proxy_session_creates_login_url(self):
-        User = get_user_model()
-        user = User.objects.create_user(username="proxy-user", password="pass")
-        user.is_staff = True
-        user.save(update_fields=["is_staff"])
-        payload = {
-            "requester": str(self.node.uuid),
-            "user": {
-                "username": "proxy-user",
-                "password": "pass",
-                "email": "proxy@example.com",
-                "first_name": "Proxy",
-                "last_name": "User",
-                "is_staff": True,
-                "is_superuser": False,
-                "groups": [],
-                "permissions": [],
-            },
-            "target": "/admin/",
-        }
-        body, signature = self._sign(payload)
-        response = self.client.post(
-            reverse("node-proxy-session"),
-            data=body,
-            content_type="application/json",
-            HTTP_X_SIGNATURE=signature,
-        )
-        self.assertEqual(response.status_code, 200)
-        data = response.json()
-        self.assertIn("login_url", data)
-        user.refresh_from_db()
-        self.assertTrue(user.is_staff)
-        self.assertFalse(user.is_superuser)
-        parsed = urlparse(data["login_url"])
-        login_response = self.client.get(parsed.path)
-        self.assertEqual(login_response.status_code, 302)
-        self.assertEqual(login_response["Location"], "/admin/")
-        self.assertEqual(self.client.session.get("_auth_user_id"), str(user.pk))
-        second = self.client.get(parsed.path)
-        self.assertEqual(second.status_code, 410)
-
-    def test_proxy_session_rejects_unknown_user(self):
-        payload = {
-            "requester": str(self.node.uuid),
-            "user": {
-                "username": "proxy-user",
-                "password": "pass",
-                "email": "proxy@example.com",
-                "first_name": "Proxy",
-                "last_name": "User",
-            },
-            "target": "/admin/",
-        }
-        body, signature = self._sign(payload)
-        response = self.client.post(
-            reverse("node-proxy-session"),
-            data=body,
-            content_type="application/json",
-            HTTP_X_SIGNATURE=signature,
-        )
-        self.assertEqual(response.status_code, 404)
-        self.assertFalse(get_user_model().objects.filter(username="proxy-user").exists())
-
-    def test_proxy_session_rejects_staff_escalation_attempt(self):
-        User = get_user_model()
-        user = User.objects.create_user(username="proxy-user", password="pass")
-        body, signature = self._sign(
-            {
-                "requester": str(self.node.uuid),
-                "user": {
-                    "username": "proxy-user",
-                    "password": "pass",
-                    "is_staff": True,
-                },
-                "target": "/admin/",
-            }
-        )
-        response = self.client.post(
-            reverse("node-proxy-session"),
-            data=body,
-            content_type="application/json",
-            HTTP_X_SIGNATURE=signature,
-        )
-        self.assertEqual(response.status_code, 403)
-        user.refresh_from_db()
-        self.assertFalse(user.is_staff)
-
-    def test_proxy_session_requires_password(self):
-        User = get_user_model()
-        user = User.objects.create_user(username="proxy-user", password="pass")
-        user.is_staff = True
-        user.save(update_fields=["is_staff"])
-        body, signature = self._sign(
-            {
-                "requester": str(self.node.uuid),
-                "user": {"username": "proxy-user"},
-            }
-        )
-        response = self.client.post(
-            reverse("node-proxy-session"),
-            data=body,
-            content_type="application/json",
-            HTTP_X_SIGNATURE=signature,
-        )
-        self.assertEqual(response.status_code, 401)
-        self.assertNotIn("login_url", response.json())
-        user.refresh_from_db()
-        self.assertTrue(user.is_staff)
-
-    def test_proxy_session_rejects_invalid_password(self):
-        User = get_user_model()
-        user = User.objects.create_user(username="proxy-user", password="pass")
-        user.is_staff = True
-        user.save(update_fields=["is_staff"])
-        body, signature = self._sign(
-            {
-                "requester": str(self.node.uuid),
-                "user": {"username": "proxy-user", "password": "nope"},
-            }
-        )
-        response = self.client.post(
-            reverse("node-proxy-session"),
-            data=body,
-            content_type="application/json",
-            HTTP_X_SIGNATURE=signature,
-        )
-        self.assertEqual(response.status_code, 403)
-        self.assertNotIn("login_url", response.json())
-        user.refresh_from_db()
-        self.assertTrue(user.is_staff)
-
-    def test_proxy_session_accepts_mac_hint_when_uuid_unknown(self):
-        User = get_user_model()
-        user = User.objects.create_user(username="proxy-user", password="pass")
-        user.is_staff = True
-        user.save(update_fields=["is_staff"])
-        payload = {
-            "requester": str(uuid.uuid4()),
-            "requester_mac": self.node.mac_address,
-            "requester_public_key": self.node.public_key,
-            "user": {
-                "username": "proxy-user",
-                "password": "pass",
-                "email": "proxy@example.com",
-                "first_name": "Proxy",
-                "last_name": "User",
-                "is_staff": True,
-                "is_superuser": False,
-                "groups": [],
-                "permissions": [],
-            },
-            "target": "/admin/",
-        }
-        body, signature = self._sign(payload)
-        response = self.client.post(
-            reverse("node-proxy-session"),
-            data=body,
-            content_type="application/json",
-            HTTP_X_SIGNATURE=signature,
-        )
-        self.assertEqual(response.status_code, 200)
-
-    def test_proxy_execute_lists_nodes(self):
-        Node.objects.create(
-            hostname="target",
-            address="127.0.0.5",
-            port=8010,
-            mac_address="aa:bb:cc:dd:ee:bb",
-        )
-        User = get_user_model()
-        user = User.objects.create_user(username="suite-user", password="secret")
-        user.is_staff = True
-        user.save(update_fields=["is_staff"])
-        perm = Permission.objects.filter(
-            content_type__app_label="nodes", codename="view_node"
-        ).first()
-        self.assertIsNotNone(perm)
-        user.user_permissions.add(perm)
-        payload = {
-            "requester": str(self.node.uuid),
-            "action": "list",
-            "model": "nodes.Node",
-            "filters": {"hostname": "target"},
-            "credentials": {
-                "username": "suite-user",
-                "password": "secret",
-                "first_name": "Suite",
-                "last_name": "User",
-            },
-        }
-        body, signature = self._sign(payload)
-        response = self.client.post(
-            reverse("node-proxy-execute"),
-            data=body,
-            content_type="application/json",
-            HTTP_X_SIGNATURE=signature,
-        )
-        self.assertEqual(response.status_code, 200)
-        data = response.json()
-        self.assertEqual(len(data.get("objects", [])), 1)
-        record = data["objects"][0]
-        self.assertEqual(record["fields"]["hostname"], "target")
-        user.refresh_from_db()
-        self.assertFalse(user.is_superuser)
-
-    def test_proxy_execute_requires_valid_password_for_existing_user(self):
-        User = get_user_model()
-        user = User.objects.create_user(username="suite-user", password="correct")
-        user.is_staff = True
-        user.save(update_fields=["is_staff"])
-        payload = {
-            "requester": str(self.node.uuid),
-            "action": "list",
-            "model": "nodes.Node",
-            "credentials": {
-                "username": "suite-user",
-                "password": "wrong",
-            },
-        }
-        body, signature = self._sign(payload)
-        response = self.client.post(
-            reverse("node-proxy-execute"),
-            data=body,
-            content_type="application/json",
-            HTTP_X_SIGNATURE=signature,
-        )
-        self.assertEqual(response.status_code, 403)
-
-    def test_proxy_execute_rejects_unknown_user(self):
-        payload = {
-            "requester": str(self.node.uuid),
-            "action": "list",
-            "model": "nodes.Node",
-            "credentials": {
-                "username": "suite-user",
-                "password": "secret",
-            },
-        }
-        body, signature = self._sign(payload)
-        response = self.client.post(
-            reverse("node-proxy-execute"),
-            data=body,
-            content_type="application/json",
-            HTTP_X_SIGNATURE=signature,
-        )
-        self.assertEqual(response.status_code, 403)
-        self.assertFalse(get_user_model().objects.filter(username="suite-user").exists())
-
-    def test_proxy_execute_rejects_superuser_escalation(self):
-        User = get_user_model()
-        user = User.objects.create_user(username="suite-user", password="secret")
-        user.is_staff = True
-        user.save(update_fields=["is_staff"])
-        payload = {
-            "requester": str(self.node.uuid),
-            "action": "list",
-            "model": "nodes.Node",
-            "credentials": {
-                "username": "suite-user",
-                "password": "secret",
-                "is_superuser": True,
-            },
-        }
-        body, signature = self._sign(payload)
-        response = self.client.post(
-            reverse("node-proxy-execute"),
-            data=body,
-            content_type="application/json",
-            HTTP_X_SIGNATURE=signature,
-        )
-        self.assertEqual(response.status_code, 403)
-        user.refresh_from_db()
-        self.assertFalse(user.is_superuser)
-
-    def test_proxy_execute_schema_returns_models(self):
-        User = get_user_model()
-        user = User.objects.create_user(username="suite-user", password="secret")
-        user.is_staff = True
-        user.save(update_fields=["is_staff"])
-        payload = {
-            "requester": str(self.node.uuid),
-            "action": "schema",
-            "credentials": {
-                "username": "suite-user",
-                "password": "secret",
-            },
-        }
-        body, signature = self._sign(payload)
-        response = self.client.post(
-            reverse("node-proxy-execute"),
-            data=body,
-            content_type="application/json",
-            HTTP_X_SIGNATURE=signature,
-        )
-        self.assertEqual(response.status_code, 200)
-        data = response.json()
-        models = data.get("models", [])
-        self.assertTrue(models)
-        suite_names = {entry.get("suite_name") for entry in models}
-        self.assertIn("Nodes", suite_names)
-
-
->>>>>>> 92003506
 class NodeRFIDAPITests(TestCase):
     def test_import_endpoint_applies_payload_without_creating_accounts(self):
         remote = Node.objects.create(

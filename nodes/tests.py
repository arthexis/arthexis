--- conflicted
+++ resolved
@@ -47,109 +47,6 @@
 from cryptography.hazmat.primitives.asymmetric import rsa, padding
 from cryptography.hazmat.primitives import serialization, hashes
 from core.models import PackageRelease, SecurityGroup
-<<<<<<< HEAD
-=======
-
-
-class OutboxEmailBackendSelectionTests(TestCase):
-    def setUp(self):
-        User = get_user_model()
-        self.user = User.objects.create_user(username="emailuser", password="pwd")
-        self.group = SecurityGroup.objects.create(name="Mailers")
-        self.backend = OutboxEmailBackend()
-
-    def test_select_outbox_prefers_multiple_matches(self):
-        primary = EmailOutbox.objects.create(
-            user=self.user,
-            host="smtp.example.com",
-            port=25,
-            username="preferred@example.com",
-            from_email="preferred@example.com",
-        )
-        secondary = EmailOutbox.objects.create(
-            group=self.group,
-            host="smtp.other.com",
-            port=2525,
-            username="preferred@example.com",
-            from_email="preferred@example.com",
-        )
-
-        email = EmailMessage(
-            subject="subject",
-            body="body",
-            from_email="preferred@example.com",
-            to=["recipient@example.com"],
-        )
-        email.user = self.user
-
-        outbox, fallbacks = self.backend._select_outbox(email)
-
-        self.assertEqual(outbox, primary)
-        self.assertEqual(fallbacks, [secondary])
-
-    @patch("nodes.backends.random.shuffle")
-    def test_select_outbox_randomizes_ties(self, mock_shuffle):
-        mock_shuffle.side_effect = lambda seq: seq.reverse()
-
-        first = EmailOutbox.objects.create(
-            host="smtp.one.example", port=25, from_email="tie@example.com"
-        )
-        second = EmailOutbox.objects.create(
-            host="smtp.two.example", port=25, from_email="tie@example.com"
-        )
-
-        email = EmailMessage(
-            subject="subject",
-            body="body",
-            from_email="tie@example.com",
-            to=["recipient@example.com"],
-        )
-
-        outbox, fallbacks = self.backend._select_outbox(email)
-
-        self.assertTrue(mock_shuffle.called)
-        self.assertEqual(outbox, second)
-        self.assertEqual(fallbacks, [first])
-
-    @patch("nodes.backends.random.shuffle", side_effect=lambda seq: None)
-    def test_send_messages_uses_fallback_outboxes(self, _mock_shuffle):
-        first = EmailOutbox.objects.create(
-            host="smtp.one.example", port=25, from_email="fallback@example.com"
-        )
-        second = EmailOutbox.objects.create(
-            host="smtp.two.example", port=25, from_email="fallback@example.com"
-        )
-
-        email = EmailMessage(
-            subject="subject",
-            body="body",
-            from_email="fallback@example.com",
-            to=["recipient@example.com"],
-        )
-
-        connections = {
-            first.pk: MagicMock(),
-            second.pk: MagicMock(),
-        }
-        connections[first.pk].send_messages.side_effect = RuntimeError("boom")
-        connections[second.pk].send_messages.return_value = 1
-        connections[first.pk].close = MagicMock()
-        connections[second.pk].close = MagicMock()
-
-        with patch.object(
-            EmailOutbox, "get_connection", autospec=True
-        ) as mock_get_connection:
-            mock_get_connection.side_effect = (
-                lambda outbox_self: connections[outbox_self.pk]
-            )
-            sent = self.backend.send_messages([email])
-
-        self.assertEqual(sent, 1)
-        self.assertEqual(mock_get_connection.call_count, 2)
-        self.assertEqual(connections[first.pk].send_messages.call_count, 1)
-        self.assertEqual(connections[second.pk].send_messages.call_count, 1)
-        self.assertEqual(email.from_email, "fallback@example.com")
->>>>>>> 9289831c
 
 
 class NodeTests(TestCase):

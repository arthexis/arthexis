import os

os.environ.setdefault("DJANGO_SETTINGS_MODULE", "config.settings")
import django

django.setup()

from pathlib import Path
from unittest.mock import patch, call, MagicMock
from post_office.models import Email
import socket
import base64
import json
import uuid
from tempfile import TemporaryDirectory
import shutil
import time

from django.test import Client, TestCase, TransactionTestCase, override_settings
from django.urls import reverse
from django.contrib.auth import get_user_model
from django.contrib import admin
from django.contrib.sites.models import Site
from django_celery_beat.models import PeriodicTask
from django.conf import settings
from django.core.mail import EmailMessage
from .actions import NodeAction
from selenium.common.exceptions import WebDriverException
from .utils import capture_screenshot

from .models import (
    Node,
    EmailOutbox,
    ContentSample,
    NodeRole,
    NetMessage,
)
from .backends import OutboxEmailBackend
from .tasks import capture_node_screenshot, sample_clipboard
from cryptography.hazmat.primitives.asymmetric import rsa, padding
from cryptography.hazmat.primitives import serialization, hashes
from core.models import PackageRelease


class NodeTests(TestCase):
    def setUp(self):
        self.client = Client()
        User = get_user_model()
        self.user = User.objects.create_user(username="nodeuser", password="pwd")
        self.client.force_login(self.user)
        NodeRole.objects.get_or_create(name="Terminal")

    def test_register_current_does_not_create_release(self):
        with TemporaryDirectory() as tmp:
            base = Path(tmp)
            with override_settings(BASE_DIR=base):
                with (
                    patch(
                        "nodes.models.Node.get_current_mac",
                        return_value="00:ff:ee:dd:cc:bb",
                    ),
                    patch("nodes.models.socket.gethostname", return_value="testhost"),
                    patch(
                        "nodes.models.socket.gethostbyname", return_value="127.0.0.1"
                    ),
                    patch("nodes.models.revision.get_revision", return_value="rev"),
                    patch.object(Node, "ensure_keys"),
                ):
                    Node.register_current()
        self.assertEqual(PackageRelease.objects.count(), 0)

    def test_register_and_list_node(self):
        response = self.client.post(
            reverse("register-node"),
            data={
                "hostname": "local",
                "address": "127.0.0.1",
                "port": 8000,
                "mac_address": "00:11:22:33:44:55",
            },
            content_type="application/json",
        )
        self.assertEqual(response.status_code, 200)
        self.assertEqual(Node.objects.count(), 1)

        # allow same IP with different MAC
        self.client.post(
            reverse("register-node"),
            data={
                "hostname": "local2",
                "address": "127.0.0.1",
                "port": 8001,
                "mac_address": "00:11:22:33:44:66",
            },
            content_type="application/json",
        )
        self.assertEqual(Node.objects.count(), 2)

        # duplicate MAC should not create new node
        dup = self.client.post(
            reverse("register-node"),
            data={
                "hostname": "dup",
                "address": "127.0.0.2",
                "port": 8002,
                "mac_address": "00:11:22:33:44:55",
            },
            content_type="application/json",
        )
        self.assertEqual(Node.objects.count(), 2)
        self.assertIn("already exists", dup.json()["detail"])
        self.assertEqual(dup.json()["id"], response.json()["id"])

        list_resp = self.client.get(reverse("node-list"))
        self.assertEqual(list_resp.status_code, 200)
        data = list_resp.json()
        self.assertEqual(len(data["nodes"]), 2)
        hostnames = {n["hostname"] for n in data["nodes"]}
        self.assertEqual(hostnames, {"dup", "local2"})

    def test_register_node_has_lcd_screen_toggle(self):
        url = reverse("register-node")
        first = self.client.post(
            url,
            data={
                "hostname": "lcd",
                "address": "127.0.0.1",
                "port": 8000,
                "mac_address": "00:aa:bb:cc:dd:ee",
                "has_lcd_screen": True,
            },
            content_type="application/json",
        )
        self.assertEqual(first.status_code, 200)
        node = Node.objects.get(mac_address="00:aa:bb:cc:dd:ee")
        self.assertTrue(node.has_lcd_screen)

        self.client.post(
            url,
            data={
                "hostname": "lcd",
                "address": "127.0.0.1",
                "port": 8000,
                "mac_address": "00:aa:bb:cc:dd:ee",
                "has_lcd_screen": False,
            },
            content_type="application/json",
        )
        node.refresh_from_db()
        self.assertFalse(node.has_lcd_screen)


class NodeRegisterCurrentTests(TestCase):
    def setUp(self):
        User = get_user_model()
        self.client = Client()
        self.user = User.objects.create_user(username="nodeuser", password="pwd")
        self.client.force_login(self.user)
        NodeRole.objects.get_or_create(name="Terminal")

    def test_register_current_sets_and_retains_lcd(self):
        with TemporaryDirectory() as tmp:
            base = Path(tmp)
            locks = base / "locks"
            locks.mkdir()
            (locks / "lcd_screen.lck").touch()
            with override_settings(BASE_DIR=base):
                with (
                    patch(
                        "nodes.models.Node.get_current_mac",
                        return_value="00:ff:ee:dd:cc:bb",
                    ),
                    patch("nodes.models.socket.gethostname", return_value="testhost"),
                    patch(
                        "nodes.models.socket.gethostbyname", return_value="127.0.0.1"
                    ),
                    patch("nodes.models.revision.get_revision", return_value="rev"),
                    patch.object(Node, "ensure_keys"),
                ):
                    node, created = Node.register_current()
            self.assertTrue(created)
            self.assertTrue(node.has_lcd_screen)

            node.has_lcd_screen = False
            node.save(update_fields=["has_lcd_screen"])

            with override_settings(BASE_DIR=base):
                with (
                    patch(
                        "nodes.models.Node.get_current_mac",
                        return_value="00:ff:ee:dd:cc:bb",
                    ),
                    patch("nodes.models.socket.gethostname", return_value="testhost"),
                    patch(
                        "nodes.models.socket.gethostbyname", return_value="127.0.0.1"
                    ),
                    patch("nodes.models.revision.get_revision", return_value="rev"),
                    patch.object(Node, "ensure_keys"),
                ):
                    node2, created2 = Node.register_current()
            self.assertFalse(created2)
            node.refresh_from_db()
            self.assertFalse(node.has_lcd_screen)

    @patch("nodes.views.capture_screenshot")
    def test_capture_screenshot(self, mock_capture):
        hostname = socket.gethostname()
        node = Node.objects.create(
            hostname=hostname,
            address="127.0.0.1",
            port=80,
            mac_address=Node.get_current_mac(),
        )
        screenshot_dir = settings.LOG_DIR / "screenshots"
        screenshot_dir.mkdir(parents=True, exist_ok=True)
        file_path = screenshot_dir / "test.png"
        file_path.write_bytes(b"test")
        mock_capture.return_value = Path("screenshots/test.png")
        response = self.client.get(reverse("node-screenshot"))
        self.assertEqual(response.status_code, 200)
        data = response.json()
        self.assertEqual(data["screenshot"], "screenshots/test.png")
        self.assertEqual(data["node"], node.id)
        mock_capture.assert_called_once()
        self.assertEqual(
            ContentSample.objects.filter(kind=ContentSample.IMAGE).count(), 1
        )
        screenshot = ContentSample.objects.filter(kind=ContentSample.IMAGE).first()
        self.assertEqual(screenshot.node, node)
        self.assertEqual(screenshot.method, "GET")

    @patch("nodes.views.capture_screenshot")
    def test_duplicate_screenshot_skipped(self, mock_capture):
        hostname = socket.gethostname()
        Node.objects.create(
            hostname=hostname,
            address="127.0.0.1",
            port=80,
            mac_address=Node.get_current_mac(),
        )
        screenshot_dir = settings.LOG_DIR / "screenshots"
        screenshot_dir.mkdir(parents=True, exist_ok=True)
        file_path = screenshot_dir / "dup.png"
        file_path.write_bytes(b"dup")
        mock_capture.return_value = Path("screenshots/dup.png")
        self.client.get(reverse("node-screenshot"))
        self.client.get(reverse("node-screenshot"))
        self.assertEqual(
            ContentSample.objects.filter(kind=ContentSample.IMAGE).count(), 1
        )

    @patch("nodes.views.capture_screenshot")
    def test_capture_screenshot_error(self, mock_capture):
        hostname = socket.gethostname()
        Node.objects.create(
            hostname=hostname,
            address="127.0.0.1",
            port=80,
            mac_address=Node.get_current_mac(),
        )
        mock_capture.side_effect = RuntimeError("fail")
        response = self.client.get(reverse("node-screenshot"))
        self.assertEqual(response.status_code, 500)
        data = response.json()
        self.assertEqual(data["detail"], "fail")
        self.assertEqual(
            ContentSample.objects.filter(kind=ContentSample.IMAGE).count(), 0
        )

    def test_public_api_get_and_post(self):
        node = Node.objects.create(
            hostname="public",
            address="127.0.0.1",
            port=8001,
            enable_public_api=True,
            mac_address="00:11:22:33:44:77",
        )
        url = reverse("node-public-endpoint", args=[node.public_endpoint])

        get_resp = self.client.get(url)
        self.assertEqual(get_resp.status_code, 200)
        self.assertEqual(get_resp.json()["hostname"], "public")

        pre_count = NetMessage.objects.count()
        post_resp = self.client.post(url, data="hello", content_type="text/plain")
        self.assertEqual(post_resp.status_code, 200)
        self.assertEqual(NetMessage.objects.count(), pre_count + 1)
        msg = NetMessage.objects.order_by("-created").first()
        self.assertEqual(msg.body, "hello")
        self.assertEqual(msg.reach.name, "Terminal")

    def test_public_api_disabled(self):
        node = Node.objects.create(
            hostname="nopublic",
            address="127.0.0.2",
            port=8002,
            mac_address="00:11:22:33:44:88",
        )
        url = reverse("node-public-endpoint", args=[node.public_endpoint])
        resp = self.client.get(url)
        self.assertEqual(resp.status_code, 404)

    def test_net_message_requires_signature(self):
        payload = {
            "uuid": str(uuid.uuid4()),
            "subject": "s",
            "body": "b",
            "seen": [],
            "sender": str(uuid.uuid4()),
        }
        resp = self.client.post(
            reverse("net-message"),
            data=json.dumps(payload),
            content_type="application/json",
        )
        self.assertEqual(resp.status_code, 403)

    def test_net_message_with_valid_signature(self):
        key = rsa.generate_private_key(public_exponent=65537, key_size=2048)
        public_key = (
            key.public_key()
            .public_bytes(
                encoding=serialization.Encoding.PEM,
                format=serialization.PublicFormat.SubjectPublicKeyInfo,
            )
            .decode()
        )
        sender = Node.objects.create(
            hostname="sender",
            address="10.0.0.1",
            port=8000,
            mac_address="00:11:22:33:44:cc",
            public_key=public_key,
        )
        msg_id = str(uuid.uuid4())
        payload = {
            "uuid": msg_id,
            "subject": "hello",
            "body": "world",
            "seen": [],
            "sender": str(sender.uuid),
        }
        payload_json = json.dumps(payload, separators=(",", ":"), sort_keys=True)
        signature = key.sign(payload_json.encode(), padding.PKCS1v15(), hashes.SHA256())
        resp = self.client.post(
            reverse("net-message"),
            data=payload_json,
            content_type="application/json",
            HTTP_X_SIGNATURE=base64.b64encode(signature).decode(),
        )
        self.assertEqual(resp.status_code, 200)
        self.assertTrue(NetMessage.objects.filter(uuid=msg_id).exists())

    def test_clipboard_polling_creates_task(self):
        node = Node.objects.create(
            hostname="clip",
            address="127.0.0.1",
            port=9000,
            mac_address="00:11:22:33:44:99",
        )
        task_name = f"poll_clipboard_node_{node.pk}"
        self.assertFalse(PeriodicTask.objects.filter(name=task_name).exists())
        node.clipboard_polling = True
        node.save()
        self.assertTrue(PeriodicTask.objects.filter(name=task_name).exists())
        node.clipboard_polling = False
        node.save()
        self.assertFalse(PeriodicTask.objects.filter(name=task_name).exists())

    def test_screenshot_polling_creates_task(self):
        node = Node.objects.create(
            hostname="shot",
            address="127.0.0.1",
            port=9100,
            mac_address="00:11:22:33:44:aa",
        )
        task_name = f"capture_screenshot_node_{node.pk}"
        self.assertFalse(PeriodicTask.objects.filter(name=task_name).exists())
        node.screenshot_polling = True
        node.save()
        self.assertTrue(PeriodicTask.objects.filter(name=task_name).exists())
        node.screenshot_polling = False
        node.save()
        self.assertFalse(PeriodicTask.objects.filter(name=task_name).exists())


class NodeAdminTests(TestCase):

    def setUp(self):
        self.client = Client()
        User = get_user_model()
        self.admin = User.objects.create_superuser(
            username="nodes-admin", password="adminpass", email="admin@example.com"
        )
        self.client.force_login(self.admin)

    def tearDown(self):
        security_dir = Path(settings.BASE_DIR) / "security"
        if security_dir.exists():
            shutil.rmtree(security_dir)

    def test_register_current_host(self):
        url = reverse("admin:nodes_node_register_current")
        hostname = socket.gethostname()
        with patch("utils.revision.get_revision", return_value="abcdef123456"):
            response = self.client.get(url)
        self.assertEqual(response.status_code, 200)
        self.assertTemplateUsed(response, "admin/nodes/node/register_remote.html")
        self.assertEqual(Node.objects.count(), 1)
        node = Node.objects.first()
        ver = Path("VERSION").read_text().strip()
        rev = "abcdef123456"
        self.assertEqual(node.base_path, str(settings.BASE_DIR))
        self.assertEqual(node.installed_version, ver)
        self.assertEqual(node.installed_revision, rev)
        self.assertEqual(node.mac_address, Node.get_current_mac())
        sec_dir = Path(settings.BASE_DIR) / "security"
        priv = sec_dir / f"{node.public_endpoint}"
        pub = sec_dir / f"{node.public_endpoint}.pub"
        self.assertTrue(sec_dir.exists())
        self.assertTrue(priv.exists())
        self.assertTrue(pub.exists())
        self.assertTrue(node.public_key)
        self.assertTrue(Site.objects.filter(domain=hostname, name="host").exists())

    def test_register_current_updates_existing_node(self):
        hostname = socket.gethostname()
        Node.objects.create(
            hostname=hostname,
            address="127.0.0.1",
            port=8000,
            mac_address=None,
        )

        response = self.client.get(
            reverse("admin:nodes_node_register_current"), follow=False
        )
        self.assertEqual(response.status_code, 200)
        self.assertEqual(Node.objects.count(), 1)
        node = Node.objects.first()
        self.assertEqual(node.mac_address, Node.get_current_mac())
        self.assertEqual(node.hostname, hostname)

    def test_public_key_download_link(self):
        self.client.get(reverse("admin:nodes_node_register_current"))
        node = Node.objects.first()
        change_url = reverse("admin:nodes_node_change", args=[node.pk])
        response = self.client.get(change_url)
        download_url = reverse("admin:nodes_node_public_key", args=[node.pk])
        self.assertContains(response, download_url)
        resp = self.client.get(download_url)
        self.assertEqual(resp.status_code, 200)
        self.assertEqual(
            resp["Content-Disposition"],
            f'attachment; filename="{node.public_endpoint}.pub"',
        )
        self.assertIn(node.public_key.strip(), resp.content.decode())

    @patch("nodes.admin.capture_screenshot")
    def test_capture_site_screenshot_from_admin(self, mock_capture_screenshot):
        screenshot_dir = settings.LOG_DIR / "screenshots"
        screenshot_dir.mkdir(parents=True, exist_ok=True)
        file_path = screenshot_dir / "test.png"
        file_path.write_bytes(b"admin")
        mock_capture_screenshot.return_value = Path("screenshots/test.png")
        hostname = socket.gethostname()
        node = Node.objects.create(
            hostname=hostname,
            address="127.0.0.1",
            port=80,
            mac_address=Node.get_current_mac(),
        )
        url = reverse("admin:nodes_contentsample_capture")
        response = self.client.get(url, follow=True)
        self.assertEqual(response.status_code, 200)
        self.assertEqual(
            ContentSample.objects.filter(kind=ContentSample.IMAGE).count(), 1
        )
        screenshot = ContentSample.objects.filter(kind=ContentSample.IMAGE).first()
        self.assertEqual(screenshot.node, node)
        self.assertEqual(screenshot.path, "screenshots/test.png")
        self.assertEqual(screenshot.method, "ADMIN")
        mock_capture_screenshot.assert_called_once_with("http://testserver/")
        self.assertContains(response, "Screenshot saved to screenshots/test.png")

    def test_view_screenshot_in_change_admin(self):
        screenshot_dir = settings.LOG_DIR / "screenshots"
        screenshot_dir.mkdir(parents=True, exist_ok=True)
        file_path = screenshot_dir / "test.png"
        with file_path.open("wb") as fh:
            fh.write(
                base64.b64decode(
                    "iVBORw0KGgoAAAANSUhEUgAAAAEAAAABCAAAAAA6fptVAAAACklEQVR42mP8/5+hHgAFgwJ/lSdX6QAAAABJRU5ErkJggg=="
                )
            )
        screenshot = ContentSample.objects.create(
            path="screenshots/test.png", kind=ContentSample.IMAGE
        )
        url = reverse("admin:nodes_contentsample_change", args=[screenshot.id])
        response = self.client.get(url)
        self.assertEqual(response.status_code, 200)
        self.assertContains(response, "data:image/png;base64")

    @override_settings(SCREENSHOT_SOURCES=["/one", "/two"])
    @patch("nodes.admin.capture_screenshot")
    def test_take_screenshots_action(self, mock_capture):
        screenshot_dir = settings.LOG_DIR / "screenshots"
        screenshot_dir.mkdir(parents=True, exist_ok=True)
        file1 = screenshot_dir / "one.png"
        file1.write_bytes(b"1")
        file2 = screenshot_dir / "two.png"
        file2.write_bytes(b"2")
        mock_capture.side_effect = [
            Path("screenshots/one.png"),
            Path("screenshots/two.png"),
        ]
        node = Node.objects.create(
            hostname="host",
            address="127.0.0.1",
            port=80,
            mac_address=Node.get_current_mac(),
        )
        url = reverse("admin:nodes_node_changelist")
        resp = self.client.post(
            url,
            {"action": "take_screenshots", "_selected_action": [str(node.pk)]},
            follow=True,
        )
        self.assertEqual(resp.status_code, 200)
        self.assertEqual(
            ContentSample.objects.filter(kind=ContentSample.IMAGE).count(), 2
        )
        samples = list(ContentSample.objects.filter(kind=ContentSample.IMAGE))
        self.assertEqual(samples[0].transaction_uuid, samples[1].transaction_uuid)


class NetMessageAdminTests(TransactionTestCase):
    reset_sequences = True

    def setUp(self):
        self.client = Client()
        User = get_user_model()
        self.admin = User.objects.create_superuser(
            username="netmsg-admin", password="adminpass", email="admin@example.com"
        )
        self.client.force_login(self.admin)
        NodeRole.objects.get_or_create(name="Terminal")

    def test_complete_flag_not_editable(self):
        msg = NetMessage.objects.create(subject="s", body="b")
        url = reverse("admin:nodes_netmessage_change", args=[msg.pk])
        data = {"subject": "s2", "body": "b2", "complete": "on", "_save": "Save"}
        self.client.post(url, data)
        msg.refresh_from_db()
        self.assertFalse(msg.complete)
        self.assertEqual(msg.subject, "s2")

    def test_send_action_calls_propagate(self):
        msg = NetMessage.objects.create(subject="s", body="b")
        with patch.object(NetMessage, "propagate") as mock_propagate:
            response = self.client.post(
                reverse("admin:nodes_netmessage_changelist"),
                {"action": "send_messages", "_selected_action": [str(msg.pk)]},
            )
        self.assertEqual(response.status_code, 302)
        mock_propagate.assert_called_once()


class LastNetMessageViewTests(TestCase):
    def setUp(self):
        self.client = Client()
        NodeRole.objects.get_or_create(name="Terminal")

    def test_returns_latest_message(self):
        NetMessage.objects.create(subject="old", body="msg1")
        NetMessage.objects.create(subject="new", body="msg2")
        resp = self.client.get(reverse("last-net-message"))
        self.assertEqual(resp.status_code, 200)
        self.assertEqual(resp.json(), {"subject": "new", "body": "msg2"})


class NetMessageReachTests(TestCase):
    def setUp(self):
        self.roles = {}
        for name in ["Terminal", "Control", "Satellite", "Constellation"]:
            self.roles[name], _ = NodeRole.objects.get_or_create(name=name)
        self.nodes = {}
        for idx, name in enumerate(
            ["Terminal", "Control", "Satellite", "Constellation"], start=1
        ):
            self.nodes[name] = Node.objects.create(
                hostname=name.lower(),
                address=f"10.0.0.{idx}",
                port=8000 + idx,
                mac_address=f"00:11:22:33:44:{idx:02x}",
                role=self.roles[name],
            )

    @patch("requests.post")
    def test_terminal_reach_limits_nodes(self, mock_post):
        msg = NetMessage.objects.create(
            subject="s", body="b", reach=self.roles["Terminal"]
        )
        with patch.object(Node, "get_local", return_value=None):
            msg.propagate()
        roles = set(msg.propagated_to.values_list("role__name", flat=True))
        self.assertEqual(roles, {"Terminal"})
        self.assertEqual(mock_post.call_count, 1)

    @patch("requests.post")
    def test_control_reach_includes_control_and_terminal(self, mock_post):
        msg = NetMessage.objects.create(
            subject="s", body="b", reach=self.roles["Control"]
        )
        with patch.object(Node, "get_local", return_value=None):
            msg.propagate()
        roles = set(msg.propagated_to.values_list("role__name", flat=True))
        self.assertEqual(roles, {"Control", "Terminal"})
        self.assertEqual(mock_post.call_count, 2)

    @patch("requests.post")
    def test_satellite_reach_includes_lower_roles(self, mock_post):
        msg = NetMessage.objects.create(
            subject="s", body="b", reach=self.roles["Satellite"]
        )
        with patch.object(Node, "get_local", return_value=None):
            msg.propagate()
        roles = set(msg.propagated_to.values_list("role__name", flat=True))
        self.assertEqual(roles, {"Satellite", "Control", "Terminal"})
        self.assertEqual(mock_post.call_count, 3)

    @patch("requests.post")
    def test_constellation_reach_prioritizes_constellation(self, mock_post):
        msg = NetMessage.objects.create(
            subject="s", body="b", reach=self.roles["Constellation"]
        )
        with patch.object(Node, "get_local", return_value=None):
            msg.propagate()
        roles = set(msg.propagated_to.values_list("role__name", flat=True))
        self.assertEqual(roles, {"Constellation", "Satellite", "Control"})
        self.assertEqual(mock_post.call_count, 3)


class NetMessagePropagationTests(TestCase):
    def setUp(self):
        self.role, _ = NodeRole.objects.get_or_create(name="Terminal")
        self.local = Node.objects.create(
            hostname="local",
            address="10.0.0.1",
            port=8001,
            mac_address="00:11:22:33:44:00",
            role=self.role,
            public_endpoint="local",
        )
        self.remotes = []
        for idx in range(2, 6):
            self.remotes.append(
                Node.objects.create(
                    hostname=f"n{idx}",
                    address=f"10.0.0.{idx}",
                    port=8000 + idx,
                    mac_address=f"00:11:22:33:44:{idx:02x}",
                    role=self.role,
                    public_endpoint=f"n{idx}",
                )
            )

    @patch("requests.post")
    @patch("core.notifications.notify")
    def test_propagate_forwards_to_three_and_notifies_local(
        self, mock_notify, mock_post
    ):
        msg = NetMessage.objects.create(subject="s", body="b", reach=self.role)
        with patch.object(Node, "get_local", return_value=self.local):
            msg.propagate(seen=[str(self.remotes[0].uuid)])
        mock_notify.assert_called_once_with("s", "b")
        self.assertEqual(mock_post.call_count, 3)
        targets = {
            call.args[0].split("//")[1].split("/")[0]
            for call in mock_post.call_args_list
        }
        sender_addr = f"{self.remotes[0].address}:{self.remotes[0].port}"
        self.assertNotIn(sender_addr, targets)
        self.assertEqual(msg.propagated_to.count(), 4)
        self.assertTrue(msg.complete)


class NodeActionTests(TestCase):
    def setUp(self):
        self.client = Client()
        User = get_user_model()
        self.admin = User.objects.create_superuser(
            username="action-admin", password="adminpass", email="admin@example.com"
        )
        self.client.force_login(self.admin)

    def test_registry_and_local_execution(self):
        hostname = socket.gethostname()
        node = Node.objects.create(
            hostname=hostname,
            address="127.0.0.1",
            port=8000,
            mac_address=Node.get_current_mac(),
        )

        class DummyAction(NodeAction):
            display_name = "Dummy Action"

            def execute(self, node, **kwargs):
                DummyAction.executed = node

        try:
            DummyAction.executed = None
            DummyAction.run()
            self.assertEqual(DummyAction.executed, node)
            self.assertIn("dummyaction", NodeAction.registry)
        finally:
            NodeAction.registry.pop("dummyaction", None)

    def test_remote_not_supported(self):
        node = Node.objects.create(
            hostname="remote",
            address="10.0.0.1",
            port=8000,
            mac_address="00:11:22:33:44:bb",
        )

        class DummyAction(NodeAction):
            def execute(self, node, **kwargs):
                pass

        try:
            with self.assertRaises(NotImplementedError):
                DummyAction.run(node)
        finally:
            NodeAction.registry.pop("dummyaction", None)

    def test_admin_change_view_lists_actions(self):
        hostname = socket.gethostname()
        node = Node.objects.create(
            hostname=hostname,
            address="127.0.0.1",
            port=8000,
            mac_address=Node.get_current_mac(),
        )

        class DummyAction(NodeAction):
            display_name = "Dummy Action"

            def execute(self, node, **kwargs):
                pass

        try:
            url = reverse("admin:nodes_node_change", args=[node.pk])
            response = self.client.get(url)
            self.assertContains(response, "Dummy Action")
        finally:
            NodeAction.registry.pop("dummyaction", None)


class StartupNotificationTests(TestCase):
    def test_startup_notification_uses_ip_and_revision(self):
        from nodes.apps import _startup_notification

        with TemporaryDirectory() as tmp:
            tmp_path = Path(tmp)
            (tmp_path / "VERSION").write_text("1.2.3")
            with self.settings(BASE_DIR=tmp_path):
                with patch(
                    "nodes.apps.revision.get_revision", return_value="abcdef123456"
                ):
                    with patch("nodes.models.NetMessage.broadcast") as mock_broadcast:
                        with patch(
                            "nodes.apps.socket.gethostname", return_value="host"
                        ):
                            with patch(
                                "nodes.apps.socket.gethostbyname",
                                return_value="1.2.3.4",
                            ):
                                with patch.dict(os.environ, {"PORT": "9000"}):
                                    _startup_notification()
                                    time.sleep(0.1)

        mock_broadcast.assert_called_once()
        _, kwargs = mock_broadcast.call_args
        self.assertEqual(kwargs["subject"], "1.2.3.4:9000")
        self.assertTrue(kwargs["body"].startswith("1.2.3 r"))


class StartupHandlerTests(TestCase):
    def test_handler_logs_db_errors(self):
        from nodes.apps import _trigger_startup_notification
        from django.db.utils import OperationalError

        with patch("nodes.apps._startup_notification") as mock_start:
            with patch("nodes.apps.connections") as mock_connections:
                mock_connections.__getitem__.return_value.ensure_connection.side_effect = OperationalError(
                    "fail"
                )
                with self.assertLogs("nodes.apps", level="ERROR") as log:
                    _trigger_startup_notification()

        mock_start.assert_not_called()
        self.assertTrue(any("Startup notification skipped" in m for m in log.output))

    def test_handler_calls_startup_notification(self):
        from nodes.apps import _trigger_startup_notification

        with patch("nodes.apps._startup_notification") as mock_start:
            with patch("nodes.apps.connections") as mock_connections:
                mock_connections.__getitem__.return_value.ensure_connection.return_value = (
                    None
                )
                _trigger_startup_notification()

        mock_start.assert_called_once()


class NotificationManagerTests(TestCase):
    def test_send_writes_trimmed_lines(self):
        from core.notifications import NotificationManager

        with TemporaryDirectory() as tmp:
            lock = Path(tmp) / "lcd_screen.lck"
            lock.touch()
            manager = NotificationManager(lock_file=lock)
            result = manager.send("a" * 70, "b" * 70)
            self.assertTrue(result)
            content = lock.read_text().splitlines()
            self.assertEqual(content[0], "a" * 64)
            self.assertEqual(content[1], "b" * 64)

    def test_send_falls_back_to_gui(self):
        from core.notifications import NotificationManager

        with TemporaryDirectory() as tmp:
            lock = Path(tmp) / "lcd_screen.lck"
            lock.touch()
            manager = NotificationManager(lock_file=lock)
            manager._gui_display = MagicMock()
            with patch.object(
                manager, "_write_lock_file", side_effect=RuntimeError("boom")
            ):
                result = manager.send("hi", "there")
        self.assertTrue(result)
        manager._gui_display.assert_called_once_with("hi", "there")

    def test_send_uses_gui_when_lock_missing(self):
        from core.notifications import NotificationManager

        with TemporaryDirectory() as tmp:
            lock = Path(tmp) / "lcd_screen.lck"
            manager = NotificationManager(lock_file=lock)
            manager._gui_display = MagicMock()
            result = manager.send("hi", "there")
        self.assertTrue(result)
        manager._gui_display.assert_called_once_with("hi", "there")

    def test_gui_display_uses_windows_toast(self):
        from core.notifications import NotificationManager

        with patch("core.notifications.sys.platform", "win32"):
            mock_notify = MagicMock()
            with patch(
                "core.notifications.plyer_notification",
                MagicMock(notify=mock_notify),
            ):
                manager = NotificationManager()
                manager._gui_display("hi", "there")
        mock_notify.assert_called_once_with(
            title="Arthexis", message="hi\nthere", timeout=6
        )

    def test_gui_display_logs_when_toast_unavailable(self):
        from core.notifications import NotificationManager

        with patch("core.notifications.sys.platform", "win32"):
            with patch("core.notifications.plyer_notification", None):
                with patch("core.notifications.logger") as mock_logger:
                    manager = NotificationManager()
                    manager._gui_display("hi", "there")
        mock_logger.info.assert_called_once_with("%s %s", "hi", "there")


class ContentSampleTransactionTests(TestCase):
    def test_transaction_uuid_behaviour(self):
        sample1 = ContentSample.objects.create(content="a", kind=ContentSample.TEXT)
        self.assertIsNotNone(sample1.transaction_uuid)
        sample2 = ContentSample.objects.create(
            content="b",
            kind=ContentSample.TEXT,
            transaction_uuid=sample1.transaction_uuid,
        )
        self.assertEqual(sample1.transaction_uuid, sample2.transaction_uuid)
        with self.assertRaises(Exception):
            sample1.transaction_uuid = uuid.uuid4()
            sample1.save()


class ContentSampleAdminTests(TestCase):
    def setUp(self):
        User = get_user_model()
        self.user = User.objects.create_superuser(
            "clipboard_admin", "admin@example.com", "pass"
        )
        self.client.login(username="clipboard_admin", password="pass")

    @patch("pyperclip.paste")
    def test_add_from_clipboard_creates_sample(self, mock_paste):
        mock_paste.return_value = "clip text"
        url = reverse("admin:nodes_contentsample_from_clipboard")
        response = self.client.get(url, follow=True)
        self.assertEqual(
            ContentSample.objects.filter(kind=ContentSample.TEXT).count(), 1
        )
        sample = ContentSample.objects.filter(kind=ContentSample.TEXT).first()
        self.assertEqual(sample.content, "clip text")
        self.assertEqual(sample.user, self.user)
        self.assertIsNone(sample.node)
        self.assertContains(response, "Text sample added from clipboard")

    @patch("pyperclip.paste")
    def test_add_from_clipboard_sets_node_when_local_exists(self, mock_paste):
        mock_paste.return_value = "clip text"
        Node.objects.create(
            hostname="host",
            address="127.0.0.1",
            port=8000,
            mac_address=Node.get_current_mac(),
        )
        url = reverse("admin:nodes_contentsample_from_clipboard")
        self.client.get(url, follow=True)
        sample = ContentSample.objects.filter(kind=ContentSample.TEXT).first()
        self.assertIsNotNone(sample.node)

    @patch("pyperclip.paste")
    def test_add_from_clipboard_skips_duplicate(self, mock_paste):
        mock_paste.return_value = "clip text"
        url = reverse("admin:nodes_contentsample_from_clipboard")
        self.client.get(url, follow=True)
        resp = self.client.get(url, follow=True)
        self.assertEqual(
            ContentSample.objects.filter(kind=ContentSample.TEXT).count(), 1
        )
        self.assertContains(resp, "Duplicate sample not created")


class EmailOutboxTests(TestCase):
<<<<<<< HEAD
    def test_node_send_mail_uses_outbox(self):
        node = Node.objects.create(
            hostname="outboxhost",
            address="127.0.0.1",
            port=8000,
            mac_address="00:11:22:33:aa:bb",
        )
        outbox = EmailOutbox.objects.create(
            node=node, host="smtp.example.com", port=25, username="u", password="p"
        )
        with patch("nodes.models.mailer.send") as ms:
            node.send_mail("sub", "msg", ["to@example.com"])
            ms.assert_called_once_with(
                "sub", "msg", ["to@example.com"], None, outbox=outbox
            )

    def test_node_send_mail_queues_email(self):
        node = Node.objects.create(
            hostname="host",
            address="127.0.0.1",
            port=8000,
            mac_address="00:11:22:33:cc:dd",
        )
        node.send_mail("sub", "msg", ["to@example.com"])
        self.assertEqual(Email.objects.count(), 1)
        email = Email.objects.first()
        self.assertEqual(email.subject, "sub")
        self.assertEqual(email.to, ["to@example.com"])
=======
    def test_send_mail_uses_connection(self):
        outbox = EmailOutbox.objects.create(
            host="smtp.example.com", port=25, username="u", password="p"
        )
        with (
            patch("nodes.models.get_connection") as gc,
            patch("nodes.models.send_mail") as sm,
        ):
            conn = MagicMock()
            gc.return_value = conn
            outbox.send_mail("sub", "msg", ["to@example.com"])
            gc.assert_called_once_with(
                "django.core.mail.backends.smtp.EmailBackend",
                host="smtp.example.com",
                port=25,
                username="u",
                password="p",
                use_tls=True,
                use_ssl=False,
            )
            sm.assert_called_once_with(
                "sub",
                "msg",
                settings.DEFAULT_FROM_EMAIL,
                ["to@example.com"],
                connection=conn,
            )

    def test_backend_selects_matching_outbox(self):
        EmailOutbox.objects.create(host="smtp.example.com", from_email="sam@hot.com")
        EmailOutbox.objects.create(
            host="smtp.other.com", from_email="other@example.com"
        )
        backend = OutboxEmailBackend()
        msg = EmailMessage("sub", "msg", "sam@hot.com", ["to@example.com"])
        fake_conn = MagicMock()
        fake_conn.send_messages.return_value = 1
        fake_conn.close.return_value = None
        with patch(
            "nodes.backends.EmailOutbox.get_connection",
            autospec=True,
            return_value=fake_conn,
        ) as gc:
            backend.send_messages([msg])
            used_outbox = gc.call_args[0][0]
            self.assertEqual(used_outbox.from_email, "sam@hot.com")
            fake_conn.send_messages.assert_called_once_with([msg])

    def test_backend_falls_back_to_default(self):
        backend = OutboxEmailBackend()
        msg = EmailMessage("sub", "msg", "nobody@example.com", ["to@example.com"])
        fake_conn = MagicMock()
        fake_conn.send_messages.return_value = 1
        fake_conn.close.return_value = None
        with patch("nodes.backends.get_connection", return_value=fake_conn) as gc:
            backend.send_messages([msg])
            gc.assert_called_once_with("django.core.mail.backends.smtp.EmailBackend")
            fake_conn.send_messages.assert_called_once_with([msg])
>>>>>>> f567787d


class ClipboardTaskTests(TestCase):
    @patch("nodes.tasks.pyperclip.paste")
    def test_sample_clipboard_task_creates_sample(self, mock_paste):
        mock_paste.return_value = "task text"
        Node.objects.create(
            hostname="host",
            address="127.0.0.1",
            port=8000,
            mac_address=Node.get_current_mac(),
        )
        sample_clipboard()
        self.assertEqual(
            ContentSample.objects.filter(kind=ContentSample.TEXT).count(), 1
        )
        sample = ContentSample.objects.filter(kind=ContentSample.TEXT).first()
        self.assertEqual(sample.content, "task text")
        self.assertIsNone(sample.user)
        self.assertIsNotNone(sample.node)
        self.assertEqual(sample.node.hostname, "host")
        # Duplicate should not create another sample
        sample_clipboard()
        self.assertEqual(
            ContentSample.objects.filter(kind=ContentSample.TEXT).count(), 1
        )

    @patch("nodes.tasks.capture_screenshot")
    def test_capture_node_screenshot_task(self, mock_capture):
        node = Node.objects.create(
            hostname="host",
            address="127.0.0.1",
            port=8000,
            mac_address=Node.get_current_mac(),
        )
        screenshot_dir = settings.LOG_DIR / "screenshots"
        screenshot_dir.mkdir(parents=True, exist_ok=True)
        file_path = screenshot_dir / "test.png"
        file_path.write_bytes(b"task")
        mock_capture.return_value = Path("screenshots/test.png")
        capture_node_screenshot("http://example.com")
        self.assertEqual(
            ContentSample.objects.filter(kind=ContentSample.IMAGE).count(), 1
        )
        screenshot = ContentSample.objects.filter(kind=ContentSample.IMAGE).first()
        self.assertEqual(screenshot.node, node)
        self.assertEqual(screenshot.path, "screenshots/test.png")
        self.assertEqual(screenshot.method, "TASK")

    @patch("nodes.tasks.capture_screenshot")
    def test_capture_node_screenshot_handles_error(self, mock_capture):
        Node.objects.create(
            hostname="host",
            address="127.0.0.1",
            port=8000,
            mac_address=Node.get_current_mac(),
        )
        mock_capture.side_effect = RuntimeError("boom")
        result = capture_node_screenshot("http://example.com")
        self.assertEqual(result, "")
        self.assertEqual(
            ContentSample.objects.filter(kind=ContentSample.IMAGE).count(), 0
        )


class CaptureScreenshotTests(TestCase):
    @patch("nodes.utils.webdriver.Firefox")
    def test_connection_failure_does_not_raise(self, mock_firefox):
        browser = MagicMock()
        mock_firefox.return_value.__enter__.return_value = browser
        browser.get.side_effect = WebDriverException("boom")
        browser.save_screenshot.return_value = True
        screenshot_dir = settings.LOG_DIR / "screenshots"
        screenshot_dir.mkdir(parents=True, exist_ok=True)
        result = capture_screenshot("http://example.com")
        self.assertEqual(result.parent, screenshot_dir)
        browser.save_screenshot.assert_called_once()


class NodeRoleAdminTests(TestCase):
    def setUp(self):
        User = get_user_model()
        self.user = User.objects.create_superuser(
            "role_admin", "admin@example.com", "pass"
        )
        self.client.login(username="role_admin", password="pass")

    def test_change_role_nodes(self):
        role = NodeRole.objects.create(name="TestRole")
        node1 = Node.objects.create(
            hostname="n1",
            address="127.0.0.1",
            port=8000,
            mac_address="00:11:22:33:44:55",
            role=role,
        )
        node2 = Node.objects.create(
            hostname="n2",
            address="127.0.0.2",
            port=8000,
            mac_address="00:11:22:33:44:66",
        )
        url = reverse("admin:nodes_noderole_change", args=[role.pk])
        resp = self.client.get(url)
        self.assertContains(resp, f'<option value="{node1.pk}" selected>')
        post_data = {"name": "TestRole", "description": "", "nodes": [node2.pk]}
        resp = self.client.post(url, post_data, follow=True)
        self.assertRedirects(resp, reverse("admin:nodes_noderole_changelist"))
        node1.refresh_from_db()
        node2.refresh_from_db()
        self.assertIsNone(node1.role)
        self.assertEqual(node2.role, role)

    def test_registered_count_displayed(self):
        role = NodeRole.objects.create(name="ViewRole")
        Node.objects.create(
            hostname="n1",
            address="127.0.0.1",
            port=8000,
            mac_address="00:11:22:33:44:77",
            role=role,
        )
        resp = self.client.get(reverse("admin:nodes_noderole_changelist"))
        self.assertContains(resp, '<td class="field-registered">1</td>', html=True)<|MERGE_RESOLUTION|>--- conflicted
+++ resolved
@@ -946,7 +946,6 @@
 
 
 class EmailOutboxTests(TestCase):
-<<<<<<< HEAD
     def test_node_send_mail_uses_outbox(self):
         node = Node.objects.create(
             hostname="outboxhost",
@@ -975,66 +974,6 @@
         email = Email.objects.first()
         self.assertEqual(email.subject, "sub")
         self.assertEqual(email.to, ["to@example.com"])
-=======
-    def test_send_mail_uses_connection(self):
-        outbox = EmailOutbox.objects.create(
-            host="smtp.example.com", port=25, username="u", password="p"
-        )
-        with (
-            patch("nodes.models.get_connection") as gc,
-            patch("nodes.models.send_mail") as sm,
-        ):
-            conn = MagicMock()
-            gc.return_value = conn
-            outbox.send_mail("sub", "msg", ["to@example.com"])
-            gc.assert_called_once_with(
-                "django.core.mail.backends.smtp.EmailBackend",
-                host="smtp.example.com",
-                port=25,
-                username="u",
-                password="p",
-                use_tls=True,
-                use_ssl=False,
-            )
-            sm.assert_called_once_with(
-                "sub",
-                "msg",
-                settings.DEFAULT_FROM_EMAIL,
-                ["to@example.com"],
-                connection=conn,
-            )
-
-    def test_backend_selects_matching_outbox(self):
-        EmailOutbox.objects.create(host="smtp.example.com", from_email="sam@hot.com")
-        EmailOutbox.objects.create(
-            host="smtp.other.com", from_email="other@example.com"
-        )
-        backend = OutboxEmailBackend()
-        msg = EmailMessage("sub", "msg", "sam@hot.com", ["to@example.com"])
-        fake_conn = MagicMock()
-        fake_conn.send_messages.return_value = 1
-        fake_conn.close.return_value = None
-        with patch(
-            "nodes.backends.EmailOutbox.get_connection",
-            autospec=True,
-            return_value=fake_conn,
-        ) as gc:
-            backend.send_messages([msg])
-            used_outbox = gc.call_args[0][0]
-            self.assertEqual(used_outbox.from_email, "sam@hot.com")
-            fake_conn.send_messages.assert_called_once_with([msg])
-
-    def test_backend_falls_back_to_default(self):
-        backend = OutboxEmailBackend()
-        msg = EmailMessage("sub", "msg", "nobody@example.com", ["to@example.com"])
-        fake_conn = MagicMock()
-        fake_conn.send_messages.return_value = 1
-        fake_conn.close.return_value = None
-        with patch("nodes.backends.get_connection", return_value=fake_conn) as gc:
-            backend.send_messages([msg])
-            gc.assert_called_once_with("django.core.mail.backends.smtp.EmailBackend")
-            fake_conn.send_messages.assert_called_once_with([msg])
->>>>>>> f567787d
 
 
 class ClipboardTaskTests(TestCase):

import base64
import ipaddress
import ipaddress
import json
import re
import secrets
import socket
import uuid
from collections.abc import Mapping
from datetime import timedelta

from django.apps import apps
from django.conf import settings
from django.contrib.auth import authenticate, get_user_model, login
from django.contrib.auth.models import Group, Permission
from django.core import serializers
from django.core.cache import cache
from django.core.signing import BadSignature, SignatureExpired, TimestampSigner
from django.http import HttpResponse, JsonResponse
from django.http.request import split_domain_port
from django.shortcuts import get_object_or_404, redirect
from django.urls import reverse
from django.utils import timezone
from django.utils.dateparse import parse_datetime
from django.utils.cache import patch_vary_headers
from django.utils.http import url_has_allowed_host_and_scheme
from django.views.decorators.csrf import csrf_exempt
from pathlib import Path
from urllib.parse import urlsplit

from utils.api import api_login_required

from cryptography.hazmat.primitives import serialization, hashes
from cryptography.hazmat.primitives.asymmetric import padding

from django.db import IntegrityError, transaction
from django.db.models import Q

from core.models import RFID
from ocpp import store
from ocpp.models import Charger
from ocpp.network import (
    apply_remote_charger_payload,
    serialize_charger_for_network,
    sync_transactions_payload,
)
from ocpp.transactions_io import export_transactions
from asgiref.sync import async_to_sync

from .rfid_sync import apply_rfid_payload, serialize_rfid

from .models import (
    Node,
    NetMessage,
    PendingNetMessage,
    NodeRole,
    node_information_updated,
)
from .utils import capture_screenshot, save_screenshot


PROXY_TOKEN_SALT = "nodes.proxy.session"
PROXY_TOKEN_TIMEOUT = 300
PROXY_CACHE_PREFIX = "nodes:proxy-session:"


_CONSTELLATION_SUBNET_VALUE = getattr(settings, "CONSTELLATION_WG_SUBNET", "10.88.0.0/24")
try:
    CONSTELLATION_SUBNET = ipaddress.ip_network(
        _CONSTELLATION_SUBNET_VALUE, strict=False
    )
except ValueError:  # pragma: no cover - defensive fallback for misconfiguration
    CONSTELLATION_SUBNET = ipaddress.ip_network("10.88.0.0/24")

CONSTELLATION_INTERFACE = getattr(
    settings, "CONSTELLATION_WG_INTERFACE", "wg-constellation"
)
try:
    CONSTELLATION_PORT = int(getattr(settings, "CONSTELLATION_WG_PORT", 51820))
except (TypeError, ValueError):  # pragma: no cover - defensive fallback
    CONSTELLATION_PORT = 51820
CONSTELLATION_ENDPOINT = getattr(settings, "CONSTELLATION_WG_ENDPOINT", "")
CONSTELLATION_STATE_DIR = Path(
    getattr(
        settings,
        "CONSTELLATION_WG_STATE_DIR",
        Path(settings.BASE_DIR) / "security" / "wireguard",
    )
)
CONSTELLATION_PUBLIC_KEY_PATH = CONSTELLATION_STATE_DIR / f"{CONSTELLATION_INTERFACE}.pub"
CONSTELLATION_PEERS_PATH = CONSTELLATION_STATE_DIR / "peers.json"
CONSTELLATION_LOCK_PATH = Path(settings.BASE_DIR) / "locks" / "constellation_ip.lck"
CONSTELLATION_DEVICE_PATTERN = re.compile(r"^gw[0-9]{1,6}$")


def _normalize_constellation_ip(value: str) -> str:
    value = (value or "").strip()
    if not value:
        return ""
    try:
        return str(ipaddress.ip_address(value))
    except ValueError:
        return ""


def _ensure_constellation_device(node: Node) -> str | None:
    """Assign and return a unique Constellation device label for ``node``."""

    current = (node.constellation_device or "").strip()
    if current and CONSTELLATION_DEVICE_PATTERN.fullmatch(current):
        return current

    attempt = 1
    while True:
        candidate = f"gw{attempt}"
        if (
            Node.objects.filter(constellation_device=candidate)
            .exclude(pk=node.pk)
            .exists()
        ):
            attempt += 1
            continue
        try:
            with transaction.atomic():
                try:
                    node.refresh_from_db(fields=["constellation_device"], using=None)
                except node.__class__.DoesNotExist:
                    return None
                current = (node.constellation_device or "").strip()
                if current and CONSTELLATION_DEVICE_PATTERN.fullmatch(current):
                    return current
                node.constellation_device = candidate
                node.save(update_fields=["constellation_device"])
                return candidate
        except IntegrityError:
            attempt += 1
            continue


def _load_constellation_peers() -> dict[str, dict]:
    if not CONSTELLATION_PEERS_PATH.exists():
        return {}
    try:
        raw = json.loads(CONSTELLATION_PEERS_PATH.read_text())
    except (OSError, json.JSONDecodeError):
        return {}
    if isinstance(raw, dict):
        peers = raw.get("peers")
        if isinstance(peers, dict):
            return peers
        return raw
    return {}


def _save_constellation_peers(peers: dict[str, dict]) -> None:
    try:
        CONSTELLATION_STATE_DIR.mkdir(parents=True, exist_ok=True)
        tmp_path = CONSTELLATION_PEERS_PATH.with_suffix(".tmp")
        tmp_path.write_text(json.dumps({"peers": peers}, indent=2, sort_keys=True))
        tmp_path.replace(CONSTELLATION_PEERS_PATH)
    except OSError:
        pass


def _write_constellation_lock(ip_value: str) -> None:
    if not ip_value:
        return
    try:
        CONSTELLATION_LOCK_PATH.parent.mkdir(parents=True, exist_ok=True)
        CONSTELLATION_LOCK_PATH.write_text(f"{ip_value}\n")
    except OSError:
        pass


def _resolve_constellation_endpoint(request, local_node: Node) -> tuple[str, int]:
    host = ""
    port = CONSTELLATION_PORT
    explicit = (CONSTELLATION_ENDPOINT or "").strip()
    if explicit:
        explicit_host, explicit_port = split_domain_port(explicit)
        host = explicit_host or explicit
        if explicit_port:
            try:
                port = int(explicit_port)
            except ValueError:
                port = CONSTELLATION_PORT
    if not host:
        domain = _get_host_domain(request)
        if domain:
            host = domain
    if not host and getattr(local_node, "network_hostname", ""):
        host = local_node.network_hostname
    if not host and getattr(local_node, "hostname", ""):
        host = local_node.hostname
    if not host:
        host = local_node.get_primary_contact() or host
    if not host:
        try:
            raw_host = request.get_host()
        except Exception:  # pragma: no cover - defensive
            raw_host = ""
        if raw_host:
            fallback_host, fallback_port = split_domain_port(raw_host)
            if fallback_host:
                host = fallback_host
            if fallback_port:
                try:
                    port = int(fallback_port)
                except ValueError:
                    port = CONSTELLATION_PORT
    if port <= 0 or port > 65535:
        port = CONSTELLATION_PORT
    return host, port


def _load_signed_node(
    request,
    requester_id: str,
    *,
    mac_address: str | None = None,
    public_key: str | None = None,
):
    signature = request.headers.get("X-Signature")
    if not signature:
        return None, JsonResponse({"detail": "signature required"}, status=403)
    try:
        signature_bytes = base64.b64decode(signature)
    except Exception:
        return None, JsonResponse({"detail": "invalid signature"}, status=403)

    candidates: list[Node] = []
    seen: set[int] = set()

    lookup_values: list[tuple[str, str]] = []
    if requester_id:
        lookup_values.append(("uuid", requester_id))
    if mac_address:
        lookup_values.append(("mac_address__iexact", mac_address))
    if public_key:
        lookup_values.append(("public_key", public_key))

    for field, value in lookup_values:
        node = Node.objects.filter(**{field: value}).first()
        if not node or not node.public_key:
            continue
        if node.pk is not None and node.pk in seen:
            continue
        if node.pk is not None:
            seen.add(node.pk)
        candidates.append(node)

    if not candidates:
        return None, JsonResponse({"detail": "unknown requester"}, status=403)

    for node in candidates:
        try:
            loaded_key = serialization.load_pem_public_key(node.public_key.encode())
            loaded_key.verify(
                signature_bytes,
                request.body,
                padding.PKCS1v15(),
                hashes.SHA256(),
            )
        except Exception:
            continue
        return node, None

    return None, JsonResponse({"detail": "invalid signature"}, status=403)


def _clean_requester_hint(value, *, strip: bool = True) -> str | None:
    if not isinstance(value, str):
        return None
    cleaned = value.strip() if strip else value
    if not cleaned:
        return None
    return cleaned


def _sanitize_proxy_target(target: str | None, request) -> str:
    default_target = reverse("admin:index")
    if not target:
        return default_target
    candidate = str(target).strip()
    if not candidate:
        return default_target
    if candidate.startswith(("http://", "https://")):
        parsed = urlsplit(candidate)
        if not parsed.path:
            return default_target
        allowed = url_has_allowed_host_and_scheme(
            candidate,
            allowed_hosts={request.get_host()},
            require_https=request.is_secure(),
        )
        if not allowed:
            return default_target
        path = parsed.path
        if parsed.query:
            path = f"{path}?{parsed.query}"
        return path
    if not candidate.startswith("/"):
        candidate = f"/{candidate}"
    return candidate


def _assign_groups_and_permissions(user, payload: Mapping) -> None:
    groups = payload.get("groups", [])
    group_objs: list[Group] = []
    if isinstance(groups, (list, tuple)):
        for name in groups:
            if not isinstance(name, str):
                continue
            cleaned = name.strip()
            if not cleaned:
                continue
            group, _ = Group.objects.get_or_create(name=cleaned)
            group_objs.append(group)
    if group_objs or user.groups.exists():
        user.groups.set(group_objs)

    permissions = payload.get("permissions", [])
    perm_objs: list[Permission] = []
    if isinstance(permissions, (list, tuple)):
        for label in permissions:
            if not isinstance(label, str):
                continue
            app_label, _, codename = label.partition(".")
            if not app_label or not codename:
                continue
            perm = Permission.objects.filter(
                content_type__app_label=app_label, codename=codename
            ).first()
            if perm:
                perm_objs.append(perm)
    if perm_objs:
        user.user_permissions.set(perm_objs)


def _normalize_requested_chargers(values) -> list[tuple[str, int | None, object]]:
    if not isinstance(values, list):
        return []

    normalized: list[tuple[str, int | None, object]] = []
    for entry in values:
        if not isinstance(entry, Mapping):
            continue
        serial = Charger.normalize_serial(entry.get("charger_id"))
        if not serial or Charger.is_placeholder_serial(serial):
            continue
        connector = entry.get("connector_id")
        if connector in ("", None):
            connector_value = None
        elif isinstance(connector, int):
            connector_value = connector
        else:
            try:
                connector_value = int(str(connector))
            except (TypeError, ValueError):
                connector_value = None
        since_raw = entry.get("since")
        since_dt = None
        if isinstance(since_raw, str):
            since_dt = parse_datetime(since_raw)
            if since_dt is not None and timezone.is_naive(since_dt):
                since_dt = timezone.make_aware(since_dt, timezone.get_current_timezone())
        normalized.append((serial, connector_value, since_dt))
    return normalized


def _get_client_ip(request):
    """Return the client IP from the request headers."""

    forwarded_for = request.META.get("HTTP_X_FORWARDED_FOR", "")
    if forwarded_for:
        for value in forwarded_for.split(","):
            candidate = value.strip()
            if candidate:
                return candidate
    return request.META.get("REMOTE_ADDR", "")


def _get_route_address(remote_ip: str, port: int) -> str:
    """Return the local address used to reach ``remote_ip``."""

    if not remote_ip:
        return ""
    try:
        parsed = ipaddress.ip_address(remote_ip)
    except ValueError:
        return ""

    try:
        target_port = int(port)
    except (TypeError, ValueError):
        target_port = 1
    if target_port <= 0 or target_port > 65535:
        target_port = 1

    family = socket.AF_INET6 if parsed.version == 6 else socket.AF_INET
    try:
        with socket.socket(family, socket.SOCK_DGRAM) as sock:
            if family == socket.AF_INET6:
                sock.connect((remote_ip, target_port, 0, 0))
            else:
                sock.connect((remote_ip, target_port))
            return sock.getsockname()[0]
    except OSError:
        return ""


def _get_host_ip(request) -> str:
    """Return the IP address from the host header if available."""

    try:
        host = request.get_host()
    except Exception:  # pragma: no cover - defensive
        return ""
    if not host:
        return ""
    domain, _ = split_domain_port(host)
    if not domain:
        return ""
    try:
        ipaddress.ip_address(domain)
    except ValueError:
        return ""
    return domain


def _get_host_domain(request) -> str:
    """Return the domain from the host header when it isn't an IP."""

    try:
        host = request.get_host()
    except Exception:  # pragma: no cover - defensive
        return ""
    if not host:
        return ""
    domain, _ = split_domain_port(host)
    if not domain:
        return ""
    if domain.lower() == "localhost":
        return ""
    try:
        ipaddress.ip_address(domain)
    except ValueError:
        return domain
    return ""


def _normalize_port(value: str | int | None) -> int | None:
    """Return ``value`` as an integer port number when valid."""

    if value in (None, ""):
        return None
    try:
        port = int(value)
    except (TypeError, ValueError):
        return None
    if port <= 0 or port > 65535:
        return None
    return port


def _get_host_port(request) -> int | None:
    """Return the port implied by the current request if available."""

    forwarded_port = request.headers.get("X-Forwarded-Port") or request.META.get(
        "HTTP_X_FORWARDED_PORT"
    )
    port = _normalize_port(forwarded_port)
    if port:
        return port

    try:
        host = request.get_host()
    except Exception:  # pragma: no cover - defensive
        host = ""
    if host:
        _, host_port = split_domain_port(host)
        port = _normalize_port(host_port)
        if port:
            return port

    forwarded_proto = request.headers.get("X-Forwarded-Proto", "")
    if forwarded_proto:
        scheme = forwarded_proto.split(",")[0].strip().lower()
        if scheme == "https":
            return 443
        if scheme == "http":
            return 80

    if request.is_secure():
        return 443

    scheme = getattr(request, "scheme", "")
    if scheme.lower() == "https":
        return 443
    if scheme.lower() == "http":
        return 80

    return None


def _get_advertised_address(request, node) -> str:
    """Return the best address for the client to reach this node."""

    client_ip = _get_client_ip(request)
    route_address = _get_route_address(client_ip, node.port)
    if route_address:
        return route_address
    host_ip = _get_host_ip(request)
    if host_ip:
        return host_ip
    return node.get_primary_contact() or node.address or node.hostname


@api_login_required
def node_list(request):
    """Return a JSON list of all known nodes."""

    nodes = [
        {
            "hostname": node.hostname,
            "network_hostname": node.network_hostname,
            "address": node.address,
            "ipv4_address": node.ipv4_address,
            "ipv6_address": node.ipv6_address,
            "constellation_ip": node.constellation_ip,
            "constellation_device": node.constellation_device,
            "port": node.port,
            "last_seen": node.last_seen,
            "features": list(node.features.values_list("slug", flat=True)),
            "installed_version": node.installed_version,
            "installed_revision": node.installed_revision,
        }
        for node in Node.objects.prefetch_related("features")
    ]
    return JsonResponse({"nodes": nodes})


@csrf_exempt
def constellation_setup(request):
    """Assign and return WireGuard configuration details for Constellation peers."""

    if request.method != "POST":
        return JsonResponse({"detail": "POST required"}, status=405)

    try:
        payload = json.loads(request.body.decode() or "{}")
    except json.JSONDecodeError:
        return JsonResponse({"detail": "invalid json"}, status=400)

    mac_address = (payload.get("mac_address") or "").strip().lower()
    if not mac_address:
        return JsonResponse({"detail": "mac_address required"}, status=400)

    public_key = (payload.get("public_key") or "").strip()
    if not public_key:
        return JsonResponse({"detail": "public_key required"}, status=400)

    endpoint_hint = (payload.get("endpoint") or "").strip()
    hostname_hint = (payload.get("hostname") or "").strip()

    node = Node.objects.filter(mac_address__iexact=mac_address).first()
    if node is None:
        return JsonResponse({"detail": "unknown node"}, status=404)

    local_node = Node.get_local()
    if local_node is None:
        local_node, _ = Node.register_current()
    if local_node is None:
        return JsonResponse({"detail": "constellation hub unavailable"}, status=503)

    role_name = (local_node.role.name if local_node.role_id else "").lower()
    if role_name != "watchtower":
        return JsonResponse({"detail": "constellation hub not configured"}, status=503)

    hub_ip = _normalize_constellation_ip(local_node.constellation_ip)
    if not hub_ip:
        host_iter = CONSTELLATION_SUBNET.hosts()
        try:
            hub_ip_candidate = str(next(host_iter))
        except StopIteration:  # pragma: no cover - subnet misconfiguration
            return JsonResponse({"detail": "constellation subnet has no hosts"}, status=503)
        hub_ip = hub_ip_candidate
        local_node.constellation_ip = hub_ip
        local_node.save(update_fields=["constellation_ip"])
        _write_constellation_lock(hub_ip)

    assigned_ip = _normalize_constellation_ip(node.constellation_ip)
    if assigned_ip:
        try:
            if ipaddress.ip_address(assigned_ip) not in CONSTELLATION_SUBNET:
                assigned_ip = ""
        except ValueError:
            assigned_ip = ""
        if assigned_ip == hub_ip:
            assigned_ip = ""

    used_ips: set[str] = set()
    for value in (
        Node.objects.exclude(pk=node.pk)
        .exclude(constellation_ip="")
        .values_list("constellation_ip", flat=True)
    ):
        normalized = _normalize_constellation_ip(value)
        if normalized:
            used_ips.add(normalized)
    used_ips.add(hub_ip)

    if node.pk == local_node.pk:
        assigned_ip = hub_ip

    if not assigned_ip:
        for host in CONSTELLATION_SUBNET.hosts():
            candidate = str(host)
            if candidate == hub_ip or candidate in used_ips:
                continue
            assigned_ip = candidate
            break

    if not assigned_ip:
        return JsonResponse({"detail": "no available constellation addresses"}, status=503)

    if _normalize_constellation_ip(node.constellation_ip) != assigned_ip:
        node.constellation_ip = assigned_ip
        node.save(update_fields=["constellation_ip"])

    hub_device = _ensure_constellation_device(local_node)
    peer_device = _ensure_constellation_device(node)

    peers_state = _load_constellation_peers()
    peer_entry = {
        "public_key": public_key,
        "ip": assigned_ip,
        "allowed_ips": [f"{assigned_ip}/32"],
        "hostname": hostname_hint or node.hostname or mac_address,
        "node_id": node.pk,
        "last_seen": timezone.now().isoformat(),
    }
    if peer_device:
        peer_entry["constellation_device"] = peer_device
    if endpoint_hint:
        peer_entry["endpoint"] = endpoint_hint
    peers_state[mac_address] = peer_entry
    _save_constellation_peers(peers_state)

    try:
        hub_public_key = CONSTELLATION_PUBLIC_KEY_PATH.read_text().strip()
    except OSError:
        hub_public_key = ""
    if not hub_public_key:
        return JsonResponse({"detail": "constellation hub key unavailable"}, status=503)

    endpoint_host, endpoint_port = _resolve_constellation_endpoint(request, local_node)
    hub_allowed = [str(CONSTELLATION_SUBNET)]
    hub_data = {
        "public_key": hub_public_key,
        "endpoint_host": endpoint_host,
        "endpoint_port": endpoint_port,
        "allowed_ips": hub_allowed,
        "constellation_ip": hub_ip,
        "persistent_keepalive": 25,
    }

    peer_configs: list[dict[str, object]] = []
    peer_devices: dict[str, str] = {}
    mac_map = [key.lower() for key in peers_state.keys()]
    if mac_map:
        filters = Q()
        for mac in mac_map:
            filters |= Q(mac_address__iexact=mac)
        if filters:
            for record in Node.objects.filter(filters):
                if record.mac_address:
                    peer_devices[record.mac_address.lower()] = (
                        record.constellation_device or ""
                    )
    if node.pk == local_node.pk:
        for peer_mac, entry in peers_state.items():
            if peer_mac == mac_address:
                continue
            peer_key = (entry.get("public_key") or "").strip()
            peer_ip = _normalize_constellation_ip(entry.get("ip", ""))
            if not peer_key or not peer_ip:
                continue
            allowed_ips = entry.get("allowed_ips") or [f"{peer_ip}/32"]
            device_name = (
                peer_devices.get(peer_mac.lower())
                or (entry.get("constellation_device") or "")
            )
            peer_configs.append(
                {
                    "mac_address": peer_mac,
                    "public_key": peer_key,
                    "constellation_ip": peer_ip,
                    "allowed_ips": allowed_ips,
                    "endpoint": entry.get("endpoint", ""),
                    "node_id": entry.get("node_id"),
                    "last_seen": entry.get("last_seen"),
                    "constellation_device": device_name,
                }
            )

    response = {
        "interface": CONSTELLATION_INTERFACE,
        "assigned_ip": assigned_ip,
        "address": f"{assigned_ip}/{CONSTELLATION_SUBNET.prefixlen}",
        "subnet": str(CONSTELLATION_SUBNET),
        "hub": {**hub_data, "constellation_device": hub_device or ""},
        "dns": [hub_ip],
        "peers": peer_configs,
        "constellation_device": peer_device or "",
    }

    return JsonResponse(response)


@csrf_exempt
def node_info(request):
    """Return information about the local node and sign ``token`` if provided."""

    node = Node.get_local()
    if node is None:
        node, _ = Node.register_current()

    token = request.GET.get("token", "")
    host_domain = _get_host_domain(request)
    advertised_address = _get_advertised_address(request, node)
    advertised_port = node.port
    if host_domain:
        host_port = _get_host_port(request)
        if host_port:
            advertised_port = host_port
    if host_domain:
        hostname = host_domain
        local_aliases = {
            value
            for value in (
                node.hostname,
                node.network_hostname,
                node.address,
                node.public_endpoint,
            )
            if value
        }
        if advertised_address and advertised_address not in local_aliases:
            address = advertised_address
        else:
            address = host_domain
    else:
        hostname = node.hostname
        address = advertised_address or node.address or node.network_hostname or ""
    data = {
        "hostname": hostname,
        "network_hostname": node.network_hostname,
        "address": address,
        "ipv4_address": node.ipv4_address,
        "ipv6_address": node.ipv6_address,
        "constellation_ip": node.constellation_ip,
        "constellation_device": node.constellation_device,
        "port": advertised_port,
        "mac_address": node.mac_address,
        "public_key": node.public_key,
        "features": list(node.features.values_list("slug", flat=True)),
        "role": node.role.name if node.role_id else "",
        "contact_hosts": node.get_remote_host_candidates(),
        "installed_version": node.installed_version,
        "installed_revision": node.installed_revision,
    }

    if token:
        try:
            priv_path = (
                Path(node.base_path or settings.BASE_DIR)
                / "security"
                / f"{node.public_endpoint}"
            )
            private_key = serialization.load_pem_private_key(
                priv_path.read_bytes(), password=None
            )
            signature = private_key.sign(
                token.encode(),
                padding.PKCS1v15(),
                hashes.SHA256(),
            )
            data["token_signature"] = base64.b64encode(signature).decode()
        except Exception:
            pass

    response = JsonResponse(data)
    response["Access-Control-Allow-Origin"] = "*"
    return response


def _add_cors_headers(request, response):
    origin = request.headers.get("Origin")
    if origin:
        response["Access-Control-Allow-Origin"] = origin
        response["Access-Control-Allow-Credentials"] = "true"
        allow_headers = request.headers.get(
            "Access-Control-Request-Headers", "Content-Type"
        )
        response["Access-Control-Allow-Headers"] = allow_headers
        response["Access-Control-Allow-Methods"] = "POST, OPTIONS"
        patch_vary_headers(response, ["Origin"])
    return response


def _node_display_name(node: Node) -> str:
    """Return a human-friendly name for ``node`` suitable for messaging."""

    for attr in (
        "hostname",
        "network_hostname",
        "public_endpoint",
        "address",
        "ipv6_address",
        "ipv4_address",
    ):
        value = getattr(node, attr, "") or ""
        value = value.strip()
        if value:
            return value
    identifier = getattr(node, "pk", None)
    return str(identifier or node)


def _announce_visitor_join(new_node: Node, relation: Node.Relation | None) -> None:
    """Retained for compatibility; Net Message broadcasts are no longer emitted."""

    # Historical behavior broadcasted a Net Message whenever a visitor node
    # linked to an upstream host. This side effect has been removed to keep the
    # network chatter focused on actionable events, but the helper is preserved
    # so callers remain stable.
    return None


@csrf_exempt
def register_node(request):
    """Register or update a node from POSTed JSON data."""

    if request.method == "OPTIONS":
        response = JsonResponse({"detail": "ok"})
        return _add_cors_headers(request, response)

    if request.method != "POST":
        response = JsonResponse({"detail": "POST required"}, status=400)
        return _add_cors_headers(request, response)

    try:
        data = json.loads(request.body.decode())
    except json.JSONDecodeError:
        data = request.POST

    if hasattr(data, "getlist"):
        raw_features = data.getlist("features")
        if not raw_features:
            features = None
        elif len(raw_features) == 1:
            features = raw_features[0]
        else:
            features = raw_features
    else:
        features = data.get("features")

    hostname = (data.get("hostname") or "").strip()
    address = (data.get("address") or "").strip()
    network_hostname = (data.get("network_hostname") or "").strip()
    if hasattr(data, "getlist"):
        ipv4_values = data.getlist("ipv4_address")
        raw_ipv4 = ipv4_values if ipv4_values else data.get("ipv4_address")
    else:
        raw_ipv4 = data.get("ipv4_address")
    ipv4_candidates = Node.sanitize_ipv4_addresses(raw_ipv4)
    ipv6_address = (data.get("ipv6_address") or "").strip()
    constellation_ip = (data.get("constellation_ip") or "").strip()
    port = data.get("port", 8888)
    mac_address = (data.get("mac_address") or "").strip()
    public_key = data.get("public_key")
    token = data.get("token")
    signature = data.get("signature")
    installed_version = data.get("installed_version")
    installed_revision = data.get("installed_revision")
    relation_present = False
    if hasattr(data, "getlist"):
        relation_present = "current_relation" in data
    else:
        relation_present = "current_relation" in data
    raw_relation = data.get("current_relation")
    relation_value = (
        Node.normalize_relation(raw_relation) if relation_present else None
    )

    if not hostname or not mac_address:
        response = JsonResponse(
            {"detail": "hostname and mac_address required"}, status=400
        )
        return _add_cors_headers(request, response)

    if not any([
        address,
        network_hostname,
        bool(ipv4_candidates),
        ipv6_address,
        constellation_ip,
    ]):
        response = JsonResponse(
            {
                "detail": "at least one of address, network_hostname, "
                "ipv4_address, ipv6_address or constellation_ip must be provided",
            },
            status=400,
        )
        return _add_cors_headers(request, response)

    try:
        port = int(port)
    except (TypeError, ValueError):
        port = 8888

    verified = False
    if public_key and token and signature:
        try:
            pub = serialization.load_pem_public_key(public_key.encode())
            pub.verify(
                base64.b64decode(signature),
                token.encode(),
                padding.PKCS1v15(),
                hashes.SHA256(),
            )
            verified = True
        except Exception:
            response = JsonResponse({"detail": "invalid signature"}, status=403)
            return _add_cors_headers(request, response)

    if not verified and not request.user.is_authenticated:
        response = JsonResponse({"detail": "authentication required"}, status=401)
        return _add_cors_headers(request, response)

    mac_address = mac_address.lower()
<<<<<<< HEAD
    address_value = address
    ipv6_value = ipv6_address
=======
    address_value = address or ""
    ipv6_value = ipv6_address or ""
>>>>>>> 8867586d
    constellation_value = constellation_ip

    for candidate in Node.sanitize_ipv4_addresses([address, network_hostname, hostname]):
        if candidate not in ipv4_candidates:
            ipv4_candidates.append(candidate)
    ipv4_value = Node.serialize_ipv4_addresses(ipv4_candidates) or ""

    for candidate in (address, network_hostname, hostname):
        candidate = (candidate or "").strip()
        if not candidate:
            continue
        try:
            parsed_ip = ipaddress.ip_address(candidate)
        except ValueError:
            continue
        if parsed_ip.version == 6 and not ipv6_value:
            ipv6_value = str(parsed_ip)
    if constellation_value:
        try:
            constellation_value = str(ipaddress.ip_address(constellation_value))
        except ValueError:
            constellation_value = ""
    else:
        constellation_value = ""

    defaults = {
        "hostname": hostname,
        "network_hostname": network_hostname,
        "address": address_value,
        "ipv4_address": ipv4_value,
        "ipv6_address": ipv6_value,
        "port": port,
    }
    defaults["constellation_ip"] = constellation_value
    role_name = str(data.get("role") or data.get("role_name") or "").strip()
    desired_role = None
    if role_name and (verified or request.user.is_authenticated):
        desired_role = NodeRole.objects.filter(name=role_name).first()
        if desired_role:
            defaults["role"] = desired_role
    if verified:
        defaults["public_key"] = public_key
    if installed_version is not None:
        defaults["installed_version"] = str(installed_version)[:20]
    if installed_revision is not None:
        defaults["installed_revision"] = str(installed_revision)[:40]
    if relation_value is not None:
        defaults["current_relation"] = relation_value

    node, created = Node.objects.get_or_create(
        mac_address=mac_address,
        defaults=defaults,
    )
    if not created:
        previous_version = (node.installed_version or "").strip()
        previous_revision = (node.installed_revision or "").strip()
        update_fields = []
        for field, value in (
            ("hostname", hostname),
            ("network_hostname", network_hostname),
            ("address", address_value),
            ("ipv4_address", ipv4_value),
            ("ipv6_address", ipv6_value),
            ("constellation_ip", constellation_value),
            ("port", port),
        ):
            current = getattr(node, field)
            if isinstance(value, str):
                value = value or ""
                current = current or ""
            if current != value:
                setattr(node, field, value)
                update_fields.append(field)
        if verified:
            node.public_key = public_key
            update_fields.append("public_key")
        if installed_version is not None:
            node.installed_version = str(installed_version)[:20]
            if "installed_version" not in update_fields:
                update_fields.append("installed_version")
        if installed_revision is not None:
            node.installed_revision = str(installed_revision)[:40]
            if "installed_revision" not in update_fields:
                update_fields.append("installed_revision")
        if relation_value is not None and node.current_relation != relation_value:
            node.current_relation = relation_value
            update_fields.append("current_relation")
        if desired_role and node.role_id != desired_role.id:
            node.role = desired_role
            update_fields.append("role")
        if update_fields:
            node.save(update_fields=update_fields)
        current_version = (node.installed_version or "").strip()
        current_revision = (node.installed_revision or "").strip()
        node_information_updated.send(
            sender=Node,
            node=node,
            previous_version=previous_version,
            previous_revision=previous_revision,
            current_version=current_version,
            current_revision=current_revision,
            request=request,
        )
        if features is not None and (verified or request.user.is_authenticated):
            if isinstance(features, (str, bytes)):
                feature_list = [features]
            else:
                feature_list = list(features)
            node.update_manual_features(feature_list)
        response = JsonResponse(
            {
                "id": node.id,
                "uuid": str(node.uuid),
                "detail": f"Node already exists (id: {node.id})",
            }
        )
        return _add_cors_headers(request, response)

    if features is not None and (verified or request.user.is_authenticated):
        if isinstance(features, (str, bytes)):
            feature_list = [features]
        else:
            feature_list = list(features)
        node.update_manual_features(feature_list)

    current_version = (node.installed_version or "").strip()
    current_revision = (node.installed_revision or "").strip()
    node_information_updated.send(
        sender=Node,
        node=node,
        previous_version="",
        previous_revision="",
        current_version=current_version,
        current_revision=current_revision,
        request=request,
    )

    _announce_visitor_join(node, relation_value)

    response = JsonResponse({"id": node.id, "uuid": str(node.uuid)})
    return _add_cors_headers(request, response)


@api_login_required
def capture(request):
    """Capture a screenshot of the site's root URL and record it."""

    url = request.build_absolute_uri("/")
    try:
        path = capture_screenshot(url)
    except Exception as exc:  # pragma: no cover - depends on selenium setup
        return JsonResponse({"detail": str(exc)}, status=500)
    node = Node.get_local()
    screenshot = save_screenshot(path, node=node, method=request.method)
    node_id = screenshot.node.id if screenshot and screenshot.node else None
    return JsonResponse({"screenshot": str(path), "node": node_id})


@csrf_exempt
def export_rfids(request):
    """Return serialized RFID records for authenticated peers."""

    if request.method != "POST":
        return JsonResponse({"detail": "POST required"}, status=405)

    try:
        payload = json.loads(request.body.decode() or "{}")
    except json.JSONDecodeError:
        return JsonResponse({"detail": "invalid json"}, status=400)

    requester = payload.get("requester")
    if not requester:
        return JsonResponse({"detail": "requester required"}, status=400)

    requester_mac = _clean_requester_hint(payload.get("requester_mac"))
    requester_public_key = _clean_requester_hint(
        payload.get("requester_public_key"), strip=False
    )
    node, error_response = _load_signed_node(
        request,
        requester,
        mac_address=requester_mac,
        public_key=requester_public_key,
    )
    if error_response is not None:
        return error_response

    tags = [serialize_rfid(tag) for tag in RFID.objects.all().order_by("label_id")]

    return JsonResponse({"rfids": tags})


@csrf_exempt
def import_rfids(request):
    """Import RFID payloads from a trusted peer."""

    if request.method != "POST":
        return JsonResponse({"detail": "POST required"}, status=405)

    try:
        payload = json.loads(request.body.decode() or "{}")
    except json.JSONDecodeError:
        return JsonResponse({"detail": "invalid json"}, status=400)

    requester = payload.get("requester")
    if not requester:
        return JsonResponse({"detail": "requester required"}, status=400)

    requester_mac = _clean_requester_hint(payload.get("requester_mac"))
    requester_public_key = _clean_requester_hint(
        payload.get("requester_public_key"), strip=False
    )
    node, error_response = _load_signed_node(
        request,
        requester,
        mac_address=requester_mac,
        public_key=requester_public_key,
    )
    if error_response is not None:
        return error_response

    rfids = payload.get("rfids", [])
    if not isinstance(rfids, list):
        return JsonResponse({"detail": "rfids must be a list"}, status=400)

    created = 0
    updated = 0
    linked_accounts = 0
    missing_accounts: list[str] = []
    errors = 0

    for entry in rfids:
        if not isinstance(entry, Mapping):
            errors += 1
            continue
        outcome = apply_rfid_payload(entry, origin_node=node)
        if not outcome.ok:
            errors += 1
            if outcome.error:
                missing_accounts.append(outcome.error)
            continue
        if outcome.created:
            created += 1
        else:
            updated += 1
        linked_accounts += outcome.accounts_linked
        missing_accounts.extend(outcome.missing_accounts)

    return JsonResponse(
        {
            "processed": len(rfids),
            "created": created,
            "updated": updated,
            "accounts_linked": linked_accounts,
            "missing_accounts": missing_accounts,
            "errors": errors,
        }
    )


@csrf_exempt
def network_chargers(request):
    """Return serialized charger information for trusted peers."""

    if request.method != "POST":
        return JsonResponse({"detail": "POST required"}, status=405)

    try:
        body = json.loads(request.body.decode() or "{}")
    except json.JSONDecodeError:
        return JsonResponse({"detail": "invalid json"}, status=400)

    requester = body.get("requester")
    if not requester:
        return JsonResponse({"detail": "requester required"}, status=400)

    requester_mac = _clean_requester_hint(body.get("requester_mac"))
    requester_public_key = _clean_requester_hint(
        body.get("requester_public_key"), strip=False
    )

    node, error_response = _load_signed_node(
        request,
        requester,
        mac_address=requester_mac,
        public_key=requester_public_key,
    )
    if error_response is not None:
        return error_response

    requested = _normalize_requested_chargers(body.get("chargers") or [])

    qs = Charger.objects.all()
    local_node = Node.get_local()
    if local_node:
        qs = qs.filter(Q(node_origin=local_node) | Q(node_origin__isnull=True))

    if requested:
        filters = Q()
        for serial, connector_value, _ in requested:
            if connector_value is None:
                filters |= Q(charger_id=serial, connector_id__isnull=True)
            else:
                filters |= Q(charger_id=serial, connector_id=connector_value)
        qs = qs.filter(filters)

    chargers = [serialize_charger_for_network(charger) for charger in qs]

    include_transactions = bool(body.get("include_transactions"))
    response_data: dict[str, object] = {"chargers": chargers}

    if include_transactions:
        serials = [serial for serial, _, _ in requested] or list(
            {charger["charger_id"] for charger in chargers}
        )
        since_values = [since for _, _, since in requested if since]
        start = min(since_values) if since_values else None
        tx_payload = export_transactions(start=start, chargers=serials or None)
        response_data["transactions"] = tx_payload

    return JsonResponse(response_data)


@csrf_exempt
def forward_chargers(request):
    """Receive forwarded charger metadata and transactions from trusted peers."""

    if request.method != "POST":
        return JsonResponse({"detail": "POST required"}, status=405)

    try:
        body = json.loads(request.body.decode() or "{}")
    except json.JSONDecodeError:
        return JsonResponse({"detail": "invalid json"}, status=400)

    requester = body.get("requester")
    if not requester:
        return JsonResponse({"detail": "requester required"}, status=400)

    requester_mac = _clean_requester_hint(body.get("requester_mac"))
    requester_public_key = _clean_requester_hint(
        body.get("requester_public_key"), strip=False
    )

    node, error_response = _load_signed_node(
        request,
        requester,
        mac_address=requester_mac,
        public_key=requester_public_key,
    )
    if error_response is not None:
        return error_response

    processed = 0
    chargers_payload = body.get("chargers", [])
    if not isinstance(chargers_payload, list):
        chargers_payload = []
    for entry in chargers_payload:
        if not isinstance(entry, Mapping):
            continue
        charger = apply_remote_charger_payload(node, entry)
        if charger:
            processed += 1

    imported = 0
    transactions_payload = body.get("transactions")
    if isinstance(transactions_payload, Mapping):
        imported = sync_transactions_payload(transactions_payload)

    return JsonResponse({"status": "ok", "chargers": processed, "transactions": imported})


def _require_local_origin(charger: Charger) -> bool:
    local = Node.get_local()
    if not local:
        return charger.node_origin_id is None
    if charger.node_origin_id is None:
        return True
    return charger.node_origin_id == local.pk


def _send_trigger_status(
    charger: Charger, payload: Mapping | None = None
) -> tuple[bool, str, dict[str, object]]:
    connector_value = charger.connector_id
    ws = store.get_connection(charger.charger_id, connector_value)
    if ws is None:
        return False, "no active connection", {}
    payload: dict[str, object] = {"requestedMessage": "StatusNotification"}
    if connector_value is not None:
        payload["connectorId"] = connector_value
    message_id = uuid.uuid4().hex
    msg = json.dumps([2, message_id, "TriggerMessage", payload])
    try:
        async_to_sync(ws.send)(msg)
    except Exception as exc:
        return False, f"failed to send TriggerMessage ({exc})", {}
    log_key = store.identity_key(charger.charger_id, connector_value)
    store.add_log(log_key, f"< {msg}", log_type="charger")
    store.register_pending_call(
        message_id,
        {
            "action": "TriggerMessage",
            "charger_id": charger.charger_id,
            "connector_id": connector_value,
            "log_key": log_key,
            "trigger_target": "StatusNotification",
            "trigger_connector": connector_value,
            "requested_at": timezone.now(),
        },
    )
    store.schedule_call_timeout(
        message_id,
        timeout=5.0,
        action="TriggerMessage",
        log_key=log_key,
        message="TriggerMessage StatusNotification timed out",
    )
    return True, "requested status update", {}


def _send_get_configuration(
    charger: Charger, payload: Mapping | None = None
) -> tuple[bool, str, dict[str, object]]:
    connector_value = charger.connector_id
    ws = store.get_connection(charger.charger_id, connector_value)
    if ws is None:
        return False, "no active connection", {}
    message_id = uuid.uuid4().hex
    msg = json.dumps([2, message_id, "GetConfiguration", {}])
    try:
        async_to_sync(ws.send)(msg)
    except Exception as exc:
        return False, f"failed to send GetConfiguration ({exc})", {}
    log_key = store.identity_key(charger.charger_id, connector_value)
    store.add_log(log_key, f"< {msg}", log_type="charger")
    store.register_pending_call(
        message_id,
        {
            "action": "GetConfiguration",
            "charger_id": charger.charger_id,
            "connector_id": connector_value,
            "log_key": log_key,
            "requested_at": timezone.now(),
        },
    )
    store.schedule_call_timeout(
        message_id,
        timeout=5.0,
        action="GetConfiguration",
        log_key=log_key,
        message=(
            "GetConfiguration timed out: charger did not respond"
            " (operation may not be supported)"
        ),
    )
    return True, "requested configuration update", {}


def _send_reset(
    charger: Charger, payload: Mapping | None = None
) -> tuple[bool, str, dict[str, object]]:
    connector_value = charger.connector_id
    tx = store.get_transaction(charger.charger_id, connector_value)
    if tx:
        return False, "active session in progress", {}
    message_id = uuid.uuid4().hex
    reset_type = None
    if payload:
        reset_type = payload.get("reset_type")
    msg = json.dumps(
        [2, message_id, "Reset", {"type": (reset_type or "Soft")}]
    )
    ws = store.get_connection(charger.charger_id, connector_value)
    if ws is None:
        return False, "no active connection", {}
    try:
        async_to_sync(ws.send)(msg)
    except Exception as exc:
        return False, f"failed to send Reset ({exc})", {}
    log_key = store.identity_key(charger.charger_id, connector_value)
    store.add_log(log_key, f"< {msg}", log_type="charger")
    store.register_pending_call(
        message_id,
        {
            "action": "Reset",
            "charger_id": charger.charger_id,
            "connector_id": connector_value,
            "log_key": log_key,
            "requested_at": timezone.now(),
        },
    )
    store.schedule_call_timeout(
        message_id,
        timeout=5.0,
        action="Reset",
        log_key=log_key,
        message="Reset timed out: charger did not respond",
    )
    return True, "reset requested", {}


def _toggle_rfid(
    charger: Charger, payload: Mapping | None = None
) -> tuple[bool, str, dict[str, object]]:
    enable = None
    if payload is not None:
        enable = payload.get("enable")
    if isinstance(enable, str):
        enable = enable.lower() in {"1", "true", "yes", "on"}
    elif isinstance(enable, (int, bool)):
        enable = bool(enable)
    if enable is None:
        enable = not charger.require_rfid
    enable_bool = bool(enable)
    Charger.objects.filter(pk=charger.pk).update(require_rfid=enable_bool)
    charger.require_rfid = enable_bool
    detail = "RFID authentication enabled" if enable_bool else "RFID authentication disabled"
    return True, detail, {"require_rfid": enable_bool}


def _send_local_rfid_list_remote(
    charger: Charger, payload: Mapping | None = None
) -> tuple[bool, str, dict[str, object]]:
    connector_value = charger.connector_id
    ws = store.get_connection(charger.charger_id, connector_value)
    if ws is None:
        return False, "no active connection", {}
    authorization_list = []
    if payload is not None:
        authorization_list = payload.get("local_authorization_list", []) or []
    if not isinstance(authorization_list, list):
        return False, "local_authorization_list must be a list", {}
    list_version = None
    if payload is not None:
        list_version = payload.get("list_version")
    if list_version is None:
        list_version_value = (charger.local_auth_list_version or 0) + 1
    else:
        try:
            list_version_value = int(list_version)
        except (TypeError, ValueError):
            return False, "invalid list_version", {}
        if list_version_value <= 0:
            return False, "invalid list_version", {}
    update_type = "Full"
    if payload is not None and payload.get("update_type"):
        update_type = str(payload.get("update_type") or "").strip() or "Full"
    message_id = uuid.uuid4().hex
    msg_payload = {
        "listVersion": list_version_value,
        "updateType": update_type,
        "localAuthorizationList": authorization_list,
    }
    msg = json.dumps([2, message_id, "SendLocalList", msg_payload])
    try:
        async_to_sync(ws.send)(msg)
    except Exception as exc:
        return False, f"failed to send SendLocalList ({exc})", {}
    log_key = store.identity_key(charger.charger_id, connector_value)
    store.add_log(log_key, f"< {msg}", log_type="charger")
    store.register_pending_call(
        message_id,
        {
            "action": "SendLocalList",
            "charger_id": charger.charger_id,
            "connector_id": connector_value,
            "log_key": log_key,
            "list_version": list_version_value,
            "list_size": len(authorization_list),
            "requested_at": timezone.now(),
        },
    )
    store.schedule_call_timeout(
        message_id,
        action="SendLocalList",
        log_key=log_key,
        message="SendLocalList request timed out",
    )
    return True, "SendLocalList dispatched", {}


def _get_local_list_version_remote(
    charger: Charger, payload: Mapping | None = None
) -> tuple[bool, str, dict[str, object]]:
    connector_value = charger.connector_id
    ws = store.get_connection(charger.charger_id, connector_value)
    if ws is None:
        return False, "no active connection", {}
    message_id = uuid.uuid4().hex
    msg = json.dumps([2, message_id, "GetLocalListVersion", {}])
    try:
        async_to_sync(ws.send)(msg)
    except Exception as exc:
        return False, f"failed to send GetLocalListVersion ({exc})", {}
    log_key = store.identity_key(charger.charger_id, connector_value)
    store.add_log(log_key, f"< {msg}", log_type="charger")
    store.register_pending_call(
        message_id,
        {
            "action": "GetLocalListVersion",
            "charger_id": charger.charger_id,
            "connector_id": connector_value,
            "log_key": log_key,
            "requested_at": timezone.now(),
        },
    )
    store.schedule_call_timeout(
        message_id,
        action="GetLocalListVersion",
        log_key=log_key,
        message="GetLocalListVersion request timed out",
    )
    return True, "GetLocalListVersion requested", {}


def _change_availability_remote(
    charger: Charger, payload: Mapping | None = None
) -> tuple[bool, str, dict[str, object]]:
    availability_type = None
    if payload is not None:
        availability_type = payload.get("availability_type")
    availability_label = str(availability_type or "").strip()
    if availability_label not in {"Operative", "Inoperative"}:
        return False, "invalid availability type", {}
    connector_value = charger.connector_id
    ws = store.get_connection(charger.charger_id, connector_value)
    if ws is None:
        return False, "no active connection", {}
    connector_id = connector_value if connector_value is not None else 0
    message_id = uuid.uuid4().hex
    msg = json.dumps(
        [
            2,
            message_id,
            "ChangeAvailability",
            {"connectorId": connector_id, "type": availability_label},
        ]
    )
    try:
        async_to_sync(ws.send)(msg)
    except Exception as exc:
        return False, f"failed to send ChangeAvailability ({exc})", {}
    log_key = store.identity_key(charger.charger_id, connector_value)
    store.add_log(log_key, f"< {msg}", log_type="charger")
    timestamp = timezone.now()
    store.register_pending_call(
        message_id,
        {
            "action": "ChangeAvailability",
            "charger_id": charger.charger_id,
            "connector_id": connector_value,
            "availability_type": availability_label,
            "requested_at": timestamp,
        },
    )
    updates = {
        "availability_requested_state": availability_label,
        "availability_requested_at": timestamp,
        "availability_request_status": "",
        "availability_request_status_at": None,
        "availability_request_details": "",
    }
    Charger.objects.filter(pk=charger.pk).update(**updates)
    for field, value in updates.items():
        setattr(charger, field, value)
    return True, f"requested ChangeAvailability {availability_label}", updates


def _clear_cache_remote(
    charger: Charger, payload: Mapping | None = None
) -> tuple[bool, str, dict[str, object]]:
    connector_value = charger.connector_id
    ws = store.get_connection(charger.charger_id, connector_value)
    if ws is None:
        return False, "no active connection", {}
    message_id = uuid.uuid4().hex
    msg = json.dumps([2, message_id, "ClearCache", {}])
    try:
        async_to_sync(ws.send)(msg)
    except Exception as exc:
        return False, f"failed to send ClearCache ({exc})", {}
    log_key = store.identity_key(charger.charger_id, connector_value)
    store.add_log(log_key, f"< {msg}", log_type="charger")
    requested_at = timezone.now()
    store.register_pending_call(
        message_id,
        {
            "action": "ClearCache",
            "charger_id": charger.charger_id,
            "connector_id": connector_value,
            "log_key": log_key,
            "requested_at": requested_at,
        },
    )
    store.schedule_call_timeout(
        message_id,
        action="ClearCache",
        log_key=log_key,
    )
    return True, "requested ClearCache", {}


def _unlock_connector_remote(
    charger: Charger, payload: Mapping | None = None
) -> tuple[bool, str, dict[str, object]]:
    connector_value = charger.connector_id
    if connector_value in (None, 0):
        return False, "connector id is required", {}
    ws = store.get_connection(charger.charger_id, connector_value)
    if ws is None:
        return False, "no active connection", {}
    message_id = uuid.uuid4().hex
    msg = json.dumps(
        [2, message_id, "UnlockConnector", {"connectorId": connector_value}]
    )
    try:
        async_to_sync(ws.send)(msg)
    except Exception as exc:
        return False, f"failed to send UnlockConnector ({exc})", {}
    log_key = store.identity_key(charger.charger_id, connector_value)
    store.add_log(log_key, f"< {msg}", log_type="charger")
    requested_at = timezone.now()
    store.register_pending_call(
        message_id,
        {
            "action": "UnlockConnector",
            "charger_id": charger.charger_id,
            "connector_id": connector_value,
            "log_key": log_key,
            "requested_at": requested_at,
        },
    )
    store.schedule_call_timeout(
        message_id,
        action="UnlockConnector",
        log_key=log_key,
        message="UnlockConnector request timed out",
    )
    return True, "requested UnlockConnector", {}


def _set_availability_state_remote(
    charger: Charger, payload: Mapping | None = None
) -> tuple[bool, str, dict[str, object]]:
    availability_state = None
    if payload is not None:
        availability_state = payload.get("availability_state")
    availability_label = str(availability_state or "").strip()
    if availability_label not in {"Operative", "Inoperative"}:
        return False, "invalid availability state", {}
    timestamp = timezone.now()
    updates = {
        "availability_state": availability_label,
        "availability_state_updated_at": timestamp,
    }
    Charger.objects.filter(pk=charger.pk).update(**updates)
    for field, value in updates.items():
        setattr(charger, field, value)
    return True, f"availability marked {availability_label}", updates


def _remote_stop_transaction_remote(
    charger: Charger, payload: Mapping | None = None
) -> tuple[bool, str, dict[str, object]]:
    connector_value = charger.connector_id
    ws = store.get_connection(charger.charger_id, connector_value)
    if ws is None:
        return False, "no active connection", {}
    tx_obj = store.get_transaction(charger.charger_id, connector_value)
    if tx_obj is None:
        return False, "no active transaction", {}
    message_id = uuid.uuid4().hex
    msg = json.dumps(
        [
            2,
            message_id,
            "RemoteStopTransaction",
            {"transactionId": tx_obj.pk},
        ]
    )
    try:
        async_to_sync(ws.send)(msg)
    except Exception as exc:
        return False, f"failed to send RemoteStopTransaction ({exc})", {}
    log_key = store.identity_key(charger.charger_id, connector_value)
    store.add_log(log_key, f"< {msg}", log_type="charger")
    store.register_pending_call(
        message_id,
        {
            "action": "RemoteStopTransaction",
            "charger_id": charger.charger_id,
            "connector_id": connector_value,
            "transaction_id": tx_obj.pk,
            "log_key": log_key,
            "requested_at": timezone.now(),
        },
    )
    return True, "remote stop requested", {}


REMOTE_ACTIONS = {
    "trigger-status": _send_trigger_status,
    "get-configuration": _send_get_configuration,
    "reset": _send_reset,
    "toggle-rfid": _toggle_rfid,
    "send-local-rfid-list": _send_local_rfid_list_remote,
    "get-local-list-version": _get_local_list_version_remote,
    "change-availability": _change_availability_remote,
    "clear-cache": _clear_cache_remote,
    "unlock-connector": _unlock_connector_remote,
    "set-availability-state": _set_availability_state_remote,
    "remote-stop": _remote_stop_transaction_remote,
}


@csrf_exempt
def network_charger_action(request):
    """Execute remote admin actions on behalf of trusted nodes."""

    if request.method != "POST":
        return JsonResponse({"detail": "POST required"}, status=405)

    try:
        body = json.loads(request.body.decode() or "{}")
    except json.JSONDecodeError:
        return JsonResponse({"detail": "invalid json"}, status=400)

    requester = body.get("requester")
    if not requester:
        return JsonResponse({"detail": "requester required"}, status=400)

    requester_mac = _clean_requester_hint(body.get("requester_mac"))
    requester_public_key = _clean_requester_hint(
        body.get("requester_public_key"), strip=False
    )

    node, error_response = _load_signed_node(
        request,
        requester,
        mac_address=requester_mac,
        public_key=requester_public_key,
    )
    if error_response is not None:
        return error_response

    serial = Charger.normalize_serial(body.get("charger_id"))
    if not serial or Charger.is_placeholder_serial(serial):
        return JsonResponse({"detail": "invalid charger"}, status=400)

    connector = body.get("connector_id")
    if connector in ("", None):
        connector_value = None
    elif isinstance(connector, int):
        connector_value = connector
    else:
        try:
            connector_value = int(str(connector))
        except (TypeError, ValueError):
            return JsonResponse({"detail": "invalid connector"}, status=400)

    charger = Charger.objects.filter(
        charger_id=serial, connector_id=connector_value
    ).first()
    if not charger:
        return JsonResponse({"detail": "charger not found"}, status=404)

    if not charger.allow_remote:
        return JsonResponse({"detail": "remote actions disabled"}, status=403)

    if not _require_local_origin(charger):
        return JsonResponse({"detail": "charger is not managed by this node"}, status=403)

    authorized_node_ids = {
        pk for pk in (charger.manager_node_id, charger.node_origin_id) if pk
    }
    if authorized_node_ids and node and node.pk not in authorized_node_ids:
        return JsonResponse(
            {"detail": "requester does not manage this charger"}, status=403
        )

    action = body.get("action")
    handler = REMOTE_ACTIONS.get(action or "")
    if handler is None:
        return JsonResponse({"detail": "unsupported action"}, status=400)

    success, message, updates = handler(charger, body)

    status_code = 200 if success else 409
    status_label = "ok" if success else "error"
    serialized_updates: dict[str, object] = {}
    if isinstance(updates, Mapping):
        for key, value in updates.items():
            if hasattr(value, "isoformat"):
                serialized_updates[key] = value.isoformat()
            else:
                serialized_updates[key] = value
    return JsonResponse(
        {"status": status_label, "detail": message, "updates": serialized_updates},
        status=status_code,
    )


@csrf_exempt
def proxy_session(request):
    """Create a proxy login session for a remote administrator."""

    if request.method != "POST":
        return JsonResponse({"detail": "POST required"}, status=405)

    try:
        payload = json.loads(request.body.decode() or "{}")
    except json.JSONDecodeError:
        return JsonResponse({"detail": "invalid json"}, status=400)

    requester = payload.get("requester")
    if not requester:
        return JsonResponse({"detail": "requester required"}, status=400)

    requester_mac = _clean_requester_hint(payload.get("requester_mac"))
    requester_public_key = _clean_requester_hint(
        payload.get("requester_public_key"), strip=False
    )
    node, error_response = _load_signed_node(
        request,
        requester,
        mac_address=requester_mac,
        public_key=requester_public_key,
    )
    if error_response is not None:
        return error_response

    user_payload = payload.get("user") or {}
    username = str(user_payload.get("username", "")).strip()
    if not username:
        return JsonResponse({"detail": "username required"}, status=400)

    User = get_user_model()
    user, created = User.objects.get_or_create(
        username=username,
        defaults={
            "email": user_payload.get("email", ""),
            "first_name": user_payload.get("first_name", ""),
            "last_name": user_payload.get("last_name", ""),
        },
    )

    updates: list[str] = []
    for field in ("first_name", "last_name", "email"):
        value = user_payload.get(field)
        if isinstance(value, str) and getattr(user, field) != value:
            setattr(user, field, value)
            updates.append(field)

    if created:
        user.set_unusable_password()
        updates.append("password")

    staff_flag = user_payload.get("is_staff")
    if staff_flag is not None:
        is_staff = bool(staff_flag)
    else:
        is_staff = True
    if user.is_staff != is_staff:
        user.is_staff = is_staff
        updates.append("is_staff")

    superuser_flag = user_payload.get("is_superuser")
    if superuser_flag is not None:
        is_superuser = bool(superuser_flag)
        if user.is_superuser != is_superuser:
            user.is_superuser = is_superuser
            updates.append("is_superuser")

    if not user.is_active:
        user.is_active = True
        updates.append("is_active")

    if updates:
        user.save(update_fields=updates)

    _assign_groups_and_permissions(user, user_payload)

    target_path = _sanitize_proxy_target(payload.get("target"), request)
    nonce = secrets.token_urlsafe(24)
    cache_key = f"{PROXY_CACHE_PREFIX}{nonce}"
    cache.set(cache_key, {"user_id": user.pk}, PROXY_TOKEN_TIMEOUT)

    signer = TimestampSigner(salt=PROXY_TOKEN_SALT)
    token = signer.sign_object({"user": user.pk, "next": target_path, "nonce": nonce})
    login_url = request.build_absolute_uri(
        reverse("node-proxy-login", args=[token])
    )
    expires = timezone.now() + timedelta(seconds=PROXY_TOKEN_TIMEOUT)

    return JsonResponse({"login_url": login_url, "expires": expires.isoformat()})


@csrf_exempt
def proxy_login(request, token):
    """Redeem a proxy login token and redirect to the target path."""

    signer = TimestampSigner(salt=PROXY_TOKEN_SALT)
    try:
        payload = signer.unsign_object(token, max_age=PROXY_TOKEN_TIMEOUT)
    except SignatureExpired:
        return HttpResponse(status=410)
    except BadSignature:
        return HttpResponse(status=400)

    nonce = payload.get("nonce")
    if not nonce:
        return HttpResponse(status=400)

    cache_key = f"{PROXY_CACHE_PREFIX}{nonce}"
    cache_payload = cache.get(cache_key)
    if not cache_payload:
        return HttpResponse(status=410)
    cache.delete(cache_key)

    user_id = cache_payload.get("user_id")
    if not user_id:
        return HttpResponse(status=403)

    User = get_user_model()
    user = User.objects.filter(pk=user_id).first()
    if not user or not user.is_active:
        return HttpResponse(status=403)

    backend = getattr(user, "backend", "")
    if not backend:
        backends = getattr(settings, "AUTHENTICATION_BACKENDS", None) or ()
        backend = backends[0] if backends else "django.contrib.auth.backends.ModelBackend"
    login(request, user, backend=backend)

    next_path = payload.get("next") or reverse("admin:index")
    if not url_has_allowed_host_and_scheme(
        next_path,
        allowed_hosts={request.get_host()},
        require_https=request.is_secure(),
    ):
        next_path = reverse("admin:index")

    return redirect(next_path)


def _suite_model_name(meta) -> str:
    base = str(meta.verbose_name_plural or meta.verbose_name or meta.object_name)
    normalized = re.sub(r"[^0-9A-Za-z]+", " ", base).title().replace(" ", "")
    return normalized or meta.object_name


@csrf_exempt
def proxy_execute(request):
    """Execute model operations on behalf of a remote interface node."""

    if request.method != "POST":
        return JsonResponse({"detail": "POST required"}, status=405)

    try:
        payload = json.loads(request.body.decode() or "{}")
    except json.JSONDecodeError:
        return JsonResponse({"detail": "invalid json"}, status=400)

    requester = payload.get("requester")
    if not requester:
        return JsonResponse({"detail": "requester required"}, status=400)

    requester_mac = _clean_requester_hint(payload.get("requester_mac"))
    requester_public_key = _clean_requester_hint(
        payload.get("requester_public_key"), strip=False
    )
    node, error_response = _load_signed_node(
        request,
        requester,
        mac_address=requester_mac,
        public_key=requester_public_key,
    )
    if error_response is not None:
        return error_response

    action = str(payload.get("action", "")).strip().lower()
    if not action:
        return JsonResponse({"detail": "action required"}, status=400)

    credentials = payload.get("credentials") or {}
    username = str(credentials.get("username", "")).strip()
    password_value = credentials.get("password")
    password = password_value if isinstance(password_value, str) else str(password_value or "")
    if not username or not password:
        return JsonResponse({"detail": "credentials required"}, status=401)

    User = get_user_model()
    existing_user = User.objects.filter(username=username).first()
    auth_user = authenticate(request=None, username=username, password=password)

    if auth_user is None:
        if existing_user is not None:
            return JsonResponse({"detail": "authentication failed"}, status=403)
        auth_user = User.objects.create_user(
            username=username,
            password=password,
            email=str(credentials.get("email", "")),
        )
        auth_user.is_staff = True
        auth_user.is_superuser = True
        auth_user.first_name = str(credentials.get("first_name", ""))
        auth_user.last_name = str(credentials.get("last_name", ""))
        auth_user.save()
    else:
        updates: list[str] = []
        for field in ("first_name", "last_name", "email"):
            value = credentials.get(field)
            if isinstance(value, str) and getattr(auth_user, field) != value:
                setattr(auth_user, field, value)
                updates.append(field)
        for flag in ("is_staff", "is_superuser"):
            if flag in credentials:
                desired = bool(credentials.get(flag))
                if getattr(auth_user, flag) != desired:
                    setattr(auth_user, flag, desired)
                    updates.append(flag)
        if updates:
            auth_user.save(update_fields=updates)

    if not auth_user.is_active:
        return JsonResponse({"detail": "user inactive"}, status=403)

    _assign_groups_and_permissions(auth_user, credentials)

    model_label = payload.get("model")
    model = None
    if action != "schema":
        if not isinstance(model_label, str) or "." not in model_label:
            return JsonResponse({"detail": "model required"}, status=400)
        app_label, model_name = model_label.split(".", 1)
        model = apps.get_model(app_label, model_name)
        if model is None:
            return JsonResponse({"detail": "model not found"}, status=404)

    if action == "schema":
        models_payload = []
        for registered_model in apps.get_models():
            meta = registered_model._meta
            models_payload.append(
                {
                    "app_label": meta.app_label,
                    "model": meta.model_name,
                    "object_name": meta.object_name,
                    "verbose_name": str(meta.verbose_name),
                    "verbose_name_plural": str(meta.verbose_name_plural),
                    "suite_name": _suite_model_name(meta),
                }
            )
        return JsonResponse({"models": models_payload})

    action_perm = {
        "list": "view",
        "get": "view",
        "create": "add",
        "update": "change",
        "delete": "delete",
    }.get(action)

    if action_perm and not auth_user.is_superuser:
        perm_codename = f"{model._meta.app_label}.{action_perm}_{model._meta.model_name}"
        if not auth_user.has_perm(perm_codename):
            return JsonResponse({"detail": "forbidden"}, status=403)

    try:
        if action == "list":
            filters = payload.get("filters") or {}
            if filters and not isinstance(filters, Mapping):
                return JsonResponse({"detail": "filters must be a mapping"}, status=400)
            queryset = model._default_manager.all()
            if filters:
                queryset = queryset.filter(**filters)
            limit = payload.get("limit")
            if limit is not None:
                try:
                    limit_value = int(limit)
                    if limit_value > 0:
                        queryset = queryset[:limit_value]
                except (TypeError, ValueError):
                    pass
            data = serializers.serialize("python", queryset)
            return JsonResponse({"objects": data})

        if action == "get":
            filters = payload.get("filters") or {}
            if filters and not isinstance(filters, Mapping):
                return JsonResponse({"detail": "filters must be a mapping"}, status=400)
            lookup = dict(filters)
            if not lookup and "pk" in payload:
                lookup = {"pk": payload.get("pk")}
            if not lookup:
                return JsonResponse({"detail": "lookup required"}, status=400)
            obj = model._default_manager.get(**lookup)
            data = serializers.serialize("python", [obj])[0]
            return JsonResponse({"object": data})
    except model.DoesNotExist:
        return JsonResponse({"detail": "not found"}, status=404)
    except Exception as exc:
        return JsonResponse({"detail": str(exc)}, status=400)

    return JsonResponse({"detail": "unsupported action"}, status=400)


@csrf_exempt
@api_login_required
def public_node_endpoint(request, endpoint):
    """Public API endpoint for a node.

    - ``GET`` returns information about the node.
    - ``POST`` broadcasts the request body as a :class:`NetMessage`.
    """

    node = get_object_or_404(Node, public_endpoint=endpoint, enable_public_api=True)

    if request.method == "GET":
        data = {
            "hostname": node.hostname,
            "network_hostname": node.network_hostname,
            "address": node.address or node.get_primary_contact(),
            "ipv4_address": node.ipv4_address,
            "ipv6_address": node.ipv6_address,
            "port": node.port,
            "badge_color": node.badge_color,
            "last_seen": node.last_seen,
            "features": list(node.features.values_list("slug", flat=True)),
            "installed_version": node.installed_version,
            "installed_revision": node.installed_revision,
        }
        return JsonResponse(data)

    if request.method == "POST":
        NetMessage.broadcast(
            subject=request.method,
            body=request.body.decode("utf-8") if request.body else "",
            seen=[str(node.uuid)],
        )
        return JsonResponse({"status": "stored"})

    return JsonResponse({"detail": "Method not allowed"}, status=405)


@csrf_exempt
def net_message(request):
    """Receive a network message and continue propagation."""

    if request.method != "POST":
        return JsonResponse({"detail": "POST required"}, status=400)
    try:
        data = json.loads(request.body.decode())
    except json.JSONDecodeError:
        return JsonResponse({"detail": "invalid json"}, status=400)

    signature = request.headers.get("X-Signature")
    sender_id = data.get("sender")
    if not signature or not sender_id:
        return JsonResponse({"detail": "signature required"}, status=403)
    node = Node.objects.filter(uuid=sender_id).first()
    if not node or not node.public_key:
        return JsonResponse({"detail": "unknown sender"}, status=403)
    try:
        public_key = serialization.load_pem_public_key(node.public_key.encode())
        public_key.verify(
            base64.b64decode(signature),
            request.body,
            padding.PKCS1v15(),
            hashes.SHA256(),
        )
    except Exception:
        return JsonResponse({"detail": "invalid signature"}, status=403)

    try:
        msg = NetMessage.receive_payload(data, sender=node)
    except ValueError as exc:
        return JsonResponse({"detail": str(exc)}, status=400)
    return JsonResponse({"status": "propagated", "complete": msg.complete})


@csrf_exempt
def net_message_pull(request):
    """Allow downstream nodes to retrieve queued network messages."""

    if request.method != "POST":
        return JsonResponse({"detail": "POST required"}, status=405)
    try:
        data = json.loads(request.body.decode() or "{}")
    except json.JSONDecodeError:
        return JsonResponse({"detail": "invalid json"}, status=400)

    requester = data.get("requester")
    if not requester:
        return JsonResponse({"detail": "requester required"}, status=400)
    signature = request.headers.get("X-Signature")
    if not signature:
        return JsonResponse({"detail": "signature required"}, status=403)

    node = Node.objects.filter(uuid=requester).first()
    if not node or not node.public_key:
        return JsonResponse({"detail": "unknown requester"}, status=403)
    try:
        public_key = serialization.load_pem_public_key(node.public_key.encode())
        public_key.verify(
            base64.b64decode(signature),
            request.body,
            padding.PKCS1v15(),
            hashes.SHA256(),
        )
    except Exception:
        return JsonResponse({"detail": "invalid signature"}, status=403)

    local = Node.get_local()
    if not local:
        return JsonResponse({"detail": "local node unavailable"}, status=503)
    private_key = local.get_private_key()
    if not private_key:
        return JsonResponse({"detail": "signing unavailable"}, status=503)

    entries = (
        PendingNetMessage.objects.select_related(
            "message",
            "message__filter_node",
            "message__filter_node_feature",
            "message__filter_node_role",
            "message__node_origin",
        )
        .filter(node=node)
        .order_by("queued_at")
    )
    messages: list[dict[str, object]] = []
    expired_ids: list[int] = []
    delivered_ids: list[int] = []

    origin_fallback = str(local.uuid)

    for entry in entries:
        if entry.is_stale:
            expired_ids.append(entry.pk)
            continue
        message = entry.message
        reach_source = message.filter_node_role or message.reach
        reach_name = reach_source.name if reach_source else None
        origin_node = message.node_origin
        origin_uuid = str(origin_node.uuid) if origin_node else origin_fallback
        sender_id = str(local.uuid)
        seen = [str(value) for value in entry.seen]
        payload = message._build_payload(
            sender_id=sender_id,
            origin_uuid=origin_uuid,
            reach_name=reach_name,
            seen=seen,
        )
        payload_json = message._serialize_payload(payload)
        payload_signature = message._sign_payload(payload_json, private_key)
        if not payload_signature:
            logger.warning(
                "Unable to sign queued NetMessage %s for node %s", message.pk, node.pk
            )
            continue
        messages.append({"payload": payload, "signature": payload_signature})
        delivered_ids.append(entry.pk)

    if expired_ids:
        PendingNetMessage.objects.filter(pk__in=expired_ids).delete()
    if delivered_ids:
        PendingNetMessage.objects.filter(pk__in=delivered_ids).delete()

    return JsonResponse({"messages": messages})<|MERGE_RESOLUTION|>--- conflicted
+++ resolved
@@ -941,13 +941,8 @@
         return _add_cors_headers(request, response)
 
     mac_address = mac_address.lower()
-<<<<<<< HEAD
-    address_value = address
-    ipv6_value = ipv6_address
-=======
     address_value = address or ""
     ipv6_value = ipv6_address or ""
->>>>>>> 8867586d
     constellation_value = constellation_ip
 
     for candidate in Node.sanitize_ipv4_addresses([address, network_hostname, hostname]):

--- conflicted
+++ resolved
@@ -1,12 +1,8 @@
 import base64
 import ipaddress
 import json
-<<<<<<< HEAD
 import re
 import secrets
-=======
-import logging
->>>>>>> 30fefc30
 import socket
 from collections.abc import Mapping
 from datetime import timedelta
@@ -42,7 +38,6 @@
 from .utils import capture_screenshot, save_screenshot
 
 
-<<<<<<< HEAD
 PROXY_TOKEN_SALT = "nodes.proxy.session"
 PROXY_TOKEN_TIMEOUT = 300
 PROXY_CACHE_PREFIX = "nodes:proxy-session:"
@@ -127,9 +122,6 @@
     if perm_objs:
         user.user_permissions.set(perm_objs)
 
-=======
-logger = logging.getLogger(__name__)
->>>>>>> 30fefc30
 
 def _get_client_ip(request):
     """Return the client IP from the request headers."""

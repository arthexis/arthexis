--- conflicted
+++ resolved
@@ -24,7 +24,6 @@
             ),
         ),
         migrations.CreateModel(
-<<<<<<< HEAD
             name="Operator",
             fields=[
                 (
@@ -48,30 +47,7 @@
                 ),
             ],
             options={"abstract": False},
-=======
-            name="EmailOutbox",
-            fields=[
-                ("id", models.BigAutoField(auto_created=True, primary_key=True, serialize=False, verbose_name="ID")),
-                ("is_seed_data", models.BooleanField(default=False, editable=False)),
-                ("is_deleted", models.BooleanField(default=False, editable=False)),
-                ("host", models.CharField(max_length=100)),
-                ("port", models.PositiveIntegerField(default=587)),
-                ("username", models.CharField(blank=True, max_length=100)),
-                ("password", models.CharField(blank=True, max_length=100)),
-                ("use_tls", models.BooleanField(default=True)),
-                ("use_ssl", models.BooleanField(default=False)),
-                ("from_email", models.EmailField(blank=True, max_length=254)),
-                (
-                    "node",
-                    models.OneToOneField(
-                        on_delete=django.db.models.deletion.CASCADE,
-                        related_name="email_outbox",
-                        to="nodes.node",
-                    ),
-                ),
-            ],
-            bases=(core.entity.Entity,),
->>>>>>> 313ebd3a
+
         ),
         migrations.CreateModel(
             name="User",

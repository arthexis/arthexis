--- conflicted
+++ resolved
@@ -83,14 +83,10 @@
         echo "  sudo systemctl start redis-server"
         exit 1
     fi
-<<<<<<< HEAD
-
     cat > "$BASE_DIR/redis.env" <<'EOF'
 CELERY_BROKER_URL=redis://localhost:6379/0
 CELERY_RESULT_BACKEND=redis://localhost:6379/0
 EOF
-=======
->>>>>>> 33a61538
 }
 
 while [[ $# -gt 0 ]]; do
@@ -168,10 +164,6 @@
             shift
             ;;
         --control)
-<<<<<<< HEAD
-=======
-            check_nginx_and_redis "control"
->>>>>>> 33a61538
             AUTO_UPGRADE=true
             NGINX_MODE="internal"
             SERVICE="arthexis"

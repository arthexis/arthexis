#!/usr/bin/env bash
set -e

SCRIPT_DIR="$(cd "$(dirname "$0")" && pwd)"
PIP_INSTALL_HELPER="$SCRIPT_DIR/scripts/helpers/pip_install.py"
# shellcheck source=scripts/helpers/logging.sh
. "$SCRIPT_DIR/scripts/helpers/logging.sh"
# shellcheck source=scripts/helpers/nginx_maintenance.sh
. "$SCRIPT_DIR/scripts/helpers/nginx_maintenance.sh"
arthexis_resolve_log_dir "$SCRIPT_DIR" LOG_DIR || exit 1
LOG_FILE="$LOG_DIR/$(basename "$0" .sh).log"
exec > >(tee "$LOG_FILE") 2>&1

SERVICE=""
NGINX_MODE="internal"
PORT=""
AUTO_UPGRADE=false
LATEST=false
STABLE=false
UPGRADE=false
ENABLE_CELERY=false
ENABLE_LCD_SCREEN=false
DISABLE_LCD_SCREEN=false
CLEAN=false
ENABLE_CONTROL=false
NODE_ROLE="Terminal"
REQUIRES_REDIS=false
START_SERVICES=false

usage() {
    echo "Usage: $0 [--service NAME] [--public|--internal] [--port PORT] [--upgrade] [--auto-upgrade] [--latest|--stable] [--satellite] [--terminal] [--control] [--watchtower] [--celery] [--lcd-screen|--no-lcd-screen] [--clean] [--start]" >&2
    exit 1
}

ensure_nginx_in_path() {
    if command -v nginx >/dev/null 2>&1; then
        return 0
    fi

    local -a extra_paths=("/usr/sbin" "/usr/local/sbin" "/sbin")
    local dir
    for dir in "${extra_paths[@]}"; do
        if [ -x "$dir/nginx" ]; then
            case ":$PATH:" in
                *":$dir:"*) ;;
                *) PATH="${PATH:+$PATH:}$dir"
                   export PATH ;;
            esac
            if command -v nginx >/dev/null 2>&1; then
                return 0
            fi
        fi
    done

    return 1
}

require_nginx() {
    if ! ensure_nginx_in_path; then
        echo "Nginx is required for the $1 role but is not installed."
        echo "Install nginx and re-run this script. For Debian/Ubuntu:"
        echo "  sudo apt-get update && sudo apt-get install nginx"
        exit 1
    fi
}

require_redis() {
    if ! command -v redis-cli >/dev/null 2>&1; then
        echo "Redis is required for the $1 role but is not installed."
        echo "Install redis-server and re-run this script. For Debian/Ubuntu:"
        echo "  sudo apt-get update && sudo apt-get install redis-server"
        exit 1
    fi
    if ! redis-cli ping >/dev/null 2>&1; then
        echo "Redis is required for the $1 role but does not appear to be running."
        echo "Start redis and re-run this script. For Debian/Ubuntu:"
        echo "  sudo systemctl start redis-server"
        exit 1
    fi
    cat > "$BASE_DIR/redis.env" <<'EOF'
CELERY_BROKER_URL=redis://localhost:6379/0
CELERY_RESULT_BACKEND=redis://localhost:6379/0
EOF
}

check_nginx_and_redis() {
    local role="$1"
    local missing=()

    if ! ensure_nginx_in_path; then
        missing+=("nginx")
    fi
    if ! command -v redis-cli >/dev/null 2>&1; then
        missing+=("redis-server")
    fi

    if [ ${#missing[@]} -gt 0 ]; then
        if [ ${#missing[@]} -eq 1 ]; then
            echo "${missing[0]} is required for the $role role but is not installed."
        else
            echo "${missing[*]} are required for the $role role but are not installed."
        fi
        echo "Install ${missing[*]} and re-run this script. For Debian/Ubuntu:"
        echo "  sudo apt-get update && sudo apt-get install ${missing[*]}"
        exit 1
    fi

    if ! redis-cli ping >/dev/null 2>&1; then
        echo "Redis is required for the $role role but does not appear to be running."
        echo "Start redis and re-run this script. For Debian/Ubuntu:"
        echo "  sudo systemctl start redis-server"
        exit 1
    fi
    cat > "$BASE_DIR/redis.env" <<'EOF'
CELERY_BROKER_URL=redis://localhost:6379/0
CELERY_RESULT_BACKEND=redis://localhost:6379/0
EOF
}

ensure_i2c_packages() {
    if ! python3 -c 'import smbus' >/dev/null 2>&1 \
        && ! python3 -c 'import smbus2' >/dev/null 2>&1; then
        echo "smbus module not found. Installing i2c-tools and python3-smbus"
        sudo apt-get update
        sudo apt-get install -y i2c-tools python3-smbus
    fi
}

while [[ $# -gt 0 ]]; do
    case "$1" in
        --service)
            [ -z "$2" ] && usage
            SERVICE="$2"
            shift 2
            ;;
        --internal)
            NGINX_MODE="internal"
            shift
            ;;
        --public)
            NGINX_MODE="public"
            shift
            ;;
        --port)
            [ -z "$2" ] && usage
            PORT="$2"
            shift 2
            ;;
        --upgrade)
            UPGRADE=true
            shift
            ;;
        --auto-upgrade)
            AUTO_UPGRADE=true
            shift
            ;;
        --latest)
            LATEST=true
            shift
            ;;
        --stable)
            STABLE=true
            shift
            ;;
        --celery)
            ENABLE_CELERY=true
            shift
            ;;
            shift
            ;;
            shift
            ;;
        --lcd-screen)
            ENABLE_LCD_SCREEN=true
            DISABLE_LCD_SCREEN=false
            shift
            ;;
        --no-lcd-screen)
            ENABLE_LCD_SCREEN=false
            DISABLE_LCD_SCREEN=true
            shift
            ;;
        --clean)
            CLEAN=true
            shift
            ;;
        --start)
            START_SERVICES=true
            shift
            ;;
        --satellite)
            require_nginx "satellite"
            AUTO_UPGRADE=true
            NGINX_MODE="internal"
            SERVICE="arthexis"
            LATEST=false
            ENABLE_CELERY=true
            NODE_ROLE="Satellite"
            REQUIRES_REDIS=true
            shift
            ;;
        --terminal)
            AUTO_UPGRADE=false
            NGINX_MODE="internal"
            SERVICE="arthexis"
            LATEST=true
            ENABLE_CELERY=true
            NODE_ROLE="Terminal"
            shift
            ;;
        --control)
            require_nginx "control"
            AUTO_UPGRADE=true
            NGINX_MODE="internal"
            SERVICE="arthexis"
            LATEST=true
            ENABLE_CELERY=true
            ENABLE_LCD_SCREEN=true
            DISABLE_LCD_SCREEN=false
            ENABLE_CONTROL=true
            NODE_ROLE="Control"
            REQUIRES_REDIS=true
            shift
            ;;
        --watchtower)
            require_nginx "watchtower"
            AUTO_UPGRADE=true
            NGINX_MODE="public"
            SERVICE="arthexis"
            ENABLE_CELERY=true
            LATEST=false
            NODE_ROLE="Watchtower"
            REQUIRES_REDIS=true
            shift
            ;;
        --constellation)
            echo "The Constellation role has been renamed to Watchtower." >&2
            echo "Use --watchtower for future invocations." >&2
            require_nginx "watchtower"
            AUTO_UPGRADE=true
            NGINX_MODE="public"
            SERVICE="arthexis"
            ENABLE_CELERY=true
            LATEST=false
            NODE_ROLE="Watchtower"
            REQUIRES_REDIS=true
            shift
            ;;
        *)
            usage
            ;;
    esac
done

if [ "$LATEST" = true ] && [ "$STABLE" = true ]; then
    echo "--stable cannot be used together with --latest." >&2
    exit 1
fi

if [ -z "$PORT" ]; then
    if [ "$NGINX_MODE" = "public" ]; then
        PORT=8000
    else
        PORT=8888
    fi
fi


BASE_DIR="$SCRIPT_DIR"
cd "$BASE_DIR"
DB_FILE="$BASE_DIR/db.sqlite3"
if [ -f "$DB_FILE" ]; then
    if [ "$CLEAN" = true ]; then
        BACKUP_DIR="$BASE_DIR/backups"
        mkdir -p "$BACKUP_DIR"
        VERSION="unknown"
        [ -f "$BASE_DIR/VERSION" ] && VERSION="$(cat "$BASE_DIR/VERSION")"
        REVISION="$(git rev-parse HEAD 2>/dev/null || echo unknown)"
        STAMP="$(date +%Y%m%d%H%M%S)"
        cp "$DB_FILE" "$BACKUP_DIR/db.sqlite3.${VERSION}.${REVISION}.${STAMP}.bak"
        rm "$DB_FILE"
    else
        echo "Database file $DB_FILE exists. Use --clean to remove it before installing." >&2
        exit 1
    fi
fi
LOCK_DIR="$BASE_DIR/locks"
mkdir -p "$LOCK_DIR"

if [ "$ENABLE_CONTROL" = true ]; then
    check_nginx_and_redis "$NODE_ROLE"
elif [ "$REQUIRES_REDIS" = true ]; then
    require_redis "$NODE_ROLE"
fi

if [ "$ENABLE_CELERY" = true ]; then
    touch "$LOCK_DIR/celery.lck"
else
    rm -f "$LOCK_DIR/celery.lck"
fi

LCD_LOCK="$LOCK_DIR/lcd_screen.lck"
if [ "$ENABLE_LCD_SCREEN" = true ]; then
    touch "$LCD_LOCK"
    ensure_i2c_packages
else
    rm -f "$LCD_LOCK"
fi

CONTROL_LOCK="$LOCK_DIR/control.lck"
if [ "$ENABLE_CONTROL" = true ]; then
    touch "$CONTROL_LOCK"
else
    rm -f "$CONTROL_LOCK"
fi

RFID_LOCK="$LOCK_DIR/rfid.lck"
if [ "$ENABLE_CONTROL" != true ]; then
    rm -f "$RFID_LOCK"
fi


# Create virtual environment if missing
if [ ! -d .venv ]; then
    python3 -m venv .venv
fi

# Install nginx configuration and reload
echo "$NGINX_MODE" > "$LOCK_DIR/nginx_mode.lck"
echo "$NODE_ROLE" > "$LOCK_DIR/role.lck"
NGINX_CONF="/etc/nginx/conf.d/arthexis-${NGINX_MODE}.conf"

# Ensure nginx config directory exists
sudo mkdir -p /etc/nginx/conf.d

# Remove existing nginx configs for arthexis* (run in root shell to expand wildcard)
sudo sh -c 'rm -f /etc/nginx/conf.d/arthexis-*.conf'

FALLBACK_SRC_DIR="$BASE_DIR/config/data/nginx/maintenance"
FALLBACK_DEST_DIR="/usr/share/arthexis-fallback"
if [ -d "$FALLBACK_SRC_DIR" ]; then
    sudo mkdir -p "$FALLBACK_DEST_DIR"
    sudo cp -r "$FALLBACK_SRC_DIR"/. "$FALLBACK_DEST_DIR"/
fi

if [ "$NGINX_MODE" = "public" ]; then
    sudo tee "$NGINX_CONF" > /dev/null <<'NGINXCONF'
# Redirect all HTTP traffic to HTTPS
server {
    listen 80;
    server_name arthexis.com *.arthexis.com;
    return 301 https://$host$request_uri;
}

# HTTPS Server
server {
    listen 443 ssl;
    server_name arthexis.com *.arthexis.com;

    error_page 500 502 503 504 /maintenance/index.html;

    location = /maintenance/index.html {
        root /usr/share/arthexis-fallback;
        add_header Cache-Control "no-store";
    }

    location /maintenance/ {
        alias /usr/share/arthexis-fallback/;
        add_header Cache-Control "no-store";
    }

    ssl_certificate /etc/letsencrypt/live/arthexis.com/fullchain.pem;
    ssl_certificate_key /etc/letsencrypt/live/arthexis.com/privkey.pem;
    include /etc/letsencrypt/options-ssl-nginx.conf;
    ssl_dhparam /etc/letsencrypt/ssl-dhparams.pem;

    # Default proxy to web app
    location / {
        proxy_pass http://127.0.0.1:PORT_PLACEHOLDER;
        proxy_intercept_errors on;
        proxy_http_version 1.1;
        proxy_set_header Upgrade $http_upgrade;
        proxy_set_header Connection "upgrade";
        proxy_set_header Host $host;
        proxy_set_header X-Real-IP $remote_addr;
        proxy_set_header X-Forwarded-For $proxy_add_x_forwarded_for;
        proxy_set_header X-Forwarded-Proto $scheme;
    }
<<<<<<< HEAD
=======

    #DATASETTE_START
    location /data/ {
        auth_request /datasette-auth/;
        error_page 401 =302 /login/?next=$request_uri;
        proxy_pass http://127.0.0.1:DATASETTE_PORT_PLACEHOLDER/;
        proxy_http_version 1.1;
        proxy_set_header Upgrade $http_upgrade;
        proxy_set_header Connection "upgrade";
        proxy_set_header Host $host;
        proxy_set_header X-Real-IP $remote_addr;
        proxy_set_header X-Forwarded-For $proxy_add_x_forwarded_for;
        proxy_set_header X-Forwarded-Proto $scheme;
    }
    #DATASETTE_END
>>>>>>> 2d5578e6
}
NGINXCONF
else
    sudo tee "$NGINX_CONF" > /dev/null <<'NGINXCONF'
server {
    listen 8000;
    listen 8080;
    server_name _;

    error_page 500 502 503 504 /maintenance/index.html;

    location = /maintenance/index.html {
        root /usr/share/arthexis-fallback;
        add_header Cache-Control "no-store";
    }

    location /maintenance/ {
        alias /usr/share/arthexis-fallback/;
        add_header Cache-Control "no-store";
    }

    location / {
        proxy_pass http://127.0.0.1:PORT_PLACEHOLDER;
        proxy_intercept_errors on;
        proxy_http_version 1.1;
        proxy_set_header Upgrade $http_upgrade;
        proxy_set_header Connection "upgrade";
        proxy_set_header Host $host;
        proxy_set_header X-Real-IP $remote_addr;
        proxy_set_header X-Forwarded-For $proxy_add_x_forwarded_for;
        proxy_set_header X-Forwarded-Proto $scheme;
    }
<<<<<<< HEAD
=======

    #DATASETTE_START
    location /data/ {
        auth_request /datasette-auth/;
        error_page 401 =302 /login/?next=$request_uri;
        proxy_pass http://127.0.0.1:DATASETTE_PORT_PLACEHOLDER/;
        proxy_http_version 1.1;
        proxy_set_header Upgrade $http_upgrade;
        proxy_set_header Connection "upgrade";
        proxy_set_header Host $host;
        proxy_set_header X-Real-IP $remote_addr;
        proxy_set_header X-Forwarded-For $proxy_add_x_forwarded_for;
        proxy_set_header X-Forwarded-Proto $scheme;
    }
    #DATASETTE_END
>>>>>>> 2d5578e6
}
NGINXCONF
fi

<<<<<<< HEAD

sudo sed -i "s/PORT_PLACEHOLDER/$PORT/" "$NGINX_CONF"
=======
if [ "$ENABLE_DATASETTE" = true ]; then
    sudo sed -i "s/DATASETTE_PORT_PLACEHOLDER/$DATASETTE_PORT/" "$NGINX_CONF"
    sudo sed -i '/#DATASETTE_START/d;/#DATASETTE_END/d' "$NGINX_CONF"
else
    sudo sed -i '/#DATASETTE_START/,/#DATASETTE_END/d' "$NGINX_CONF"
fi
>>>>>>> 2d5578e6

sudo sed -i "s/PORT_PLACEHOLDER/$PORT/" "$NGINX_CONF"

if arthexis_can_manage_nginx; then
    arthexis_refresh_nginx_maintenance "$SCRIPT_DIR" "$NGINX_CONF"
fi

if arthexis_ensure_nginx_in_path && command -v nginx >/dev/null 2>&1; then
    sudo nginx -t
    sudo systemctl reload nginx || echo "Warning: nginx reload failed"
else
    echo "nginx not installed; skipping nginx test and reload"
fi

source .venv/bin/activate
pip install --upgrade pip

REQ_FILE="requirements.txt"
MD5_FILE="requirements.md5"
NEW_HASH=$(md5sum "$REQ_FILE" | awk '{print $1}')
STORED_HASH=""
[ -f "$MD5_FILE" ] && STORED_HASH=$(cat "$MD5_FILE")
if [ "$NEW_HASH" != "$STORED_HASH" ]; then
    if [ -f "$PIP_INSTALL_HELPER" ] && command -v python >/dev/null 2>&1; then
        python "$PIP_INSTALL_HELPER" -r "$REQ_FILE"
    else
        pip install -r "$REQ_FILE"
    fi
    echo "$NEW_HASH" > "$MD5_FILE"
else
    echo "Requirements unchanged. Skipping installation."
fi


if [ "$ENABLE_CONTROL" = true ]; then
    echo "Checking for RFID scanner hardware..."
    if python -m ocpp.rfid.detect; then
        touch "$RFID_LOCK"
        echo "Enabled node feature 'rfid-scanner' based on detected hardware."
    else
        rm -f "$RFID_LOCK"
        echo "Skipped enabling 'rfid-scanner'; hardware not detected during install."
    fi
fi

python manage.py migrate --noinput

# Load personal user data fixtures if present
if ls data/*.json >/dev/null 2>&1; then
    python manage.py loaddata data/*.json
fi

# Refresh environment data and register this node
if [ "$LATEST" = true ]; then
    ./env-refresh.sh --latest
else
    ./env-refresh.sh
fi

deactivate


# If a service name was provided, install a systemd unit and persist its name
if [ -n "$SERVICE" ]; then
    SERVICE_FILE="/etc/systemd/system/${SERVICE}.service"
    echo "$SERVICE" > "$LOCK_DIR/service.lck"
    EXEC_CMD="$BASE_DIR/.venv/bin/python manage.py runserver 0.0.0.0:$PORT"
    sudo bash -c "cat > '$SERVICE_FILE'" <<SERVICEEOF
[Unit]
Description=Arthexis Constellation Django service
After=network.target

[Service]
Type=simple
WorkingDirectory=$BASE_DIR
EnvironmentFile=-$BASE_DIR/redis.env
ExecStart=$EXEC_CMD
Restart=always
User=$(id -un)

[Install]
WantedBy=multi-user.target
SERVICEEOF
    if [ "$ENABLE_CELERY" = true ]; then
        CELERY_SERVICE="celery-$SERVICE"
        CELERY_SERVICE_FILE="/etc/systemd/system/${CELERY_SERVICE}.service"
        sudo bash -c "cat > '$CELERY_SERVICE_FILE'" <<CELERYSERVICEEOF
[Unit]
Description=Celery Worker for $SERVICE
After=network.target redis.service

[Service]
Type=simple
WorkingDirectory=$BASE_DIR
EnvironmentFile=-$BASE_DIR/redis.env
ExecStart=$BASE_DIR/.venv/bin/celery -A config worker -l info
Restart=always
User=$(id -un)

[Install]
WantedBy=multi-user.target
CELERYSERVICEEOF
        CELERY_BEAT_SERVICE="celery-beat-$SERVICE"
        CELERY_BEAT_SERVICE_FILE="/etc/systemd/system/${CELERY_BEAT_SERVICE}.service"
        sudo bash -c "cat > '$CELERY_BEAT_SERVICE_FILE'" <<BEATSERVICEEOF
[Unit]
Description=Celery Beat for $SERVICE
After=network.target redis.service

[Service]
Type=simple
WorkingDirectory=$BASE_DIR
EnvironmentFile=-$BASE_DIR/redis.env
ExecStart=$BASE_DIR/.venv/bin/celery -A config beat -l info
Restart=always
User=$(id -un)

[Install]
WantedBy=multi-user.target
BEATSERVICEEOF
    fi
    sudo systemctl daemon-reload
    sudo systemctl enable "$SERVICE"
    if [ "$ENABLE_CELERY" = true ]; then
        sudo systemctl enable "$CELERY_SERVICE" "$CELERY_BEAT_SERVICE"
    fi
fi

if [ "$ENABLE_LCD_SCREEN" = true ] && [ -n "$SERVICE" ]; then
    LCD_SERVICE="lcd-$SERVICE"
    LCD_SERVICE_FILE="/etc/systemd/system/${LCD_SERVICE}.service"
    sudo bash -c "cat > '$LCD_SERVICE_FILE'" <<SERVICEEOF
[Unit]
Description=LCD screen updater service for Arthexis
After=network.target

[Service]
Type=simple
WorkingDirectory=$BASE_DIR
ExecStart=$BASE_DIR/.venv/bin/python -m core.lcd_screen
Restart=always
User=$(id -un)

[Install]
WantedBy=multi-user.target
SERVICEEOF
    sudo systemctl daemon-reload
    sudo systemctl enable "$LCD_SERVICE"
elif [ "$DISABLE_LCD_SCREEN" = true ]; then
    if [ -z "$SERVICE" ] && [ -f "$LOCK_DIR/service.lck" ]; then
        SERVICE="$(cat "$LOCK_DIR/service.lck")"
    fi
    if [ -n "$SERVICE" ]; then
        LCD_SERVICE="lcd-$SERVICE"
        if systemctl list-unit-files | grep -Fq "${LCD_SERVICE}.service"; then
            sudo systemctl stop "$LCD_SERVICE" || true
            sudo systemctl disable "$LCD_SERVICE" || true
            LCD_SERVICE_FILE="/etc/systemd/system/${LCD_SERVICE}.service"
            if [ -f "$LCD_SERVICE_FILE" ]; then
                sudo rm "$LCD_SERVICE_FILE"
            fi
            sudo systemctl daemon-reload
        fi
    fi
fi


if [ "$AUTO_UPGRADE" = true ]; then
    rm -f AUTO_UPGRADE
    AUTO_UPGRADE_MODE="version"
    if [ "$LATEST" = true ]; then
        AUTO_UPGRADE_MODE="latest"
    elif [ "$STABLE" = true ]; then
        AUTO_UPGRADE_MODE="stable"
    fi
    echo "$AUTO_UPGRADE_MODE" > "$LOCK_DIR/auto_upgrade.lck"
    if [ "$UPGRADE" = true ]; then
        if [ "$LATEST" = true ]; then
            ./upgrade.sh --latest
        elif [ "$STABLE" = true ]; then
            ./upgrade.sh --stable
        else
            ./upgrade.sh
        fi
    fi
    source .venv/bin/activate
    python manage.py shell <<'PYCODE'
from core.auto_upgrade import ensure_auto_upgrade_periodic_task

ensure_auto_upgrade_periodic_task()
PYCODE
    deactivate
elif [ "$UPGRADE" = true ]; then
    if [ "$LATEST" = true ]; then
        ./upgrade.sh --latest
    elif [ "$STABLE" = true ]; then
        ./upgrade.sh --stable
    else
        ./upgrade.sh
    fi
elif [ -n "$SERVICE" ]; then
    sudo systemctl restart "$SERVICE"
    if [ "$ENABLE_CELERY" = true ]; then
        sudo systemctl restart "celery-$SERVICE"
        sudo systemctl restart "celery-beat-$SERVICE"
    fi
fi

if [ "$START_SERVICES" = true ]; then
    "$BASE_DIR/start.sh"
fi
<|MERGE_RESOLUTION|>--- conflicted
+++ resolved
@@ -386,24 +386,6 @@
         proxy_set_header X-Forwarded-For $proxy_add_x_forwarded_for;
         proxy_set_header X-Forwarded-Proto $scheme;
     }
-<<<<<<< HEAD
-=======
-
-    #DATASETTE_START
-    location /data/ {
-        auth_request /datasette-auth/;
-        error_page 401 =302 /login/?next=$request_uri;
-        proxy_pass http://127.0.0.1:DATASETTE_PORT_PLACEHOLDER/;
-        proxy_http_version 1.1;
-        proxy_set_header Upgrade $http_upgrade;
-        proxy_set_header Connection "upgrade";
-        proxy_set_header Host $host;
-        proxy_set_header X-Real-IP $remote_addr;
-        proxy_set_header X-Forwarded-For $proxy_add_x_forwarded_for;
-        proxy_set_header X-Forwarded-Proto $scheme;
-    }
-    #DATASETTE_END
->>>>>>> 2d5578e6
 }
 NGINXCONF
 else
@@ -436,39 +418,12 @@
         proxy_set_header X-Forwarded-For $proxy_add_x_forwarded_for;
         proxy_set_header X-Forwarded-Proto $scheme;
     }
-<<<<<<< HEAD
-=======
-
-    #DATASETTE_START
-    location /data/ {
-        auth_request /datasette-auth/;
-        error_page 401 =302 /login/?next=$request_uri;
-        proxy_pass http://127.0.0.1:DATASETTE_PORT_PLACEHOLDER/;
-        proxy_http_version 1.1;
-        proxy_set_header Upgrade $http_upgrade;
-        proxy_set_header Connection "upgrade";
-        proxy_set_header Host $host;
-        proxy_set_header X-Real-IP $remote_addr;
-        proxy_set_header X-Forwarded-For $proxy_add_x_forwarded_for;
-        proxy_set_header X-Forwarded-Proto $scheme;
-    }
-    #DATASETTE_END
->>>>>>> 2d5578e6
 }
 NGINXCONF
 fi
 
-<<<<<<< HEAD
 
 sudo sed -i "s/PORT_PLACEHOLDER/$PORT/" "$NGINX_CONF"
-=======
-if [ "$ENABLE_DATASETTE" = true ]; then
-    sudo sed -i "s/DATASETTE_PORT_PLACEHOLDER/$DATASETTE_PORT/" "$NGINX_CONF"
-    sudo sed -i '/#DATASETTE_START/d;/#DATASETTE_END/d' "$NGINX_CONF"
-else
-    sudo sed -i '/#DATASETTE_START/,/#DATASETTE_END/d' "$NGINX_CONF"
-fi
->>>>>>> 2d5578e6
 
 sudo sed -i "s/PORT_PLACEHOLDER/$PORT/" "$NGINX_CONF"
 

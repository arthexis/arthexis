from __future__ import annotations

import base64
from pathlib import Path

from django.core.files.base import ContentFile
from django.db import migrations


FAVICON_FILENAME = "arthexis.png"
FAVICON_SOURCE = Path(__file__).resolve().parents[1] / "fixtures" / "data" / "favicon_arthexis.txt"


def load_favicon_content() -> bytes:
    return base64.b64decode(FAVICON_SOURCE.read_text().strip())


def _manager(model, name):
    manager = getattr(model, name, None)
    if manager is not None:
        return manager
    return model.objects


def apply_arthexis_favicon(apps, schema_editor):
    Site = apps.get_model("sites", "Site")
    SiteBadge = apps.get_model("pages", "SiteBadge")
    badge_manager = _manager(SiteBadge, "all_objects")

    site = Site.objects.filter(domain="arthexis.com").first()
    if not site:
        return

<<<<<<< HEAD
    badge, _ = badge_manager.get_or_create(site=site)
=======
    badge, created = SiteBadge.all_objects.get_or_create(site=site)

    if not created and (badge.is_user_data or badge.favicon):
        return

>>>>>>> 0594705f
    badge.badge_color = badge.badge_color or "#28a745"
    badge.is_seed_data = True
    badge.is_user_data = False
    badge.is_deleted = False

    if badge.favicon:
        badge.favicon.delete(save=False)

    content = ContentFile(load_favicon_content())
    badge.favicon.save(FAVICON_FILENAME, content, save=False)
    badge.save()


def remove_arthexis_favicon(apps, schema_editor):
    Site = apps.get_model("sites", "Site")
    SiteBadge = apps.get_model("pages", "SiteBadge")
    badge_manager = _manager(SiteBadge, "all_objects")

    site = Site.objects.filter(domain="arthexis.com").first()
    if not site:
        return

    badge = badge_manager.filter(site=site).first()
    if not badge:
        return

    if badge.favicon:
        badge.favicon.delete(save=False)
        badge.favicon = ""
        badge.save(update_fields=["favicon"])


class Migration(migrations.Migration):

    dependencies = [
        ("pages", "0007_usermanual"),
    ]

    operations = [
        migrations.RunPython(apply_arthexis_favicon, remove_arthexis_favicon),
    ]<|MERGE_RESOLUTION|>--- conflicted
+++ resolved
@@ -30,16 +30,12 @@
     site = Site.objects.filter(domain="arthexis.com").first()
     if not site:
         return
-
-<<<<<<< HEAD
-    badge, _ = badge_manager.get_or_create(site=site)
-=======
+      
     badge, created = SiteBadge.all_objects.get_or_create(site=site)
 
     if not created and (badge.is_user_data or badge.favicon):
         return
-
->>>>>>> 0594705f
+      
     badge.badge_color = badge.badge_color or "#28a745"
     badge.is_seed_data = True
     badge.is_user_data = False

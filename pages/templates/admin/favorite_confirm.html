--- conflicted
+++ resolved
@@ -19,17 +19,10 @@
     {% endif %}
   </p>
   <p>
-<<<<<<< HEAD
     <label>{% translate "Priority" %}: <input type="number" name="priority" value="0"></label>
   </p>
   <p>
     <label><input type="checkbox" name="user_data"> {% translate "Mark as User Data" %}</label>
-=======
-    <label>{% translate "Custom Label" %}: <input type="text" name="custom_label" value="{{ favorite.custom_label|default_if_none:'' }}"></label>
-  </p>
-  <p>
-    <label><input type="checkbox" name="user_data" {% if favorite and favorite.user_data %}checked{% endif %}> {% translate "Mark as User Data" %}</label>
->>>>>>> c1aadaf0
   </p>
   <div class="submit-row">
     <input type="submit" value="{% translate 'Save' %}" class="default">

{% load i18n ref_tags %}
<!doctype html>
<html lang="{{ LANGUAGE_CODE }}" data-bs-theme="light">
  <head>
    <meta charset="utf-8">
    <meta name="viewport" content="width=device-width, initial-scale=1">
    <link rel="icon" href="{{ favicon_url }}">
    <title>{% block title %}{{ badge_site_name|default:"Arthexis" }} {% trans "Constellation" %}{% endblock %}</title>
    <link href="https://cdn.jsdelivr.net/npm/bootstrap@5.3.0/dist/css/bootstrap.min.css" rel="stylesheet">
    <style>
      html[data-bs-theme='light'] {
        --bs-body-bg: #f8f9fa;
      }
      html {
        font-size: clamp(16px, 1.2vw, 24px);
      }
      @media (min-width: 1600px) {
        .container {
          max-width: 90%;
        }
      }
      .toolbar svg {
        fill: currentColor;
      }
      nav.toc {
        position: sticky;
        top: 1rem;
        max-height: calc(100vh - 2rem);
        overflow-y: auto;
        font-size: 0.9rem;
        border-left: 1px solid #dee2e6;
        padding-left: 1rem;
      }
      nav.toc h4 {
        font-size: 1rem;
        margin-top: 0;
        margin-bottom: 0.5rem;
      }
      nav.toc ul {
        list-style: none;
        padding-left: 0;
        margin-bottom: 0;
      }
      nav.toc li {
        margin-bottom: 0.25rem;
      }
      nav.toc ul ul {
        margin-left: 1rem;
      }
      nav.toc a {
        text-decoration: none;
      }
      nav.toc a:hover {
        text-decoration: underline;
      }
      .nav-item.dropdown .nav-link::after {
        display: none;
      }
      .nav-item.dropdown:hover .badge,
      .nav-item.dropdown.show .badge {
        background-color: var(--bs-primary);
        color: var(--bs-white);
      }
      .user-info-tooltip {
        display: none;
        position: absolute;
        top: 100%;
        left: 50%;
        transform: translateX(-50%);
        white-space: nowrap;
        margin-top: 0.25rem;
        padding: 0.25rem 0.5rem;
        font-size: 0.75rem;
        border-radius: 0.25rem;
        background-color: var(--bs-dark);
        color: var(--bs-white);
        z-index: 1000;
      }
      .language-select {
<<<<<<< HEAD
        background-color: transparent;
        color: inherit;
      }
      .language-select option {
        background-color: var(--bs-body-bg);
        color: var(--bs-body-color);
=======
        padding: 0.25rem 0.5rem;
        height: calc(1.5em + 0.5rem + 2px);
        background-color: transparent;
        color: var(--bs-light);
        border: 1px solid var(--bs-light);
      }
      .language-select:focus {
        color: var(--bs-light);
        background-color: transparent;
        border-color: var(--bs-light);
        box-shadow: none;
      }
      .language-select option {
        color: var(--bs-dark);
>>>>>>> 1ac6a97a
      }
    </style>
  </head>
  <body class="p-3 pb-0 d-flex flex-column min-vh-100">
    <div class="container flex-grow-1 mb-5">
      <nav class="navbar navbar-expand-lg navbar-dark bg-dark mb-3">
        <div class="container-fluid">
          <a class="navbar-brand" href="/">{{ badge_site_name|default:"Arthexis" }}</a>
          <button class="navbar-toggler" type="button" data-bs-toggle="collapse" data-bs-target="#navbarNav" aria-controls="navbarNav" aria-expanded="false" aria-label="Toggle navigation">
            <span class="navbar-toggler-icon"></span>
          </button>
          <div class="collapse navbar-collapse" id="navbarNav">
            <ul class="navbar-nav me-auto mb-2 mb-lg-0">
              {% if nav_modules %}
                {% for module in nav_modules %}
                  {% with landings=module.enabled_landings %}
                    {% if landings|length == 1 %}
                      <li class="nav-item">
                        <a class="nav-link" href="{{ landings.0.path }}">
                          <span class="badge rounded-pill text-bg-secondary">{{ module.menu_label|upper }}</span>
                        </a>
                      </li>
                    {% else %}
                      <li class="nav-item dropdown">
                        <a class="nav-link" href="#" role="button">
                          <span class="badge rounded-pill text-bg-secondary">{{ module.menu_label|upper }}</span>
                        </a>
                        <ul class="dropdown-menu">
                          {% for landing in landings %}
                            <li>
                              <a class="dropdown-item" href="{{ landing.path }}">{{ landing.label }}</a>
                              {% if landing.description %}
                                <small class="dropdown-item-text text-muted">{{ landing.description }}</small>
                              {% endif %}
                            </li>
                          {% endfor %}
                        </ul>
                      </li>
                    {% endif %}
                  {% endwith %}
                {% endfor %}
              {% endif %}
            </ul>
            <div class="toolbar ms-lg-3 d-flex align-items-center" role="toolbar">
              <button id="theme-toggle" class="btn btn-sm btn-outline-light me-2" onclick="toggleTheme()" aria-label="{% trans "Dark Mode" %}">
                <svg aria-hidden="true" width="1.5rem" height="1.5rem">
                  <use href="#icon-moon"></use>
                </svg>
              </button>
              <form action="{% url 'set_language' %}" method="post" class="d-inline me-2">
                {% csrf_token %}
                <input name="next" type="hidden" value="{{ request.get_full_path }}">
<<<<<<< HEAD
                <select name="language" class="form-select form-select-sm d-inline w-auto language-select" onchange="this.form.submit()">
=======
                <select name="language" class="form-select form-select-sm d-inline w-auto language-select bg-transparent text-light border-light" onchange="this.form.submit()">
>>>>>>> 1ac6a97a
                  {% for lang_code, lang_name in LANGUAGES %}
                    <option value="{{ lang_code }}" {% if lang_code == LANGUAGE_CODE %}selected{% endif %}>{{ lang_code|slice:":2"|upper }}</option>
                  {% endfor %}
                </select>
              </form>
              <a class="btn btn-sm btn-outline-light position-relative user-info-trigger" href="{% if request.user.is_authenticated %}{% url 'admin:index' %}{% else %}{% url 'pages:login' %}{% endif %}" aria-label="{% if request.user.is_authenticated %}{% trans "Admin" %}{% else %}{% trans "Login" %}{% endif %}">
                <svg aria-hidden="true" width="1.5rem" height="1.5rem">
                  <use href="#icon-person"></use>
                </svg>
                {% if request.user.is_authenticated %}
                <div class="user-info-tooltip">
                  {{ request.user.username }} - {% if request.user.is_staff %}{% trans "Staff" %}{% else %}{% trans "Not staff" %}{% endif %}
                </div>
                {% endif %}
              </a>
              <button id="share-button" class="btn btn-sm btn-outline-light ms-2" type="button" aria-label="{% trans 'Share' %}">
                <svg aria-hidden="true" width="1.5rem" height="1.5rem">
                  <use href="#icon-share"></use>
                </svg>
              </button>
            </div>
          </div>
        </div>
      </nav>
      {% block content %}{% endblock %}
    </div>
    <div class="modal fade" id="shareModal" tabindex="-1" aria-labelledby="shareModalLabel" aria-hidden="true">
      <div class="modal-dialog modal-dialog-centered">
        <div class="modal-content">
          <div class="modal-header">
            <h5 class="modal-title" id="shareModalLabel">{% trans 'Share' %}</h5>
            <button type="button" class="btn-close" data-bs-dismiss="modal" aria-label="{% trans 'Close' %}"></button>
          </div>
          <div class="modal-body text-center">
            <p class="mb-2">{% trans 'Link copied to clipboard' %}</p>
            <input type="text" class="form-control mb-3" id="share-url" readonly>
            <div id="share-qr"></div>
          </div>
        </div>
      </div>
    </div>
    {% render_footer %}
    <script src="https://cdn.jsdelivr.net/npm/bootstrap@5.3.0/dist/js/bootstrap.bundle.min.js"></script>
    <script src="https://cdn.jsdelivr.net/npm/qrcodejs@1.0.0/qrcode.min.js"></script>
    <script>
      function setTheme(theme) {
        document.documentElement.setAttribute('data-bs-theme', theme);
        localStorage.setItem('theme', theme);
        const toggle = document.getElementById('theme-toggle');
        const icon = toggle.querySelector('use');
        toggle.setAttribute('aria-label', theme === 'dark' ? '{% trans "Light Mode" %}' : '{% trans "Dark Mode" %}');
        icon.setAttribute('href', theme === 'dark' ? '#icon-sun' : '#icon-moon');
        icon.setAttribute('xlink:href', theme === 'dark' ? '#icon-sun' : '#icon-moon');

        const navbar = document.querySelector('nav.navbar');
        const buttons = document.querySelectorAll('.toolbar .btn');
        if (theme === 'light') {
          navbar.classList.remove('navbar-dark', 'bg-dark');
          navbar.classList.add('navbar-light', 'bg-white');
          buttons.forEach(btn => {
            btn.classList.remove('btn-outline-light');
            btn.classList.add('btn-outline-dark');
          });
        } else {
          navbar.classList.remove('navbar-light', 'bg-white');
          navbar.classList.add('navbar-dark', 'bg-dark');
          buttons.forEach(btn => {
            btn.classList.remove('btn-outline-dark');
            btn.classList.add('btn-outline-light');
          });
        }
      }

      function toggleTheme() {
        const current = document.documentElement.getAttribute('data-bs-theme') || 'light';
        setTheme(current === 'light' ? 'dark' : 'light');
      }

      (function() {
        const saved = localStorage.getItem('theme');
        if (saved) {
          setTheme(saved);
        } else if (window.matchMedia && window.matchMedia('(prefers-color-scheme: dark)').matches) {
          setTheme('dark');
        }
      })();

      function syncDebugToolbarTheme() {
        const button = document.getElementById('djToggleThemeButton');
        if (!button) {
          return;
        }
        const apply = () => {
          if (localStorage.getItem('theme')) {
            return;
          }
          const djdtTheme = localStorage.getItem('djdt.user-theme');
          if (!djdtTheme) {
            return;
          }
          const resolved = djdtTheme === 'auto'
            ? (window.matchMedia('(prefers-color-scheme: dark)').matches ? 'dark' : 'light')
            : djdtTheme;
          setTheme(resolved);
        };
        button.addEventListener('click', () => {
          setTimeout(apply);
        });
        apply();
      }

      window.addEventListener('load', syncDebugToolbarTheme);
    </script>
    <script>
      document.querySelectorAll('.nav-item.dropdown').forEach(item => {
        const link = item.querySelector('.nav-link');
        const menu = item.querySelector('.dropdown-menu');
        let clickOpen = false;

        const show = () => {
          item.classList.add('show');
          menu.classList.add('show');
        };
        const hide = () => {
          item.classList.remove('show');
          menu.classList.remove('show');
        };

        link.addEventListener('click', e => {
          e.preventDefault();
          e.stopPropagation();
          show();
          clickOpen = true;
        });

        if (window.matchMedia('(hover: hover)').matches) {
          item.addEventListener('mouseenter', () => {
            if (!clickOpen) {
              show();
            }
          });
          item.addEventListener('mouseleave', () => {
            if (!clickOpen) {
              hide();
            }
          });
        }

      document.addEventListener('click', e => {
        if (clickOpen && !item.contains(e.target)) {
          clickOpen = false;
          hide();
        }
      });
    });
    </script>
    <script>
      document.querySelectorAll('.user-info-trigger').forEach(btn => {
        const tooltip = btn.querySelector('.user-info-tooltip');
        if (!tooltip) {
          return;
        }
        btn.addEventListener('mouseenter', () => {
          tooltip.style.display = 'block';
        });
        btn.addEventListener('mouseleave', () => {
          tooltip.style.display = 'none';
        });
      });
    </script>
    <script>
      (function() {
        const btn = document.getElementById('share-button');
        const modalEl = document.getElementById('shareModal');
        if (!btn || !modalEl) {
          return;
        }
        const modal = new bootstrap.Modal(modalEl);
        btn.addEventListener('click', () => {
          modal.show();
        });
        modalEl.addEventListener('shown.bs.modal', () => {
          const url = window.location.href;
          const input = document.getElementById('share-url');
          const qr = document.getElementById('share-qr');
          input.value = url;
          if (navigator.clipboard && navigator.clipboard.writeText) {
            navigator.clipboard.writeText(url).catch(() => {});
          }
          qr.innerHTML = '';
          new QRCode(qr, {text: url, width: 128, height: 128});
        });
      })();
    </script>
    <svg xmlns="http://www.w3.org/2000/svg" class="base-svgs">
      <symbol viewBox="0 0 24 24" width="1.5rem" height="1.5rem" id="icon-moon"><path d="M0 0h24v24H0z" fill="none"/><path d="M10 7a7 7 0 0 0 12 4.9v.1c0 5.523-4.477 10-10 10S2 17.523 2 12 6.477 2 12 2h.1A6.979 6.979 0 0 0 10 7zm-6 5a8 8 0 0 0 15.062 3.762A9 9 0 0 1 8.238 4.938 7.999 7.999 0 0 0 4 12z"/></symbol>
      <symbol viewBox="0 0 24 24" width="1.5rem" height="1.5rem" id="icon-sun"><path d="M0 0h24v24H0z" fill="none"/><path d="M12 18a6 6 0 1 1 0-12 6 6 0 0 1 0 12zm0-2a4 4 0 1 0 0-8 4 4 0 0 0 0 8zM11 1h2v3h-2V1zm0 19h2v3h-2v-3zM3.515 4.929l1.414-1.414L7.05 5.636 5.636 7.05 3.515 4.93zM16.95 18.364l1.414-1.414 2.121 2.121-1.414 1.414-2.121-2.121zm2.121-14.85l1.414 1.415-2.121 2.121-1.414-1.414 2.121-2.121zM5.636 16.95l1.414 1.414-2.121 2.121-1.414-1.414 2.121-2.121zM23 11v2h-3v-2h3zM4 11v2H1v-2h3z"/></symbol>
      <symbol viewBox="0 0 24 24" width="1.5rem" height="1.5rem" id="icon-person"><path d="M0 0h24v24H0z" fill="none"/><path d="M12 12c2.21 0 4-1.79 4-4s-1.79-4-4-4-4 1.79-4 4 1.79 4 4 4zm0 2c-2.67 0-8 1.34-8 4v2h16v-2c0-2.66-5.33-4-8-4z"/></symbol>
      <symbol viewBox="0 0 24 24" width="1.5rem" height="1.5rem" id="icon-share"><path d="M18 16.08c-.76 0-1.44.3-1.96.77L8.91 12.7c.05-.23.09-.46.09-.7s-.04-.47-.09-.7l7.05-4.11c.54.5 1.25.81 2.04.81 1.66 0 3-1.34 3-3s-1.34-3-3-3-3 1.34-3 3c0 .24.04.47.09.7L8.04 9.81C7.5 9.31 6.79 9 6 9c-1.66 0-3 1.34-3 3s1.34 3 3 3c.79 0 1.5-.31 2.04-.81l7.12 4.16c-.05.21-.08.43-.08.65 0 1.61 1.31 2.92 2.92 2.92 1.61 0 2.92-1.31 2.92-2.92s-1.31-2.92-2.92-2.92z"/></symbol>
    </svg>
  </body>
</html><|MERGE_RESOLUTION|>--- conflicted
+++ resolved
@@ -77,29 +77,12 @@
         z-index: 1000;
       }
       .language-select {
-<<<<<<< HEAD
         background-color: transparent;
         color: inherit;
       }
       .language-select option {
         background-color: var(--bs-body-bg);
         color: var(--bs-body-color);
-=======
-        padding: 0.25rem 0.5rem;
-        height: calc(1.5em + 0.5rem + 2px);
-        background-color: transparent;
-        color: var(--bs-light);
-        border: 1px solid var(--bs-light);
-      }
-      .language-select:focus {
-        color: var(--bs-light);
-        background-color: transparent;
-        border-color: var(--bs-light);
-        box-shadow: none;
-      }
-      .language-select option {
-        color: var(--bs-dark);
->>>>>>> 1ac6a97a
       }
     </style>
   </head>
@@ -152,11 +135,7 @@
               <form action="{% url 'set_language' %}" method="post" class="d-inline me-2">
                 {% csrf_token %}
                 <input name="next" type="hidden" value="{{ request.get_full_path }}">
-<<<<<<< HEAD
                 <select name="language" class="form-select form-select-sm d-inline w-auto language-select" onchange="this.form.submit()">
-=======
-                <select name="language" class="form-select form-select-sm d-inline w-auto language-select bg-transparent text-light border-light" onchange="this.form.submit()">
->>>>>>> 1ac6a97a
                   {% for lang_code, lang_name in LANGUAGES %}
                     <option value="{{ lang_code }}" {% if lang_code == LANGUAGE_CODE %}selected{% endif %}>{{ lang_code|slice:":2"|upper }}</option>
                   {% endfor %}

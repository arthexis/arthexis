import os

os.environ.setdefault("DJANGO_SETTINGS_MODULE", "config.settings")

import django
import pytest

django.setup()

from datetime import timedelta

from django.test import Client, RequestFactory, TestCase, SimpleTestCase, override_settings
from django.test.utils import CaptureQueriesContext
from django.urls import reverse
from django.shortcuts import resolve_url
from django.templatetags.static import static
from django.template import Context
from urllib.parse import quote
from django.contrib.auth import get_user_model
from django.contrib.auth.models import Permission
from django.contrib.sites.models import Site
from django.contrib import admin, messages
from django.contrib.messages.storage.fallback import FallbackStorage
from django.core.exceptions import DisallowedHost
from django.core.cache import cache
from django.db import connection
import socket
from django.db import connection
from pages import site_config
from pages.models import (
    Application,
    DeveloperArticle,
    Landing,
    Module,
    RoleLanding,
    SiteBadge,
    SiteProxy,
    Favorite,
    ViewHistory,
    LandingLead,
    UserManual,
    UserStory,
)
from django.http import FileResponse, HttpResponse

from pages.admin import (
    ApplicationAdmin,
    UserManualAdmin,
    UserStoryAdmin,
    ViewHistoryAdmin,
    log_viewer,
)
from pages.screenshot_specs import (
    ScreenshotSpec,
    ScreenshotSpecRunner,
    ScreenshotUnavailable,
    registry,
)
from pages.context_processors import nav_links
from pages.templatetags import admin_extras
from pages.middleware import LanguagePreferenceMiddleware
from django.apps import apps as django_apps
from config.middleware import SiteHttpsRedirectMiddleware
from core import mailer
from core.admin import ProfileAdminMixin
from core.models import (
    AdminHistory,
    ClientReport,
    InviteLead,
    Package,
    PackageRelease,
    Reference,
    RFID,
    ReleaseManager,
    SecurityGroup,
    GoogleCalendarProfile,
    Todo,
    TOTPDeviceSettings,
)
from ocpp.models import Charger, ChargerConfiguration, CPFirmware
from django.utils import timezone
from django.core.files.uploadedfile import SimpleUploadedFile
import base64
import json
import tempfile
import shutil
from datetime import timedelta
from io import StringIO
from django.conf import settings
from django.utils import timezone
from pathlib import Path
from unittest.mock import MagicMock, Mock, call, patch
from types import SimpleNamespace
from django.core.management import call_command
import re
from django.contrib.contenttypes.models import ContentType
from django.http import HttpResponse
from datetime import (
    date,
    datetime,
    time as datetime_time,
    timedelta,
    timezone as datetime_timezone,
)
from django.core import mail
from django.utils import timezone
from django.utils.text import slugify
from django.utils import translation
from django.utils.translation import gettext
from django_otp import DEVICE_ID_SESSION_KEY
from django_otp.oath import TOTP
from django_otp.plugins.otp_totp.models import TOTPDevice
from core.backends import TOTP_DEVICE_NAME
import time

from nodes.models import (
    Node,
    ContentSample,
    NodeRole,
    NodeFeature,
    NodeFeatureAssignment,
    NetMessage,
)
from teams.models import EmailOutbox
from django.contrib.auth.models import AnonymousUser

class LoginViewTests(TestCase):
    def setUp(self):
        self.client = Client()
        User = get_user_model()
        self.staff = User.objects.create_user(
            username="staff", password="pwd", is_staff=True
        )
        self.user = User.objects.create_user(username="user", password="pwd")
        Site.objects.update_or_create(id=1, defaults={"name": "Terminal"})

    def _enable_rfid_scanner(self):
        node, _ = Node.objects.get_or_create(
            mac_address=Node.get_current_mac(),
            defaults={"hostname": "local-node"},
        )
        feature, _ = NodeFeature.objects.get_or_create(
            slug="rfid-scanner", defaults={"display": "RFID Scanner"}
        )
        NodeFeatureAssignment.objects.get_or_create(node=node, feature=feature)
        return node

    def test_login_link_in_navbar(self):
        resp = self.client.get(reverse("pages:index"))
        login_url = resolve_url(settings.LOGIN_URL)
        self.assertContains(resp, f'href="{login_url}"')

    @override_settings(LOGIN_URL="/staff/login/")
    def test_login_link_uses_configured_login_url(self):
        resp = self.client.get(reverse("pages:index"))
        self.assertContains(resp, 'href="/staff/login/"')

    def test_login_page_shows_authenticator_toggle(self):
        resp = self.client.get(reverse("pages:login"))
        self.assertContains(resp, "Use Authenticator app")

    def test_cp_simulator_redirect_shows_restricted_message(self):
        simulator_path = reverse("cp-simulator")
        resp = self.client.get(f"{reverse('pages:login')}?next={simulator_path}")
        self.assertContains(
            resp,
            "This page is reserved for members only. Please log in to continue.",
        )

    def test_staff_login_redirects_admin(self):
        resp = self.client.post(
            reverse("pages:login"),
            {"username": "staff", "password": "pwd"},
        )
        self.assertRedirects(resp, reverse("admin:index"))

    def test_login_with_authenticator_code(self):
        device = TOTPDevice.objects.create(
            user=self.staff,
            name=TOTP_DEVICE_NAME,
            confirmed=True,
        )
        totp = TOTP(device.bin_key, device.step, device.t0, device.digits, device.drift)
        totp.time = time.time()
        token = f"{totp.token():0{device.digits}d}"

        resp = self.client.post(
            reverse("pages:login"),
            {
                "username": "staff",
                "auth_method": "otp",
                "otp_token": token,
            },
        )

        self.assertRedirects(resp, reverse("admin:index"))
        session = self.client.session
        self.assertIn(DEVICE_ID_SESSION_KEY, session)
        self.assertEqual(session[DEVICE_ID_SESSION_KEY], device.persistent_id)

    def test_login_with_invalid_authenticator_code(self):
        TOTPDevice.objects.create(
            user=self.staff,
            name=TOTP_DEVICE_NAME,
            confirmed=True,
        )

        resp = self.client.post(
            reverse("pages:login"),
            {
                "username": "staff",
                "auth_method": "otp",
                "otp_token": "000000",
            },
        )

        self.assertEqual(resp.status_code, 200)
        self.assertContains(resp, "authenticator code is invalid", status_code=200)

    def test_already_logged_in_staff_redirects(self):
        self.client.force_login(self.staff)
        resp = self.client.get(reverse("pages:login"))
        self.assertRedirects(resp, reverse("admin:index"))

    def test_login_check_allows_authenticated_user(self):
        self.client.force_login(self.staff)
        resp = self.client.get(reverse("pages:login") + "?check=1")

        self.assertEqual(resp.status_code, 200)
        self.assertContains(resp, '<input type="hidden" name="check" value="1">', html=True)
        self.assertContains(resp, 'value="staff"')
        self.assertContains(resp, 'readonly aria-readonly="true"')

    def test_regular_user_redirects_next(self):
        resp = self.client.post(
            reverse("pages:login") + "?next=/nodes/list/",
            {"username": "user", "password": "pwd"},
        )
        self.assertRedirects(resp, "/nodes/list/")

    def test_admin_password_change_includes_test_password_link(self):
        self.client.force_login(self.staff)
        resp = self.client.get(reverse("admin:password_change"))
        test_url = f"{reverse('pages:login')}?check=1"

        self.assertContains(resp, f'href="{test_url}"')
        self.assertContains(resp, "Test my current password")

    def test_login_page_shows_rfid_link_when_feature_enabled(self):
        self._enable_rfid_scanner()
        resp = self.client.get(reverse("pages:login"))
        self.assertContains(resp, reverse("pages:rfid-login"))

    def test_login_page_detects_rfid_lock_without_mac_address(self):
        Node.objects.all().delete()
        NodeFeature.objects.get_or_create(
            slug="rfid-scanner", defaults={"display": "RFID Scanner"}
        )
        with tempfile.TemporaryDirectory() as tempdir:
            locks_dir = Path(tempdir) / "locks"
            locks_dir.mkdir()
            (locks_dir / "rfid.lck").touch()
            Node.objects.create(
                hostname="local-node",
                base_path=tempdir,
                current_relation=Node.Relation.SELF,
                mac_address=None,
            )

            resp = self.client.get(reverse("pages:login"))

        self.assertContains(resp, reverse("pages:rfid-login"))

    def test_rfid_login_page_requires_feature(self):
        resp = self.client.get(reverse("pages:rfid-login"))
        self.assertEqual(resp.status_code, 404)

    def test_rfid_login_page_redirects_authenticated_user(self):
        self._enable_rfid_scanner()
        self.client.force_login(self.user)
        resp = self.client.get(reverse("pages:rfid-login"))
        self.assertRedirects(resp, "/")

    def test_rfid_login_page_includes_scan_url(self):
        self._enable_rfid_scanner()
        resp = self.client.get(reverse("pages:rfid-login"))
        self.assertEqual(resp.status_code, 200)
        self.assertEqual(resp.context["login_api_url"], reverse("rfid-login"))
        self.assertEqual(resp.context["scan_api_url"], reverse("rfid-scan-next"))

    def test_homepage_excludes_version_banner_for_anonymous(self):
        response = self.client.get(reverse("pages:index"))

        self.assertEqual(response.status_code, 200)
        self.assertNotContains(response, "__versionCheckInitialized")

    def test_homepage_includes_version_banner_for_staff(self):
        self.client.force_login(self.staff)
        response = self.client.get(reverse("pages:index"))

        self.assertEqual(response.status_code, 200)
        self.assertContains(response, "__versionCheckInitialized")


class AdminTemplateVersionBannerTests(TestCase):
    def setUp(self):
        self.client = Client()
        User = get_user_model()
        self.staff = User.objects.create_user(
            username="admin-staff", password="pwd", is_staff=True
        )

    def test_admin_login_excludes_version_banner_for_anonymous(self):
        response = self.client.get(reverse("admin:login"))

        self.assertEqual(response.status_code, 200)
        self.assertNotContains(response, "__versionCheckInitialized")

    def test_admin_dashboard_includes_version_banner_for_staff(self):
        self.client.force_login(self.staff)
        response = self.client.get(reverse("admin:index"))

        self.assertEqual(response.status_code, 200)
        self.assertContains(response, "__versionCheckInitialized")

    def test_staff_redirects_next_when_specified(self):
        resp = self.client.post(
            reverse("pages:login") + "?next=/nodes/list/",
            {"username": "staff", "password": "pwd"},
        )
        self.assertRedirects(resp, "/nodes/list/")



    @override_settings(EMAIL_BACKEND="django.core.mail.backends.dummy.EmailBackend")
    def test_login_page_hides_request_link_without_email_backend(self):
        resp = self.client.get(reverse("pages:login"))
        self.assertFalse(resp.context["can_request_invite"])
        self.assertNotContains(resp, reverse("pages:request-invite"))

    @override_settings(EMAIL_BACKEND="django.core.mail.backends.dummy.EmailBackend")
    def test_login_page_shows_request_link_when_outbox_configured(self):
        EmailOutbox.objects.create(host="smtp.example.com")
        resp = self.client.get(reverse("pages:login"))
        self.assertTrue(resp.context["can_request_invite"])
        self.assertContains(resp, reverse("pages:request-invite"))

    @override_settings(ALLOWED_HOSTS=["gway-qk32000"])
    def test_login_allows_forwarded_https_origin(self):
        secure_client = Client(enforce_csrf_checks=True)
        login_url = reverse("pages:login")
        response = secure_client.get(login_url, HTTP_HOST="gway-qk32000")
        csrf_cookie = response.cookies["csrftoken"].value
        submit = secure_client.post(
            login_url,
            {
                "username": "staff",
                "password": "pwd",
                "csrfmiddlewaretoken": csrf_cookie,
            },
            HTTP_HOST="gway-qk32000",
            HTTP_ORIGIN="https://gway-qk32000",
            HTTP_X_FORWARDED_PROTO="https",
            HTTP_REFERER="https://gway-qk32000/login/",
        )
        self.assertRedirects(submit, reverse("admin:index"))

    @override_settings(ALLOWED_HOSTS=["10.42.0.0/16", "gway-qk32000"])
    def test_login_allows_forwarded_origin_with_private_host_header(self):
        secure_client = Client(enforce_csrf_checks=True)
        login_url = reverse("pages:login")
        response = secure_client.get(login_url, HTTP_HOST="10.42.0.2")
        csrf_cookie = response.cookies["csrftoken"].value
        submit = secure_client.post(
            login_url,
            {
                "username": "staff",
                "password": "pwd",
                "csrfmiddlewaretoken": csrf_cookie,
            },
            HTTP_HOST="10.42.0.2",
            HTTP_ORIGIN="https://gway-qk32000",
            HTTP_X_FORWARDED_PROTO="https",
            HTTP_X_FORWARDED_HOST="gway-qk32000",
            HTTP_REFERER="https://gway-qk32000/login/",
        )
        self.assertRedirects(submit, reverse("admin:index"))

    @override_settings(ALLOWED_HOSTS=["10.42.0.0/16", "gway-qk32000"])
    def test_login_allows_forwarded_header_host_and_proto(self):
        secure_client = Client(enforce_csrf_checks=True)
        login_url = reverse("pages:login")
        response = secure_client.get(login_url, HTTP_HOST="10.42.0.2")
        csrf_cookie = response.cookies["csrftoken"].value
        submit = secure_client.post(
            login_url,
            {
                "username": "staff",
                "password": "pwd",
                "csrfmiddlewaretoken": csrf_cookie,
            },
            HTTP_HOST="10.42.0.2",
            HTTP_ORIGIN="https://gway-qk32000",
            HTTP_FORWARDED="proto=https;host=gway-qk32000",
            HTTP_REFERER="https://gway-qk32000/login/",
        )
        self.assertRedirects(submit, reverse("admin:index"))

    @override_settings(ALLOWED_HOSTS=["10.42.0.0/16", "gway-qk32000"])
    def test_login_allows_forwarded_referer_without_origin(self):
        secure_client = Client(enforce_csrf_checks=True)
        login_url = reverse("pages:login")
        response = secure_client.get(login_url, HTTP_HOST="10.42.0.2")
        csrf_cookie = response.cookies["csrftoken"].value
        submit = secure_client.post(
            login_url,
            {
                "username": "staff",
                "password": "pwd",
                "csrfmiddlewaretoken": csrf_cookie,
            },
            HTTP_HOST="10.42.0.2",
            HTTP_X_FORWARDED_PROTO="https",
            HTTP_X_FORWARDED_HOST="gway-qk32000",
            HTTP_REFERER="https://gway-qk32000/login/",
        )
        self.assertRedirects(submit, reverse("admin:index"))

    @override_settings(ALLOWED_HOSTS=["gway-qk32000"])
    def test_login_allows_forwarded_origin_with_explicit_port(self):
        secure_client = Client(enforce_csrf_checks=True)
        login_url = reverse("pages:login")
        response = secure_client.get(login_url, HTTP_HOST="gway-qk32000")
        csrf_cookie = response.cookies["csrftoken"].value
        submit = secure_client.post(
            login_url,
            {
                "username": "staff",
                "password": "pwd",
                "csrfmiddlewaretoken": csrf_cookie,
            },
            HTTP_HOST="gway-qk32000",
            HTTP_ORIGIN="https://gway-qk32000:4443",
            HTTP_X_FORWARDED_PROTO="https",
            HTTP_X_FORWARDED_HOST="gway-qk32000:4443",
            HTTP_REFERER="https://gway-qk32000:4443/login/",
        )
        self.assertRedirects(submit, reverse("admin:index"))


class AuthenticatorSetupTests(TestCase):
    def setUp(self):
        self.client = Client()
        User = get_user_model()
        self.staff = User.objects.create_user(
            username="staffer", password="pwd", is_staff=True
        )
        Site.objects.update_or_create(id=1, defaults={"name": "Terminal"})
        self.client.force_login(self.staff)

    def _current_token(self, device):
        totp = TOTP(device.bin_key, device.step, device.t0, device.digits, device.drift)
        totp.time = time.time()
        return f"{totp.token():0{device.digits}d}"

    def test_generate_creates_pending_device(self):
        resp = self.client.post(
            reverse("pages:authenticator-setup"), {"action": "generate"}
        )
        self.assertRedirects(resp, reverse("pages:authenticator-setup"))
        device = TOTPDevice.objects.get(user=self.staff)
        self.assertFalse(device.confirmed)
        self.assertEqual(device.name, TOTP_DEVICE_NAME)

    def test_device_config_url_includes_issuer_prefix(self):
        self.client.post(reverse("pages:authenticator-setup"), {"action": "generate"})
        device = TOTPDevice.objects.get(user=self.staff)
        config_url = device.config_url
        label = quote(f"{settings.OTP_TOTP_ISSUER}:{self.staff.username}")
        self.assertIn(label, config_url)
        self.assertIn(f"issuer={quote(settings.OTP_TOTP_ISSUER)}", config_url)

    def test_device_config_url_uses_custom_issuer_when_available(self):
        self.client.post(reverse("pages:authenticator-setup"), {"action": "generate"})
        device = TOTPDevice.objects.get(user=self.staff)
        TOTPDeviceSettings.objects.create(device=device, issuer="Custom Co")
        config_url = device.config_url
        quoted_issuer = quote("Custom Co")
        self.assertIn(quoted_issuer, config_url)
        self.assertIn(f"issuer={quoted_issuer}", config_url)

    def test_pending_device_context_includes_qr(self):
        self.client.post(reverse("pages:authenticator-setup"), {"action": "generate"})
        resp = self.client.get(reverse("pages:authenticator-setup"))
        self.assertEqual(resp.status_code, 200)
        self.assertTrue(resp.context["qr_data_uri"].startswith("data:image/png;base64,"))
        self.assertTrue(resp.context["manual_key"])

    def test_confirm_pending_device(self):
        self.client.post(reverse("pages:authenticator-setup"), {"action": "generate"})
        device = TOTPDevice.objects.get(user=self.staff)
        token = self._current_token(device)
        resp = self.client.post(
            reverse("pages:authenticator-setup"),
            {"action": "confirm", "token": token},
        )
        self.assertRedirects(resp, reverse("pages:authenticator-setup"))
        device.refresh_from_db()
        self.assertTrue(device.confirmed)

    def test_remove_device(self):
        self.client.post(reverse("pages:authenticator-setup"), {"action": "generate"})
        device = TOTPDevice.objects.get(user=self.staff)
        token = self._current_token(device)
        self.client.post(
            reverse("pages:authenticator-setup"),
            {"action": "confirm", "token": token},
        )
        resp = self.client.post(
            reverse("pages:authenticator-setup"), {"action": "remove"}
        )
        self.assertRedirects(resp, reverse("pages:authenticator-setup"))
        self.assertFalse(TOTPDevice.objects.filter(user=self.staff).exists())

@override_settings(EMAIL_BACKEND="django.core.mail.backends.locmem.EmailBackend")
class InvitationTests(TestCase):
    def setUp(self):
        self.client = Client()
        User = get_user_model()
        self.user = User.objects.create_user(
            username="invited",
            email="invite@example.com",
            is_active=False,
        )
        self.user.set_unusable_password()
        self.user.save()
        Site.objects.update_or_create(id=1, defaults={"name": "Terminal"})

    def test_login_page_has_request_link(self):
        resp = self.client.get(reverse("pages:login"))
        self.assertContains(resp, reverse("pages:request-invite"))

    def test_request_invite_sets_csrf_cookie(self):
        resp = self.client.get(reverse("pages:request-invite"))
        self.assertIn("csrftoken", resp.cookies)

    def test_request_invite_allows_post_without_csrf(self):
        client = Client(enforce_csrf_checks=True)
        resp = client.post(
            reverse("pages:request-invite"), {"email": "invite@example.com"}
        )
        self.assertEqual(resp.status_code, 200)

    def test_invitation_flow(self):
        resp = self.client.post(
            reverse("pages:request-invite"), {"email": "invite@example.com"}
        )
        self.assertEqual(resp.status_code, 200)
        self.assertEqual(len(mail.outbox), 1)
        link = re.search(r"http://testserver[\S]+", mail.outbox[0].body).group(0)
        resp = self.client.get(link)
        self.assertEqual(resp.status_code, 200)
        resp = self.client.post(link)
        self.user.refresh_from_db()
        self.assertTrue(self.user.is_active)
        self.assertIn("_auth_user_id", self.client.session)

    def test_request_invite_handles_email_errors(self):
        with patch("pages.views.mailer.send", side_effect=Exception("fail")):
            resp = self.client.post(
                reverse("pages:request-invite"), {"email": "invite@example.com"}
            )
        self.assertEqual(resp.status_code, 200)
        self.assertContains(resp, "If the email exists, an invitation has been sent.")
        lead = InviteLead.objects.get()
        self.assertIsNone(lead.sent_on)
        self.assertIn("fail", lead.error)
        self.assertIn("email service", lead.error)
        self.assertEqual(len(mail.outbox), 0)

    def test_request_invite_records_send_time(self):
        resp = self.client.post(
            reverse("pages:request-invite"), {"email": "invite@example.com"}
        )
        self.assertEqual(resp.status_code, 200)
        lead = InviteLead.objects.get()
        self.assertIsNotNone(lead.sent_on)
        self.assertEqual(lead.error, "")
        self.assertEqual(len(mail.outbox), 1)

    def test_request_invite_creates_lead_with_comment(self):
        resp = self.client.post(
            reverse("pages:request-invite"),
            {"email": "new@example.com", "comment": "Hello"},
        )
        self.assertEqual(resp.status_code, 200)
        lead = InviteLead.objects.get()
        self.assertEqual(lead.email, "new@example.com")
        self.assertEqual(lead.comment, "Hello")
        self.assertIsNone(lead.sent_on)
        self.assertEqual(lead.error, "")
        self.assertEqual(lead.mac_address, "")
        self.assertEqual(len(mail.outbox), 0)

    def test_request_invite_uses_original_referer(self):
        InviteLead.objects.all().delete()
        self.client.get(
            reverse("pages:index"),
            HTTP_REFERER="https://campaign.example/landing",
        )

        resp = self.client.post(
            reverse("pages:request-invite"),
            {"email": "origin@example.com"},
            HTTP_REFERER="http://testserver/pages/request-invite/",
        )

        self.assertEqual(resp.status_code, 200)
        lead = InviteLead.objects.get()
        self.assertEqual(lead.referer, "https://campaign.example/landing")

    def test_request_invite_falls_back_to_send_mail(self):
        node = Node.objects.create(
            hostname="local", address="127.0.0.1", mac_address="00:11:22:33:44:55"
        )
        with (
            patch("pages.views.Node.get_local", return_value=node),
            patch.object(
                node, "send_mail", side_effect=Exception("node fail")
            ) as node_send,
            patch("pages.views.mailer.send", wraps=mailer.send) as fallback,
        ):
            resp = self.client.post(
                reverse("pages:request-invite"), {"email": "invite@example.com"}
            )
        self.assertEqual(resp.status_code, 200)
        lead = InviteLead.objects.get()
        self.assertIsNotNone(lead.sent_on)
        self.assertIn("node fail", lead.error)
        self.assertIn("default mail backend", lead.error)
        self.assertTrue(node_send.called)
        self.assertTrue(fallback.called)
        self.assertEqual(len(mail.outbox), 1)

    @patch(
        "pages.views.public_wifi.resolve_mac_address",
        return_value="aa:bb:cc:dd:ee:ff",
    )
    def test_request_invite_records_mac_address(self, mock_resolve):
        resp = self.client.post(
            reverse("pages:request-invite"), {"email": "invite@example.com"}
        )
        self.assertEqual(resp.status_code, 200)
        lead = InviteLead.objects.get()
        self.assertEqual(lead.mac_address, "aa:bb:cc:dd:ee:ff")

    @pytest.mark.feature("ap-router")
    @patch("pages.views.public_wifi.grant_public_access")
    @patch(
        "pages.views.public_wifi.resolve_mac_address",
        return_value="aa:bb:cc:dd:ee:ff",
    )
    def test_invitation_login_grants_public_wifi_access(self, mock_resolve, mock_grant):
        control_role, _ = NodeRole.objects.get_or_create(name="Control")
        feature = NodeFeature.objects.create(slug="ap-router", display="AP Router")
        feature.roles.add(control_role)
        node = Node.objects.create(
            hostname="control",
            address="127.0.0.1",
            mac_address=Node.get_current_mac(),
            role=control_role,
        )
        NodeFeatureAssignment.objects.create(node=node, feature=feature)
        with patch("pages.views.Node.get_local", return_value=node):
            resp = self.client.post(
                reverse("pages:request-invite"), {"email": "invite@example.com"}
            )
        self.assertEqual(resp.status_code, 200)
        link = re.search(r"http://testserver[\S]+", mail.outbox[0].body).group(0)
        with patch("pages.views.Node.get_local", return_value=node):
            resp = self.client.post(link)
        self.assertEqual(resp.status_code, 302)
        self.user.refresh_from_db()
        self.assertTrue(self.user.is_active)
        mock_grant.assert_called_once_with(self.user, "aa:bb:cc:dd:ee:ff")


class NavbarBrandTests(TestCase):
    def setUp(self):
        self.client = Client()
        Site.objects.update_or_create(
            id=1, defaults={"name": "Terminal", "domain": "testserver"}
        )

    def test_site_name_displayed_when_known(self):
        resp = self.client.get(reverse("pages:index"))
        self.assertContains(resp, '<a class="navbar-brand" href="/">Terminal</a>')

    def test_default_brand_when_unknown(self):
        Site.objects.filter(id=1).update(domain="example.com")
        resp = self.client.get(reverse("pages:index"))
        self.assertContains(resp, '<a class="navbar-brand" href="/">Arthexis</a>')

    @override_settings(ALLOWED_HOSTS=["127.0.0.1", "testserver"])
    def test_brand_uses_role_name_when_site_name_blank(self):
        role, _ = NodeRole.objects.get_or_create(name="Terminal")
        Node.objects.update_or_create(
            mac_address=Node.get_current_mac(),
            defaults={
                "hostname": "localhost",
                "address": "127.0.0.1",
                "role": role,
            },
        )
        Site.objects.filter(id=1).update(name="", domain="127.0.0.1")
        resp = self.client.get(reverse("pages:index"), HTTP_HOST="127.0.0.1")
        self.assertEqual(resp.context["badge_site_name"], "Terminal")
        self.assertContains(resp, '<a class="navbar-brand" href="/">Terminal</a>')


class AdminBadgesTests(TestCase):
    def setUp(self):
        self.client = Client()
        User = get_user_model()
        self.admin = User.objects.create_superuser(
            username="badge-admin", password="pwd", email="admin@example.com"
        )
        self.client.force_login(self.admin)
        Site.objects.update_or_create(
            id=1, defaults={"name": "test", "domain": "testserver"}
        )
        from nodes.models import Node

        self.node_hostname = "otherhost"
        self.node = Node.objects.create(
            hostname=self.node_hostname,
            address=socket.gethostbyname(socket.gethostname()),
        )

    def test_badges_show_site_and_node(self):
        resp = self.client.get(reverse("admin:index"))
        self.assertContains(resp, "SITE: test")
        self.assertContains(resp, f"NODE: {self.node_hostname}")

    def test_badges_show_node_role(self):
        from nodes.models import NodeRole

        role = NodeRole.objects.create(name="Dev")
        self.node.role = role
        self.node.save()
        resp = self.client.get(reverse("admin:index"))
        role_list = reverse("admin:nodes_noderole_changelist")
        role_change = reverse("admin:nodes_noderole_change", args=[role.pk])
        self.assertContains(resp, "ROLE: Dev")
        self.assertContains(resp, f'href="{role_list}"')
        self.assertContains(resp, f'href="{role_change}"')

    def test_badges_warn_when_node_missing(self):
        from nodes.models import Node

        Node.objects.all().delete()
        resp = self.client.get(reverse("admin:index"))
        self.assertContains(resp, "NODE: Unknown")
        self.assertContains(resp, "badge-unknown")
        self.assertContains(resp, "#6c757d")

    def test_badges_link_to_admin(self):
        resp = self.client.get(reverse("admin:index"))
        site_list = reverse("admin:pages_siteproxy_changelist")
        site_change = reverse("admin:pages_siteproxy_change", args=[1])
        node_list = reverse("admin:nodes_node_changelist")
        node_change = reverse("admin:nodes_node_change", args=[self.node.pk])
        self.assertContains(resp, f'href="{site_list}"')
        self.assertContains(resp, f'href="{site_change}"')
        self.assertContains(resp, f'href="{node_list}"')
        self.assertContains(resp, f'href="{node_change}"')

    def test_badge_colors_use_standard_palette(self):
        site = Site.objects.get(pk=1)
        badge, _ = SiteBadge.objects.get_or_create(site=site)
        badge.badge_color = "#ff0000"
        badge.save(update_fields=["badge_color"])
        self.node.badge_color = "#123456"
        self.node.save(update_fields=["badge_color"])

        resp = self.client.get(reverse("admin:index"))

        self.assertNotContains(resp, "#ff0000")
        self.assertNotContains(resp, "#123456")
        self.assertContains(resp, 'style="background-color: #28a745;"', 2)


class AdminDashboardAppListTests(TestCase):
    def setUp(self):
        self.client = Client()
        User = get_user_model()
        self.admin = User.objects.create_superuser(
            username="dashboard_admin", password="pwd", email="admin@example.com"
        )
        self.client.force_login(self.admin)
        Site.objects.update_or_create(
            id=1, defaults={"name": "test", "domain": "testserver"}
        )
        self.locks_dir = Path(settings.BASE_DIR) / "locks"
        self.locks_dir.mkdir(parents=True, exist_ok=True)
        self.celery_lock = self.locks_dir / "celery.lck"
        if self.celery_lock.exists():
            self.celery_lock.unlink()
        self.addCleanup(self._remove_celery_lock)
        self.node, _ = Node.objects.update_or_create(
            mac_address=Node.get_current_mac(),
            defaults={
                "hostname": socket.gethostname(),
                "address": socket.gethostbyname(socket.gethostname()),
                "base_path": settings.BASE_DIR,
                "port": 8888,
            },
        )
        self.node.features.clear()

    def _remove_celery_lock(self):
        try:
            self.celery_lock.unlink()
        except FileNotFoundError:
            pass

    def test_horologia_hidden_without_celery_feature(self):
        resp = self.client.get(reverse("admin:index"))
        self.assertNotContains(resp, "5. Horologia</a>")

    def test_horologia_visible_with_celery_feature(self):
        feature = NodeFeature.objects.create(slug="celery-queue", display="Celery Queue")
        NodeFeatureAssignment.objects.create(node=self.node, feature=feature)
        resp = self.client.get(reverse("admin:index"))
        self.assertContains(resp, "5. Horologia</a>")

    def test_horologia_visible_with_celery_lock(self):
        self.celery_lock.write_text("")
        resp = self.client.get(reverse("admin:index"))
        self.assertContains(resp, "5. Horologia</a>")

    def test_dashboard_shows_last_net_message(self):
        NetMessage.objects.all().delete()
        NetMessage.objects.create(subject="Older", body="First body")
        NetMessage.objects.create(subject="Latest", body="Signal ready")

        resp = self.client.get(reverse("admin:index"))

        self.assertContains(resp, gettext("Net message"))
        self.assertContains(resp, "Latest — Signal ready")
        self.assertNotContains(resp, gettext("No net messages available"))

    def test_dashboard_shows_placeholder_without_net_message(self):
        NetMessage.objects.all().delete()

        resp = self.client.get(reverse("admin:index"))

        self.assertContains(resp, gettext("No net messages available"))

    def test_dashboard_shows_model_rules_success_message(self):
        charger = Charger.objects.create(
            charger_id="EVCS-100", last_heartbeat=timezone.now()
        )
        ChargerConfiguration.objects.create(charger_identifier="EVCS-100")
        CPFirmware.objects.create(source_charger=charger, payload_json={})

        resp = self.client.get(reverse("admin:index"))

        self.assertContains(resp, "model-rule-status--success")
        self.assertContains(resp, gettext("All rules met."))

    def test_dashboard_shows_model_rules_failure_message(self):
        healthy = Charger.objects.create(
            charger_id="EVCS-OK", last_heartbeat=timezone.now()
        )
        ChargerConfiguration.objects.create(charger_identifier="EVCS-OK")
        CPFirmware.objects.create(source_charger=healthy, payload_json={})
        Charger.objects.create(
            charger_id="EVCS-MISS",
            last_heartbeat=timezone.now() - timedelta(hours=2),
        )

        resp = self.client.get(reverse("admin:index"))

        self.assertContains(resp, "model-rule-status--error")
        self.assertContains(resp, "Missing CP Configuration for EVCS-MISS.")
        self.assertContains(resp, "Missing CP Firmware for EVCS-MISS.")
        self.assertContains(
            resp, "Missing EVCS heartbeat within the last hour for EVCS-MISS."
        )

    def test_dashboard_shows_evcs_heartbeat_failure_message(self):
        Charger.objects.create(
            charger_id="EVCS-LATE",
            last_heartbeat=timezone.now() - timedelta(hours=2),
        )

        resp = self.client.get(reverse("admin:index"))

        self.assertContains(resp, "model-rule-status--error")
        self.assertContains(
            resp, "Missing EVCS heartbeat within the last hour for EVCS-LATE."
        )


class AdminModelRuleTemplateTagTests(TestCase):
    def test_model_rule_status_uses_context_cache(self):
        Charger.objects.create(charger_id="EVCS-CACHE")
        ChargerConfiguration.objects.create(charger_identifier="EVCS-CACHE")

        context = Context({})

        with self.assertNumQueries(2):
            status = admin_extras.model_rule_status(
                context, "ocpp", "ChargerConfiguration"
            )
        self.assertTrue(status["success"])

        with self.assertNumQueries(0):
            cached = admin_extras.model_rule_status(
                context, "ocpp", "ChargerConfiguration"
            )

        self.assertEqual(cached, status)

<<<<<<< HEAD
    def test_model_rule_status_reports_evcs_heartbeat_success(self):
        Charger.objects.create(
            charger_id="EVCS-PASS", last_heartbeat=timezone.now()
        )

        context = Context({})

        status = admin_extras.model_rule_status(context, "ocpp", "Charger")

        self.assertTrue(status["success"])

    def test_model_rule_status_reports_evcs_heartbeat_failure(self):
        Charger.objects.create(
            charger_id="EVCS-FAIL", last_heartbeat=timezone.now() - timedelta(hours=3)
        )

        context = Context({})

        status = admin_extras.model_rule_status(context, "ocpp", "Charger")

        self.assertFalse(status["success"])
        self.assertIn("EVCS-FAIL", status["message"])
=======
    def test_model_rule_status_for_nodes_requires_local_node(self):
        context = Context({})

        status = admin_extras.model_rule_status(context, "nodes", "Node")

        self.assertFalse(status["success"])
        self.assertIn("Local node record is missing.", status["message"])

    def test_model_rule_status_for_nodes_requires_upstream_node(self):
        mac = Node.get_current_mac()
        role, _ = NodeRole.objects.get_or_create(name="Terminal")
        Node.objects.create(
            hostname="local-node",
            mac_address=mac,
            public_endpoint="local-node",
            current_relation=Node.Relation.SELF,
            role=role,
        )

        context = Context({})
        status = admin_extras.model_rule_status(context, "nodes", "Node")

        self.assertFalse(status["success"])
        self.assertIn("At least one upstream node is required.", status["message"])

    def test_model_rule_status_for_nodes_requires_recent_upstream_update(self):
        mac = Node.get_current_mac()
        role, _ = NodeRole.objects.get_or_create(name="Terminal")
        Node.objects.create(
            hostname="local-node",
            mac_address=mac,
            public_endpoint="local-node",
            current_relation=Node.Relation.SELF,
            role=role,
        )
        upstream = Node.objects.create(
            hostname="upstream-node",
            public_endpoint="upstream-node",
            current_relation=Node.Relation.UPSTREAM,
        )
        stale = timezone.now() - timedelta(days=2)
        Node.objects.filter(pk=upstream.pk).update(last_seen=stale)

        context = Context({})
        status = admin_extras.model_rule_status(context, "nodes", "Node")

        self.assertFalse(status["success"])
        self.assertIn(
            "No upstream nodes have checked in within the last 24 hours.",
            status["message"],
        )

    def test_model_rule_status_for_nodes_requires_local_role(self):
        mac = Node.get_current_mac()
        Node.objects.create(
            hostname="local-node",
            mac_address=mac,
            public_endpoint="local-node",
            current_relation=Node.Relation.SELF,
        )
        Node.objects.create(
            hostname="upstream-node",
            public_endpoint="upstream-node",
            current_relation=Node.Relation.UPSTREAM,
        )

        context = Context({})
        status = admin_extras.model_rule_status(context, "nodes", "Node")

        self.assertFalse(status["success"])
        self.assertIn("Local node is missing an assigned role.", status["message"])

    def test_model_rule_status_for_nodes_succeeds_when_all_checks_pass(self):
        mac = Node.get_current_mac()
        role, _ = NodeRole.objects.get_or_create(name="Terminal")
        local = Node.objects.create(
            hostname="local-node",
            mac_address=mac,
            public_endpoint="local-node",
            current_relation=Node.Relation.SELF,
            role=role,
        )
        upstream = Node.objects.create(
            hostname="upstream-node",
            public_endpoint="upstream-node",
            current_relation=Node.Relation.UPSTREAM,
        )
        Node.objects.filter(pk=upstream.pk).update(last_seen=timezone.now())

        context = Context({})
        status = admin_extras.model_rule_status(context, "nodes", "Node")

        self.assertTrue(status["success"])
        self.assertEqual(status["message"], gettext("All rules met."))
>>>>>>> 1b1fc380


class AdminProtocolGroupingTests(TestCase):
    def setUp(self):
        self.factory = RequestFactory()
        User = get_user_model()
        self.superuser = User.objects.create_superuser(
            username="protocol_admin", password="pwd", email="admin@example.com"
        )
        self.client.force_login(self.superuser)
        Site.objects.update_or_create(
            id=1, defaults={"name": "test", "domain": "testserver"}
        )
        from nodes.models import Node

        Node.objects.create(
            hostname="testserver",
            address="127.0.0.1",
            public_endpoint="test-forwarder",
        )

    def _build_request(self):
        request = self.factory.get("/admin/")
        request.user = self.superuser
        return request

    def test_cp_forwarder_lists_with_protocol_group(self):
        app_list = admin.site.get_app_list(self._build_request())
        ocpp_sections = [app for app in app_list if app["app_label"] == "ocpp"]
        self.assertTrue(ocpp_sections)
        ocpp_models = [model["object_name"] for model in ocpp_sections[0]["models"]]
        self.assertIn("CPForwarder", ocpp_models)
        self.assertFalse(any(app["app_label"] == "protocols" for app in app_list))

    def test_cp_forwarder_visible_in_ocpp_app_index(self):
        ocpp_list = admin.site.get_app_list(self._build_request(), app_label="ocpp")
        self.assertTrue(ocpp_list)
        ocpp_models = [model["object_name"] for model in ocpp_list[0]["models"]]
        self.assertIn("CPForwarder", ocpp_models)

    def test_cp_forwarder_row_includes_favorite_toggle(self):
        resp = self.client.get(reverse("admin:index"))
        content = resp.content.decode()
        match = re.search(r'id="protocols-cpforwarder">(?P<row>.*?)</th>', content, re.DOTALL)
        self.assertIsNotNone(match)
        self.assertIn("favorite-star", match.group("row"))


class AdminSidebarTests(TestCase):
    def setUp(self):
        self.client = Client()
        User = get_user_model()
        self.admin = User.objects.create_superuser(
            username="sidebar_admin", password="pwd", email="admin@example.com"
        )
        self.client.force_login(self.admin)
        Site.objects.update_or_create(
            id=1, defaults={"name": "test", "domain": "testserver"}
        )
        from nodes.models import Node

        Node.objects.create(hostname="testserver", address="127.0.0.1")

    def test_sidebar_app_groups_collapsible_script_present(self):
        url = reverse("admin:nodes_node_changelist")
        resp = self.client.get(url)
        self.assertContains(resp, 'id="admin-collapsible-apps"')


class AdminGoogleCalendarSidebarTests(TestCase):
    def setUp(self):
        self.client = Client()
        User = get_user_model()
        self.admin = User.objects.create_superuser(
            username="calendar_admin", password="pwd", email="admin@example.com"
        )
        self.client.force_login(self.admin)
        Site.objects.update_or_create(
            id=1, defaults={"name": "test", "domain": "testserver"}
        )
        Node.objects.create(hostname="testserver", address="127.0.0.1")

    def test_calendar_module_hidden_without_profile(self):
        resp = self.client.get(reverse("admin:index"))
        self.assertNotContains(resp, 'id="google-calendar-module"', html=False)

    @patch("core.models.GoogleCalendarProfile.fetch_events")
    def test_calendar_module_shows_events_for_user(self, fetch_events):
        fetch_events.return_value = [
            {
                "summary": "Standup",
                "start": timezone.now(),
                "end": None,
                "all_day": False,
                "html_link": "https://calendar.google.com/event",
                "location": "HQ",
            }
        ]
        GoogleCalendarProfile.objects.create(
            user=self.admin,
            calendar_id="example@group.calendar.google.com",
            api_key="secret",
            display_name="Team Calendar",
        )

        resp = self.client.get(reverse("admin:index"))

        self.assertContains(resp, 'id="google-calendar-module"', html=False)
        self.assertContains(resp, "Standup")
        self.assertContains(resp, "Open full calendar")
        fetch_events.assert_called_once()

    @patch("core.models.GoogleCalendarProfile.fetch_events")
    def test_calendar_module_uses_group_profile(self, fetch_events):
        fetch_events.return_value = []
        group = SecurityGroup.objects.create(name="Calendar Group")
        self.admin.groups.add(group)
        GoogleCalendarProfile.objects.create(
            group=group,
            calendar_id="group@calendar.google.com",
            api_key="secret",
        )

        resp = self.client.get(reverse("admin:index"))

        self.assertContains(resp, 'id="google-calendar-module"', html=False)
        fetch_events.assert_called_once()


class ViewHistoryLoggingTests(TestCase):
    def setUp(self):
        self.client = Client()
        Site.objects.update_or_create(id=1, defaults={"name": "Terminal"})
        self.addCleanup(self._reset_purge_task)

    def _reset_purge_task(self):
        from django_celery_beat.models import PeriodicTask
        from core.celery_utils import periodic_task_name_variants

        PeriodicTask.objects.filter(
            name__in=periodic_task_name_variants("pages_purge_landing_leads")
        ).delete()

    def _create_local_node(self):
        node, _ = Node.objects.update_or_create(
            mac_address=Node.get_current_mac(),
            defaults={
                "hostname": socket.gethostname(),
                "address": "127.0.0.1",
                "base_path": settings.BASE_DIR,
                "port": 8888,
            },
        )
        return node

    def _enable_celery_feature(self):
        node = self._create_local_node()
        feature, _ = NodeFeature.objects.get_or_create(
            slug="celery-queue", defaults={"display": "Celery Queue"}
        )
        NodeFeatureAssignment.objects.get_or_create(node=node, feature=feature)
        return node

    def test_successful_visit_creates_entry(self):
        resp = self.client.get(reverse("pages:index"))
        self.assertEqual(resp.status_code, 200)
        entry = ViewHistory.objects.order_by("-visited_at").first()
        self.assertIsNotNone(entry)
        self.assertEqual(entry.path, "/")
        self.assertEqual(entry.status_code, 200)
        self.assertEqual(entry.error_message, "")

    def test_error_visit_records_message(self):
        resp = self.client.get("/missing-page/")
        self.assertEqual(resp.status_code, 404)
        entry = (
            ViewHistory.objects.filter(path="/missing-page/")
            .order_by("-visited_at")
            .first()
        )
        self.assertIsNotNone(entry)
        self.assertEqual(entry.status_code, 404)
        self.assertNotEqual(entry.error_message, "")

    def test_debug_toolbar_requests_not_tracked(self):
        resp = self.client.get(reverse("pages:index"), {"djdt": "toolbar"})
        self.assertEqual(resp.status_code, 200)
        self.assertFalse(ViewHistory.objects.exists())

    def test_authenticated_user_last_visit_ip_updated(self):
        User = get_user_model()
        user = User.objects.create_user(
            username="history_user", password="pwd", email="history@example.com"
        )
        self.assertTrue(self.client.login(username="history_user", password="pwd"))

        resp = self.client.get(
            reverse("pages:index"),
            HTTP_X_FORWARDED_FOR="203.0.113.5",
        )

        self.assertEqual(resp.status_code, 200)
        user.refresh_from_db()
        self.assertEqual(user.last_visit_ip_address, "203.0.113.5")

    def test_landing_visit_records_lead(self):
        self._enable_celery_feature()

        role = NodeRole.objects.create(name="landing-role")
        application = Application.objects.create(
            name="landing-tests-app", description=""
        )
        module = Module.objects.create(
            node_role=role,
            application=application,
            path="/",
            menu="Landing",
        )
        landing = module.landings.get(path="/")
        landing.label = "Home Landing"
        landing.track_leads = True
        landing.save(update_fields=["label", "track_leads"])

        resp = self.client.get(
            reverse("pages:index"), HTTP_REFERER="https://example.com/ref"
        )

        self.assertEqual(resp.status_code, 200)
        lead = LandingLead.objects.latest("created_on")
        self.assertEqual(lead.landing, landing)
        self.assertEqual(lead.path, "/")
        self.assertEqual(lead.referer, "https://example.com/ref")

    def test_pages_config_purges_old_view_history(self):
        ViewHistory.objects.all().delete()

        old_entry = ViewHistory.objects.create(
            path="/old/",
            method="GET",
            status_code=200,
            status_text="OK",
        )
        new_entry = ViewHistory.objects.create(
            path="/recent/",
            method="GET",
            status_code=200,
            status_text="OK",
        )

        ViewHistory.objects.filter(pk=old_entry.pk).update(
            visited_at=timezone.now() - timedelta(days=20)
        )
        ViewHistory.objects.filter(pk=new_entry.pk).update(
            visited_at=timezone.now() - timedelta(days=10)
        )

        config = django_apps.get_app_config("pages")
        config._purge_view_history()

        self.assertFalse(ViewHistory.objects.filter(pk=old_entry.pk).exists())
        self.assertTrue(ViewHistory.objects.filter(pk=new_entry.pk).exists())

    def test_landing_visit_does_not_record_lead_without_celery(self):
        role = NodeRole.objects.create(name="no-celery-role")
        application = Application.objects.create(
            name="no-celery-app", description=""
        )
        module = Module.objects.create(
            node_role=role,
            application=application,
            path="/",
            menu="Landing",
        )
        landing = module.landings.get(path="/")
        landing.label = "No Celery"
        landing.track_leads = True
        landing.save(update_fields=["label", "track_leads"])

        resp = self.client.get(reverse("pages:index"))

        self.assertEqual(resp.status_code, 200)
        self.assertFalse(LandingLead.objects.exists())

    def test_disabled_landing_does_not_record_lead(self):
        role = NodeRole.objects.create(name="landing-role-disabled")
        application = Application.objects.create(
            name="landing-disabled-app", description=""
        )
        module = Module.objects.create(
            node_role=role,
            application=application,
            path="/",
            menu="Landing",
        )
        landing = module.landings.get(path="/")
        landing.enabled = False
        landing.track_leads = True
        landing.save(update_fields=["enabled", "track_leads"])

        resp = self.client.get(reverse("pages:index"))

        self.assertEqual(resp.status_code, 200)
        self.assertFalse(LandingLead.objects.exists())


class ViewHistoryAdminTests(TestCase):
    def setUp(self):
        self.client = Client()
        User = get_user_model()
        self.admin = User.objects.create_superuser(
            username="history_admin", password="pwd", email="admin@example.com"
        )
        self.client.force_login(self.admin)
        Site.objects.update_or_create(
            id=1, defaults={"name": "test", "domain": "testserver"}
        )

    def _create_history(self, path: str, days_offset: int = 0, count: int = 1):
        for _ in range(count):
            entry = ViewHistory.objects.create(
                path=path,
                method="GET",
                status_code=200,
                status_text="OK",
                error_message="",
                view_name="pages:index",
            )
            if days_offset:
                entry.visited_at = timezone.now() - timedelta(days=days_offset)
                entry.save(update_fields=["visited_at"])

    def test_change_list_includes_graph_link(self):
        resp = self.client.get(reverse("admin:pages_viewhistory_changelist"))
        self.assertContains(resp, reverse("admin:pages_viewhistory_traffic_graph"))
        self.assertContains(resp, "Traffic graph")

    def test_graph_view_renders_canvas(self):
        resp = self.client.get(reverse("admin:pages_viewhistory_traffic_graph"))
        self.assertContains(resp, "viewhistory-chart")
        self.assertContains(resp, reverse("admin:pages_viewhistory_changelist"))
        self.assertContains(resp, static("core/vendor/chart.umd.min.js"))

    def test_graph_data_endpoint(self):
        ViewHistory.all_objects.all().delete()
        self._create_history("/", count=2)
        self._create_history("/about/", days_offset=1)
        url = reverse("admin:pages_viewhistory_traffic_data")
        resp = self.client.get(url)
        self.assertEqual(resp.status_code, 200)
        data = resp.json()
        self.assertIn("labels", data)
        self.assertIn("datasets", data)
        self.assertGreater(len(data["labels"]), 0)
        totals = {
            dataset["label"]: sum(dataset["data"]) for dataset in data["datasets"]
        }
        self.assertEqual(totals.get("/"), 2)
        self.assertEqual(totals.get("/about/"), 1)

    def test_graph_data_endpoint_respects_days_parameter(self):
        ViewHistory.all_objects.all().delete()
        reference_date = date(2025, 5, 1)
        tz = timezone.get_current_timezone()
        path = "/range/"

        for offset in range(10):
            entry = ViewHistory.objects.create(
                path=path,
                method="GET",
                status_code=200,
                status_text="OK",
                error_message="",
                view_name="pages:index",
            )
            visited_date = reference_date - timedelta(days=offset)
            visited_at = timezone.make_aware(
                datetime.combine(visited_date, datetime_time(12, 0)), tz
            )
            entry.visited_at = visited_at
            entry.save(update_fields=["visited_at"])

        url = reverse("admin:pages_viewhistory_traffic_data")
        with patch("pages.admin.timezone.localdate", return_value=reference_date):
            resp = self.client.get(url, {"days": 7})

        self.assertEqual(resp.status_code, 200)
        data = resp.json()

        self.assertEqual(len(data.get("labels", [])), 7)
        self.assertEqual(data.get("meta", {}).get("start"), (reference_date - timedelta(days=6)).isoformat())
        self.assertEqual(data.get("meta", {}).get("end"), reference_date.isoformat())

        totals = {
            dataset["label"]: sum(dataset["data"]) for dataset in data.get("datasets", [])
        }
        self.assertEqual(totals.get(path), 7)

    def test_graph_data_includes_late_evening_visits(self):
        target_date = date(2025, 9, 27)
        entry = ViewHistory.objects.create(
            path="/late/",
            method="GET",
            status_code=200,
            status_text="OK",
            error_message="",
            view_name="pages:index",
        )
        local_evening = datetime.combine(target_date, datetime_time(21, 30))
        aware_evening = timezone.make_aware(
            local_evening, timezone.get_current_timezone()
        )
        entry.visited_at = aware_evening.astimezone(datetime_timezone.utc)
        entry.save(update_fields=["visited_at"])

        url = reverse("admin:pages_viewhistory_traffic_data")
        with patch("pages.admin.timezone.localdate", return_value=target_date):
            resp = self.client.get(url)
        self.assertEqual(resp.status_code, 200)
        data = resp.json()
        totals = {
            dataset["label"]: sum(dataset["data"]) for dataset in data["datasets"]
        }
        self.assertEqual(totals.get("/late/"), 1)

    def test_graph_data_filters_using_datetime_range(self):
        admin_view = ViewHistoryAdmin(ViewHistory, admin.site)
        with patch.object(ViewHistory.objects, "filter") as mock_filter:
            mock_queryset = mock_filter.return_value
            mock_queryset.exists.return_value = False
            admin_view._build_chart_data()

        kwargs = mock_filter.call_args.kwargs
        self.assertIn("visited_at__gte", kwargs)
        self.assertIn("visited_at__lt", kwargs)

    def test_admin_index_displays_widget(self):
        resp = self.client.get(reverse("admin:index"))
        self.assertContains(resp, "viewhistory-mini-module")
        self.assertContains(resp, reverse("admin:pages_viewhistory_traffic_graph"))
        self.assertContains(resp, static("core/vendor/chart.umd.min.js"))


class AdminDashboardEmailWarningTests(TestCase):
    def setUp(self):
        self.client = Client()
        User = get_user_model()
        self.superuser = User.objects.create_superuser(
            username="email-admin", password="pwd", email="email@example.com"
        )
        self.client.force_login(self.superuser)

    def test_dashboard_shows_warning_when_email_disabled(self):
        with patch(
            "pages.templatetags.admin_extras.mailer.can_send_email",
            return_value=False,
        ):
            response = self.client.get(reverse("admin:index"))

        self.assertContains(response, "Email delivery is not configured.")
        self.assertContains(response, reverse("admin:teams_emailoutbox_add"))

    def test_dashboard_hides_warning_when_email_configured(self):
        with patch(
            "pages.templatetags.admin_extras.mailer.can_send_email",
            return_value=True,
        ):
            response = self.client.get(reverse("admin:index"))

        self.assertNotContains(response, "Email delivery is not configured.")


class LandingLeadAdminTests(TestCase):
    def setUp(self):
        self.client = Client()
        User = get_user_model()
        self.admin = User.objects.create_superuser(
            username="lead_admin", password="pwd", email="lead@example.com"
        )
        self.client.force_login(self.admin)
        Site.objects.update_or_create(
            id=1, defaults={"name": "test", "domain": "testserver"}
        )
        self.node, _ = Node.objects.update_or_create(
            mac_address=Node.get_current_mac(),
            defaults={
                "hostname": socket.gethostname(),
                "address": "127.0.0.1",
                "base_path": settings.BASE_DIR,
                "port": 8888,
            },
        )
        self.node.features.clear()
        self.addCleanup(self._reset_purge_task)

    def _reset_purge_task(self):
        from django_celery_beat.models import PeriodicTask
        from core.celery_utils import periodic_task_name_variants

        PeriodicTask.objects.filter(
            name__in=periodic_task_name_variants("pages_purge_landing_leads")
        ).delete()

    def test_changelist_warns_without_celery(self):
        url = reverse("admin:pages_landinglead_changelist")
        response = self.client.get(url)
        self.assertContains(
            response,
            "Landing leads are not being recorded because Celery is not running on this node.",
        )

    def test_changelist_no_warning_with_celery(self):
        feature, _ = NodeFeature.objects.get_or_create(
            slug="celery-queue", defaults={"display": "Celery Queue"}
        )
        NodeFeatureAssignment.objects.get_or_create(node=self.node, feature=feature)
        url = reverse("admin:pages_landinglead_changelist")
        response = self.client.get(url)
        self.assertNotContains(
            response,
            "Landing leads are not being recorded because Celery is not running on this node.",
        )


class LandingLeadTaskTests(TestCase):
    def setUp(self):
        self.role = NodeRole.objects.create(name="lead-task-role")
        self.application = Application.objects.create(
            name="lead-task-app", description=""
        )
        self.module = Module.objects.create(
            node_role=self.role,
            application=self.application,
            path="/tasks",
            menu="Landing",
        )
        self.landing = Landing.objects.create(
            module=self.module,
            path="/tasks/",
            label="Tasks Landing",
            enabled=True,
        )

    def test_purge_expired_landing_leads_removes_old_records(self):
        from pages.tasks import purge_expired_landing_leads

        stale = LandingLead.objects.create(landing=self.landing, path="/tasks/")
        recent = LandingLead.objects.create(landing=self.landing, path="/tasks/")
        LandingLead.objects.filter(pk=stale.pk).update(
            created_on=timezone.now() - timedelta(days=31)
        )
        LandingLead.objects.filter(pk=recent.pk).update(
            created_on=timezone.now() - timedelta(days=5)
        )

        deleted = purge_expired_landing_leads()

        self.assertEqual(deleted, 1)
        self.assertFalse(LandingLead.objects.filter(pk=stale.pk).exists())
        self.assertTrue(LandingLead.objects.filter(pk=recent.pk).exists())


class LogViewerAdminTests(SimpleTestCase):
    def setUp(self):
        self.factory = RequestFactory()
        self.logs_dir = Path(settings.BASE_DIR) / "logs"
        self.logs_dir.mkdir(exist_ok=True)

    def tearDown(self):
        for path in list(self.logs_dir.iterdir()):
            if path.name == ".gitkeep":
                continue
            if path.is_file():
                path.unlink()
            elif path.is_dir():
                shutil.rmtree(path, ignore_errors=True)

    def _create_log(self, name: str, content: str = "") -> Path:
        path = self.logs_dir / name
        path.write_text(content, encoding="utf-8")
        return path

    def _build_request(self, params: dict | None = None):
        request = self.factory.get("/admin/logs/viewer/", params or {})

        class DummyUser:
            is_active = True
            is_staff = True
            is_superuser = True

            @property
            def is_authenticated(self):
                return True

            def has_perm(self, perm):
                return True

            def has_perms(self, perms):
                return True

            def has_module_perms(self, app_label):
                return True

            def get_username(self):
                return "tester"

        request.user = DummyUser()
        request.session = {}
        request.current_app = admin.site.name
        return request

    def _render(self, params: dict | None = None):
        request = self._build_request(params)
        context = {
            "site_title": "Constellation",
            "site_header": "Constellation",
            "site_url": "/",
            "available_apps": [],
        }
        with patch("pages.admin.admin.site.each_context", return_value=context), patch(
            "pages.context_processors.get_site", return_value=None
        ):
            response = log_viewer(request)
        return response

    def test_log_viewer_lists_available_logs(self):
        self._create_log("example.log", "example content")
        response = self._render()
        self.assertIn("example.log", response.context_data["available_logs"])

    def test_log_viewer_displays_selected_log(self):
        self._create_log("selected.log", "hello world")
        response = self._render({"log": "selected.log"})
        context = response.context_data
        self.assertEqual(context["selected_log"], "selected.log")
        self.assertIn("hello world", context["log_content"])

    def test_log_viewer_applies_line_limit(self):
        content = "\n".join(f"line {i}" for i in range(50))
        self._create_log("limited.log", content)
        response = self._render({"log": "limited.log", "limit": "20"})
        context = response.context_data
        self.assertEqual(context["log_limit_choice"], "20")
        self.assertIn("line 49", context["log_content"])
        self.assertIn("line 30", context["log_content"])
        self.assertNotIn("line 29", context["log_content"])

    def test_log_viewer_all_limit_returns_full_log(self):
        content = "first\nsecond\nthird"
        self._create_log("all.log", content)
        response = self._render({"log": "all.log", "limit": "all"})
        context = response.context_data
        self.assertEqual(context["log_limit_choice"], "all")
        self.assertIn("first", context["log_content"])
        self.assertIn("second", context["log_content"])

    def test_log_viewer_invalid_limit_defaults_to_20(self):
        content = "\n".join(f"item {i}" for i in range(5))
        self._create_log("invalid-limit.log", content)
        response = self._render({"log": "invalid-limit.log", "limit": "oops"})
        context = response.context_data
        self.assertEqual(context["log_limit_choice"], "20")

    def test_log_viewer_downloads_selected_log(self):
        self._create_log("download.log", "downloadable content")
        request = self._build_request({"log": "download.log", "download": "1"})
        context = {
            "site_title": "Constellation",
            "site_header": "Constellation",
            "site_url": "/",
            "available_apps": [],
        }
        with patch("pages.admin.admin.site.each_context", return_value=context), patch(
            "pages.context_processors.get_site", return_value=None
        ):
            response = log_viewer(request)
        self.assertIsInstance(response, FileResponse)
        self.assertIn("attachment", response["Content-Disposition"])
        content = b"".join(response.streaming_content).decode()
        self.assertIn("downloadable content", content)

    def test_log_viewer_reports_missing_log(self):
        response = self._render({"log": "missing.log"})
        self.assertIn("requested log could not be found", response.context_data["log_error"])

    def test_log_viewer_ignores_nested_files(self):
        nested = self.logs_dir / "nested"
        nested.mkdir(exist_ok=True)
        (nested / "hidden.log").write_text("hidden", encoding="utf-8")
        self._create_log("root.log", "root")
        response = self._render()
        self.assertIn("root.log", response.context_data["available_logs"])
        self.assertNotIn("hidden.log", response.context_data["available_logs"])

    def test_log_viewer_ignores_hidden_files(self):
        hidden_log = self.logs_dir / ".hidden.log"
        hidden_log.write_text("secret", encoding="utf-8")
        self._create_log("visible.log", "visible")
        response = self._render()
        self.assertIn("visible.log", response.context_data["available_logs"])
        self.assertNotIn(".hidden.log", response.context_data["available_logs"])

class AdminModelStatusTests(TestCase):
    def setUp(self):
        self.client = Client()
        User = get_user_model()
        self.admin = User.objects.create_superuser(
            username="status_admin", password="pwd", email="admin@example.com"
        )
        self.client.force_login(self.admin)
        Site.objects.update_or_create(
            id=1, defaults={"name": "test", "domain": "testserver"}
        )
        from nodes.models import Node

        Node.objects.create(hostname="testserver", address="127.0.0.1")

    def test_status_indicator_removed(self):
        resp = self.client.get(reverse("admin:index"))
        self.assertNotContains(resp, "class=\"model-status")

        changelist = self.client.get(reverse("admin:pages_application_changelist"))
        self.assertNotContains(changelist, "class=\"model-status")


class _FakeQuerySet(list):
    def only(self, *args, **kwargs):
        return self

    def order_by(self, *args, **kwargs):
        return self


class SiteConfigurationStagingTests(SimpleTestCase):
    def setUp(self):
        self.tmpdir = tempfile.mkdtemp()
        self.addCleanup(shutil.rmtree, self.tmpdir)
        self.config_path = Path(self.tmpdir) / "nginx-sites.json"
        self._path_patcher = patch(
            "pages.site_config._sites_config_path", side_effect=lambda: self.config_path
        )
        self._path_patcher.start()
        self.addCleanup(self._path_patcher.stop)
        self._model_patcher = patch("pages.site_config.apps.get_model")
        self.mock_get_model = self._model_patcher.start()
        self.addCleanup(self._model_patcher.stop)

    def _read_config(self):
        if not self.config_path.exists():
            return None
        return json.loads(self.config_path.read_text(encoding="utf-8"))

    def _set_sites(self, sites):
        queryset = _FakeQuerySet(sites)

        class _Manager:
            @staticmethod
            def filter(**kwargs):
                return queryset

        self.mock_get_model.return_value = SimpleNamespace(objects=_Manager())

    def test_managed_site_persists_configuration(self):
        self._set_sites([SimpleNamespace(domain="example.com", require_https=True)])
        site_config.update_local_nginx_scripts()
        config = self._read_config()
        self.assertEqual(
            config,
            [
                {
                    "domain": "example.com",
                    "require_https": True,
                }
            ],
        )

    def test_disabling_managed_site_removes_entry(self):
        primary = SimpleNamespace(domain="primary.test", require_https=False)
        secondary = SimpleNamespace(domain="secondary.test", require_https=False)
        self._set_sites([primary, secondary])
        site_config.update_local_nginx_scripts()
        config = self._read_config()
        self.assertEqual(
            [entry["domain"] for entry in config],
            ["primary.test", "secondary.test"],
        )

        self._set_sites([secondary])
        site_config.update_local_nginx_scripts()
        config = self._read_config()
        self.assertEqual(config, [{"domain": "secondary.test", "require_https": False}])

        self._set_sites([])
        site_config.update_local_nginx_scripts()
        self.assertIsNone(self._read_config())

    def test_require_https_toggle_updates_configuration(self):
        site = SimpleNamespace(domain="secure.example", require_https=False)
        self._set_sites([site])
        site_config.update_local_nginx_scripts()
        config = self._read_config()
        self.assertEqual(config, [{"domain": "secure.example", "require_https": False}])

        site.require_https = True
        self._set_sites([site])
        site_config.update_local_nginx_scripts()
        config = self._read_config()
        self.assertEqual(config, [{"domain": "secure.example", "require_https": True}])


class SiteRequireHttpsMiddlewareTests(SimpleTestCase):
    def setUp(self):
        self.factory = RequestFactory()
        self.middleware = SiteHttpsRedirectMiddleware(lambda request: HttpResponse("ok"))
        self.secure_site = SimpleNamespace(domain="secure.test", require_https=True)

    def test_http_request_redirects_to_https(self):
        request = self.factory.get("/", HTTP_HOST="secure.test")
        request.site = self.secure_site
        response = self.middleware(request)
        self.assertEqual(response.status_code, 301)
        self.assertTrue(response["Location"].startswith("https://secure.test"))

    def test_secure_request_not_redirected(self):
        request = self.factory.get("/", HTTP_HOST="secure.test", secure=True)
        request.site = self.secure_site
        response = self.middleware(request)
        self.assertEqual(response.status_code, 200)

    def test_forwarded_proto_respected(self):
        request = self.factory.get(
            "/", HTTP_HOST="secure.test", HTTP_X_FORWARDED_PROTO="https"
        )
        request.site = self.secure_site
        response = self.middleware(request)
        self.assertEqual(response.status_code, 200)

        self.secure_site.require_https = False
        request = self.factory.get("/", HTTP_HOST="secure.test")
        request.site = self.secure_site
        response = self.middleware(request)
        self.assertEqual(response.status_code, 200)


class SiteAdminRegisterCurrentTests(TestCase):
    def setUp(self):
        self.client = Client()
        User = get_user_model()
        self.admin = User.objects.create_superuser(
            username="site-admin", password="pwd", email="admin@example.com"
        )
        self.client.force_login(self.admin)
        Site.objects.update_or_create(
            id=1, defaults={"name": "Constellation", "domain": "arthexis.com"}
        )

    def test_register_current_creates_site(self):
        resp = self.client.get(reverse("admin:pages_siteproxy_changelist"))
        self.assertContains(resp, "Register Current")

        resp = self.client.get(reverse("admin:pages_siteproxy_register_current"))
        self.assertRedirects(resp, reverse("admin:pages_siteproxy_changelist"))
        self.assertTrue(Site.objects.filter(domain="testserver").exists())
        site = Site.objects.get(domain="testserver")
        self.assertEqual(site.name, "testserver")

    @override_settings(ALLOWED_HOSTS=["127.0.0.1", "testserver"])
    def test_register_current_ip_sets_pages_name(self):
        resp = self.client.get(
            reverse("admin:pages_siteproxy_register_current"), HTTP_HOST="127.0.0.1"
        )
        self.assertRedirects(resp, reverse("admin:pages_siteproxy_changelist"))
        site = Site.objects.get(domain="127.0.0.1")
        self.assertEqual(site.name, "")


class SiteAdminPermissionFallbackTests(TestCase):
    def setUp(self):
        self.factory = RequestFactory()
        User = get_user_model()
        self.staff = User.objects.create_user(
            username="site-staff",
            password="pwd",
            email="staff@example.com",
            is_staff=True,
        )
        self.site_admin = admin.site._registry[SiteProxy]
        self.view_permission = Permission.objects.get(
            codename="view_site",
            content_type__app_label="sites",
            content_type__model="site",
        )
        self.change_permission = Permission.objects.get(
            codename="change_site",
            content_type__app_label="sites",
            content_type__model="site",
        )

    def _build_request(self):
        request = self.factory.get("/admin/pages/siteproxy/")
        request.user = self.staff
        return request

    def test_has_view_permission_allows_sites_permissions(self):
        request = self._build_request()
        self.assertFalse(self.site_admin.has_view_permission(request))

        self.staff.user_permissions.add(self.view_permission)
        User = get_user_model()
        self.staff = User.objects.get(pk=self.staff.pk)
        self.assertTrue(self.staff.has_perm("sites.view_site"))
        request = self._build_request()
        self.assertTrue(self.site_admin.has_view_permission(request))
        self.assertTrue(self.site_admin.has_module_permission(request))

    def test_has_change_permission_allows_sites_permissions(self):
        request = self._build_request()
        self.assertFalse(self.site_admin.has_change_permission(request))

        self.staff.user_permissions.add(self.change_permission)
        User = get_user_model()
        self.staff = User.objects.get(pk=self.staff.pk)
        self.assertTrue(self.staff.has_perm("sites.change_site"))
        request = self._build_request()
        self.assertTrue(self.site_admin.has_change_permission(request))


@pytest.mark.feature("screenshot-poll")
class SiteAdminScreenshotTests(TestCase):
    def setUp(self):
        self.client = Client()
        User = get_user_model()
        self.admin = User.objects.create_superuser(
            username="screenshot-admin", password="pwd", email="admin@example.com"
        )
        self.client.force_login(self.admin)
        Site.objects.update_or_create(
            id=1, defaults={"name": "Terminal", "domain": "testserver"}
        )
        self.node = Node.objects.create(
            hostname="localhost",
            address="127.0.0.1",
            port=80,
            mac_address=Node.get_current_mac(),
        )

    @patch("pages.admin.capture_screenshot")
    def test_capture_screenshot_action(self, mock_capture):
        screenshot_dir = settings.LOG_DIR / "screenshots"
        screenshot_dir.mkdir(parents=True, exist_ok=True)
        file_path = screenshot_dir / "test.png"
        file_path.write_bytes(b"frontpage")
        mock_capture.return_value = Path("screenshots/test.png")
        url = reverse("admin:pages_siteproxy_changelist")
        response = self.client.post(
            url,
            {"action": "capture_screenshot", "_selected_action": [1]},
            follow=True,
        )
        self.assertEqual(response.status_code, 200)
        self.assertEqual(
            ContentSample.objects.filter(kind=ContentSample.IMAGE).count(), 1
        )
        screenshot = ContentSample.objects.filter(kind=ContentSample.IMAGE).first()
        self.assertEqual(screenshot.node, self.node)
        self.assertEqual(screenshot.path, "screenshots/test.png")
        self.assertEqual(screenshot.method, "ADMIN")
        link = reverse("admin:nodes_contentsample_change", args=[screenshot.pk])
        self.assertContains(response, link)
        mock_capture.assert_called_once_with("http://testserver/")


class SiteAdminReloadFixturesTests(TestCase):
    def setUp(self):
        self.client = Client()
        User = get_user_model()
        self.admin = User.objects.create_superuser(
            username="fixture-admin", password="pwd", email="admin@example.com"
        )
        self.client.force_login(self.admin)
        Site.objects.update_or_create(
            id=1, defaults={"name": "Terminal", "domain": "testserver"}
        )

    @patch("pages.admin.call_command")
    def test_reload_site_fixtures_action(self, mock_call_command):
        response = self.client.post(
            reverse("admin:pages_siteproxy_changelist"),
            {"action": "reload_site_fixtures", "_selected_action": [1]},
            follow=True,
        )
        self.assertEqual(response.status_code, 200)

        fixtures_dir = Path(settings.BASE_DIR) / "core" / "fixtures"
        expected = sorted(fixtures_dir.glob("references__00_site_*.json"))
        sigil_fixture = fixtures_dir / "sigil_roots__site.json"
        if sigil_fixture.exists():
            expected.append(sigil_fixture)

        expected_calls = [
            call("loaddata", str(path), verbosity=0) for path in expected
        ]
        self.assertEqual(mock_call_command.call_args_list, expected_calls)

        if expected_calls:
            self.assertContains(
                response,
                f"Reloaded {len(expected_calls)} site fixtures.",
            )


class AdminBadgesWebsiteTests(TestCase):
    def setUp(self):
        self.client = Client()
        User = get_user_model()
        self.admin = User.objects.create_superuser(
            username="badge-admin2", password="pwd", email="admin@example.com"
        )
        self.client.force_login(self.admin)
        role, _ = NodeRole.objects.get_or_create(name="Terminal")
        Node.objects.update_or_create(
            mac_address=Node.get_current_mac(),
            defaults={"hostname": "localhost", "address": "127.0.0.1", "role": role},
        )
        Site.objects.update_or_create(
            id=1, defaults={"name": "", "domain": "127.0.0.1"}
        )

    @override_settings(ALLOWED_HOSTS=["127.0.0.1", "testserver"])
    def test_badge_shows_domain_when_site_name_blank(self):
        resp = self.client.get(reverse("admin:index"), HTTP_HOST="127.0.0.1")
        self.assertContains(resp, "SITE: 127.0.0.1")


class NavAppsTests(TestCase):
    def setUp(self):
        self.client = Client()
        role, _ = NodeRole.objects.get_or_create(name="Terminal")
        Node.objects.update_or_create(
            mac_address=Node.get_current_mac(),
            defaults={"hostname": "localhost", "address": "127.0.0.1", "role": role},
        )
        Site.objects.update_or_create(
            id=1, defaults={"domain": "127.0.0.1", "name": ""}
        )
        app = Application.objects.create(name="Readme")
        Module.objects.create(
            node_role=role, application=app, path="/", is_default=True, menu="Cookbooks"
        )

    def test_nav_pill_renders(self):
        resp = self.client.get(reverse("pages:index"))
        self.assertContains(resp, "COOKBOOKS")
        self.assertContains(resp, "badge rounded-pill")

    def test_nav_pill_renders_with_port(self):
        resp = self.client.get(reverse("pages:index"), HTTP_HOST="127.0.0.1:8888")
        self.assertContains(resp, "COOKBOOKS")

    def test_nav_pill_uses_menu_field(self):
        site_app = Module.objects.get()
        site_app.menu = "Docs"
        site_app.save()
        resp = self.client.get(reverse("pages:index"))
        self.assertContains(resp, 'badge rounded-pill text-bg-secondary">DOCS')
        self.assertNotContains(resp, 'badge rounded-pill text-bg-secondary">COOKBOOKS')

    def test_app_without_root_url_excluded(self):
        role = NodeRole.objects.get(name="Terminal")
        app = Application.objects.create(name="core")
        Module.objects.create(node_role=role, application=app, path="/core/")
        resp = self.client.get(reverse("pages:index"))
        self.assertNotContains(resp, 'href="/core/"')


class RoleLandingRedirectTests(TestCase):
    def setUp(self):
        self.client = Client()
        Site.objects.update_or_create(
            id=1, defaults={"domain": "testserver", "name": ""}
        )
        self.node, _ = Node.objects.update_or_create(
            mac_address=Node.get_current_mac(),
            defaults={"hostname": "localhost", "address": "127.0.0.1"},
        )
        self.ocpp_app, _ = Application.objects.get_or_create(name="ocpp")
        self.user_model = get_user_model()

    def _ensure_landing(
        self, role: NodeRole, landing_path: str, label: str
    ) -> Landing:
        module, _ = Module.objects.get_or_create(
            node_role=role,
            application=self.ocpp_app,
            defaults={"path": "/ocpp/", "menu": "Chargers"},
        )
        if module.path != "/ocpp/":
            module.path = "/ocpp/"
            module.save(update_fields=["path"])
        landing, _ = Landing.objects.get_or_create(
            module=module,
            path=landing_path,
            defaults={
                "label": label,
                "enabled": True,
                "description": "",
            },
        )
        if landing.label != label or not landing.enabled or landing.description:
            landing.label = label
            landing.enabled = True
            landing.description = ""
            landing.save(update_fields=["label", "enabled", "description"])
        return landing

    def _configure_role_landing(
        self, role_name: str, landing_path: str, label: str, priority: int = 0
    ) -> str:
        role, _ = NodeRole.objects.get_or_create(name=role_name)
        self.node.role = role
        self.node.save(update_fields=["role"])
        landing = self._ensure_landing(role, landing_path, label)
        RoleLanding.objects.update_or_create(
            node_role=role,
            defaults={"landing": landing, "is_deleted": False, "priority": priority},
        )
        return landing_path

    def test_satellite_redirects_to_dashboard(self):
        target = self._configure_role_landing(
            "Satellite", "/ocpp/cpms/dashboard/", "CPMS Online Dashboard"
        )
        resp = self.client.get(reverse("pages:index"))
        self.assertRedirects(resp, target, fetch_redirect_response=False)

    def test_control_redirects_to_rfid(self):
        target = self._configure_role_landing(
            "Control", "/ocpp/rfid/validator/", "RFID Tag Validator"
        )
        resp = self.client.get(reverse("pages:index"))
        self.assertRedirects(resp, target, fetch_redirect_response=False)

    def test_security_group_redirect_takes_priority(self):
        self._configure_role_landing(
            "Control", "/ocpp/rfid/validator/", "RFID Tag Validator"
        )
        role = self.node.role
        group = SecurityGroup.objects.create(name="Operators")
        group_landing = self._ensure_landing(role, "/ocpp/group/", "Group Landing")
        RoleLanding.objects.update_or_create(
            security_group=group,
            defaults={"landing": group_landing, "priority": 5, "is_deleted": False},
        )
        user = self.user_model.objects.create_user("group-user")
        user.groups.add(group)
        self.client.force_login(user)
        resp = self.client.get(reverse("pages:index"))
        self.assertRedirects(
            resp, group_landing.path, fetch_redirect_response=False
        )

    def test_user_redirect_overrides_group_with_higher_priority(self):
        self._configure_role_landing(
            "Control", "/ocpp/rfid/validator/", "RFID Tag Validator"
        )
        role = self.node.role
        group = SecurityGroup.objects.create(name="Operators")
        group_landing = self._ensure_landing(role, "/ocpp/group/", "Group Landing")
        RoleLanding.objects.update_or_create(
            security_group=group,
            defaults={"landing": group_landing, "priority": 3, "is_deleted": False},
        )
        user = self.user_model.objects.create_user("priority-user")
        user.groups.add(group)
        user_landing = self._ensure_landing(role, "/ocpp/user/", "User Landing")
        RoleLanding.objects.update_or_create(
            user=user,
            defaults={"landing": user_landing, "priority": 10, "is_deleted": False},
        )
        self.client.force_login(user)
        resp = self.client.get(reverse("pages:index"))
        self.assertRedirects(
            resp, user_landing.path, fetch_redirect_response=False
        )


class WatchtowerNavTests(TestCase):
    def setUp(self):
        self.client = Client()
        role, _ = NodeRole.objects.get_or_create(name="Watchtower")
        Node.objects.update_or_create(
            mac_address=Node.get_current_mac(),
            defaults={
                "hostname": "localhost",
                "address": "127.0.0.1",
                "role": role,
            },
        )
        Site.objects.update_or_create(
            id=1, defaults={"domain": "arthexis.com", "name": "Arthexis"}
        )
        fixtures = [
            Path(
                settings.BASE_DIR,
                "pages",
                "fixtures",
                "default__application_pages.json",
            ),
            Path(
                settings.BASE_DIR,
                "pages",
                "fixtures",
                "watchtower__application_ocpp.json",
            ),
            Path(
                settings.BASE_DIR,
                "pages",
                "fixtures",
                "watchtower__module_ocpp.json",
            ),
            Path(
                settings.BASE_DIR,
                "pages",
                "fixtures",
                "watchtower__landing_ocpp_dashboard.json",
            ),
            Path(
                settings.BASE_DIR,
                "pages",
                "fixtures",
                "watchtower__landing_ocpp_cp_simulator.json",
            ),
            Path(
                settings.BASE_DIR,
                "pages",
                "fixtures",
                "watchtower__landing_ocpp_rfid.json",
            ),
            Path(
                settings.BASE_DIR,
                "pages",
                "fixtures",
                "watchtower__module_readme.json",
            ),
            Path(
                settings.BASE_DIR,
                "pages",
                "fixtures",
                "watchtower__landing_readme.json",
            ),
        ]
        call_command("loaddata", *map(str, fixtures))

    def test_rfid_pill_hidden(self):
        resp = self.client.get(reverse("pages:index"))
        nav_labels = [
            module.menu_label.upper() for module in resp.context["nav_modules"]
        ]
        self.assertNotIn("RFID", nav_labels)
        self.assertTrue(
            Module.objects.filter(
                path="/ocpp/", node_role__name="Watchtower"
            ).exists()
        )
        self.assertFalse(
            Module.objects.filter(
                path="/ocpp/rfid/",
                node_role__name="Watchtower",
                is_deleted=False,
            ).exists()
        )
        ocpp_module = next(
            module
            for module in resp.context["nav_modules"]
            if module.menu_label.upper() == "CHARGERS"
        )
        landing_labels = [landing.label for landing in ocpp_module.enabled_landings]
        self.assertIn("RFID Tag Validator", landing_labels)

    @override_settings(ALLOWED_HOSTS=["testserver", "arthexis.com"])
    def test_cookbooks_pill_visible_for_arthexis(self):
        resp = self.client.get(
            reverse("pages:index"), HTTP_HOST="arthexis.com"
        )
        self.assertContains(resp, 'badge rounded-pill text-bg-secondary">COOKBOOKS')

    def test_ocpp_dashboard_visible(self):
        resp = self.client.get(reverse("pages:index"))
        self.assertContains(resp, 'href="/ocpp/cpms/dashboard/"')


class ReleaseModuleNavTests(TestCase):
    def setUp(self):
        self.client = Client()
        self.user_model = get_user_model()
        role, _ = NodeRole.objects.get_or_create(name="Terminal")
        Node.objects.update_or_create(
            mac_address=Node.get_current_mac(),
            defaults={
                "hostname": "localhost",
                "address": "127.0.0.1",
                "role": role,
            },
        )
        Site.objects.update_or_create(
            id=1, defaults={"domain": "testserver", "name": "Terminal"}
        )
        application, _ = Application.objects.get_or_create(name="core")
        module, _ = Module.objects.get_or_create(
            node_role=role,
            application=application,
            path="/release/",
            defaults={"menu": "Release", "is_default": False},
        )
        module_updates = []
        if module.menu != "Release":
            module.menu = "Release"
            module_updates.append("menu")
        if getattr(module, "is_deleted", False):
            module.is_deleted = False
            module_updates.append("is_deleted")
        if module_updates:
            module.save(update_fields=module_updates)
        Landing.objects.update_or_create(
            module=module,
            path="/release/",
            defaults={
                "label": "Package Releases",
                "enabled": True,
                "description": "",
            },
        )
        self.release_group, _ = SecurityGroup.objects.get_or_create(
            name="Release Managers"
        )

    def test_release_module_hidden_for_anonymous(self):
        response = self.client.get(reverse("pages:index"))
        self.assertNotContains(response, 'badge rounded-pill text-bg-secondary">RELEASE')

    def test_release_module_visible_to_release_manager(self):
        user = self.user_model.objects.create_user(
            "release-admin", password="test", is_staff=True
        )
        user.groups.add(self.release_group)
        self.client.force_login(user)
        response = self.client.get(reverse("pages:index"))
        self.assertContains(response, 'badge rounded-pill text-bg-secondary">RELEASE')

    def test_release_module_hidden_for_non_member_staff(self):
        user = self.user_model.objects.create_user(
            "staff-user", password="test", is_staff=True
        )
        self.client.force_login(user)
        response = self.client.get(reverse("pages:index"))
        self.assertNotContains(response, 'badge rounded-pill text-bg-secondary">RELEASE')


class ControlNavTests(TestCase):
    def setUp(self):
        self.client = Client()
        role, _ = NodeRole.objects.get_or_create(name="Control")
        Node.objects.update_or_create(
            mac_address=Node.get_current_mac(),
            defaults={
                "hostname": "localhost",
                "address": "127.0.0.1",
                "role": role,
            },
        )
        Site.objects.update_or_create(
            id=1, defaults={"domain": "testserver", "name": ""}
        )
        fixtures = [
            Path(
                settings.BASE_DIR,
                "pages",
                "fixtures",
                "default__application_pages.json",
            ),
            Path(
                settings.BASE_DIR,
                "pages",
                "fixtures",
                "control__application_ocpp.json",
            ),
            Path(
                settings.BASE_DIR,
                "pages",
                "fixtures",
                "control__module_ocpp.json",
            ),
            Path(
                settings.BASE_DIR,
                "pages",
                "fixtures",
                "control__landing_ocpp_dashboard.json",
            ),
            Path(
                settings.BASE_DIR,
                "pages",
                "fixtures",
                "control__landing_ocpp_cp_simulator.json",
            ),
            Path(
                settings.BASE_DIR,
                "pages",
                "fixtures",
                "control__landing_ocpp_rfid.json",
            ),
            Path(
                settings.BASE_DIR,
                "pages",
                "fixtures",
                "control__module_readme.json",
            ),
            Path(
                settings.BASE_DIR,
                "pages",
                "fixtures",
                "control__landing_readme.json",
            ),
        ]
        call_command("loaddata", *map(str, fixtures))

    def _write_doc(self, relative_path: str, content: str) -> Path:
        file_path = Path(settings.BASE_DIR, relative_path)
        file_path.parent.mkdir(parents=True, exist_ok=True)
        file_path.write_text(content, encoding="utf-8")
        self.addCleanup(lambda: file_path.unlink(missing_ok=True))
        return file_path

    def test_ocpp_dashboard_visible(self):
        user = get_user_model().objects.create_user("control", password="pw")
        self.client.force_login(user)
        resp = self.client.get(reverse("pages:index"))
        self.assertEqual(resp.status_code, 200)
        self.assertContains(resp, 'href="/ocpp/cpms/dashboard/"')
        self.assertContains(
            resp, 'badge rounded-pill text-bg-secondary">CHARGERS'
        )

    def test_header_links_visible_when_defined(self):
        Reference.objects.create(
            alt_text="Console",
            value="https://example.com/console",
            show_in_header=True,
        )

        resp = self.client.get(reverse("pages:index"))

        self.assertIn("header_references", resp.context)
        self.assertTrue(resp.context["header_references"])
        self.assertContains(resp, "LINKS")
        self.assertContains(resp, 'href="https://example.com/console"')

    def test_header_links_hidden_when_flag_false(self):
        Reference.objects.create(
            alt_text="Hidden",
            value="https://example.com/hidden",
            show_in_header=False,
        )

        resp = self.client.get(reverse("pages:index"))

        self.assertIn("header_references", resp.context)
        self.assertFalse(resp.context["header_references"])
        self.assertNotContains(resp, "https://example.com/hidden")

    def test_header_link_hidden_when_only_site_matches(self):
        terminal_role, _ = NodeRole.objects.get_or_create(name="Terminal")
        site = Site.objects.get(domain="testserver")
        reference = Reference.objects.create(
            alt_text="Restricted",
            value="https://example.com/restricted",
            show_in_header=True,
        )
        reference.roles.add(terminal_role)
        reference.sites.add(site)

        resp = self.client.get(reverse("pages:index"))

        self.assertIn("header_references", resp.context)
        self.assertFalse(resp.context["header_references"])
        self.assertNotContains(resp, "https://example.com/restricted")

    def test_readme_pill_visible(self):
        resp = self.client.get(reverse("pages:readme"))
        self.assertContains(resp, 'href="/read/docs/cookbooks/install-start-stop-upgrade-uninstall"')
        self.assertContains(resp, 'badge rounded-pill text-bg-secondary">COOKBOOKS')

    def test_cookbook_pill_has_no_dropdown(self):
        module = Module.objects.get(node_role__name="Control", path="/read/")
        Landing.objects.create(
            module=module,
            path="/man/",
            label="Manuals",
            enabled=True,
        )

        resp = self.client.get(reverse("pages:readme"))

        self.assertContains(
            resp,
            '<a class="nav-link" href="/read/docs/cookbooks/install-start-stop-upgrade-uninstall"><span class="badge rounded-pill text-bg-secondary">COOKBOOKS</span></a>',
            html=True,
        )
        self.assertNotContains(resp, 'dropdown-item" href="/man/"')

    def test_readme_page_includes_qr_share(self):
        resp = self.client.get(reverse("pages:readme"), {"section": "intro"})
        self.assertContains(resp, 'id="reader-qr"')
        self.assertContains(
            resp,
            'data-url="http://testserver/read/?section=intro"',
        )
        self.assertNotContains(resp, "Scan this page")
        self.assertNotContains(
            resp, 'class="small text-break text-muted mt-3 mb-0"'
        )

    def test_readme_document_by_name(self):
        resp = self.client.get(reverse("pages:readme-document", args=["AGENTS.md"]))
        self.assertEqual(resp.status_code, 200)
        self.assertContains(resp, "Agent Guidelines")

    def test_readme_document_by_relative_path(self):
        resp = self.client.get(
            reverse(
                "pages:readme-document",
                args=["docs/development/maintenance-roadmap.md"],
            )
        )
        self.assertEqual(resp.status_code, 200)
        self.assertContains(resp, "Maintenance Improvement Proposals")

    def test_readme_document_rejects_traversal(self):
        resp = self.client.get("/read/../../SECRET.md")
        self.assertEqual(resp.status_code, 404)

    def test_readme_plain_text_document(self):
        self._write_doc("docs/sample-viewer.txt", "Plain text file\nSecond line")
        resp = self.client.get(
            reverse("pages:readme-document", args=["docs/sample-viewer.txt"])
        )
        self.assertEqual(resp.status_code, 200)
        self.assertContains(resp, 'class="reader-plain-text', html=False)
        self.assertContains(resp, "Plain text file")
        self.assertContains(resp, "Second line")
        self.assertFalse(resp.context["toc"])

    def test_readme_csv_document_renders_table(self):
        self._write_doc(
            "docs/sample-data.csv",
            "name,score\nAlice,10\nBob,20",
        )
        resp = self.client.get(
            reverse("pages:readme-document", args=["docs/sample-data.csv"])
        )
        self.assertEqual(resp.status_code, 200)
        self.assertContains(
            resp,
            'class="table table-striped table-bordered table-sm reader-table"',
            html=False,
        )
        self.assertContains(resp, "<th scope=\"col\">name</th>", html=True)
        self.assertContains(resp, "<td>Alice</td>", html=True)
        self.assertFalse(resp.context["toc"])

    def test_readme_unknown_document_uses_code_viewer(self):
        self._write_doc(
            "docs/sample-script.sh",
            "#!/bin/bash\necho Script ready",
        )
        resp = self.client.get(
            reverse("pages:readme-document", args=["docs/sample-script.sh"])
        )
        self.assertEqual(resp.status_code, 200)
        self.assertContains(resp, 'class="reader-code-viewer', html=False)
        self.assertContains(resp, "echo Script ready")
        self.assertFalse(resp.context["toc"])

    def test_docs_route_redirects_to_reader(self):
        resp = self.client.get("/docs/cookbooks/sigils.md")
        expected = reverse(
            "pages:readme-document", args=["docs/cookbooks/sigils.md"]
        )
        self.assertRedirects(resp, expected, fetch_redirect_response=False)

    def test_docs_root_redirects_to_readme(self):
        resp = self.client.get("/docs/")
        expected = reverse("pages:readme")
        self.assertRedirects(resp, expected, fetch_redirect_response=False)


class SatelliteNavTests(TestCase):
    def setUp(self):
        self.client = Client()
        role, _ = NodeRole.objects.get_or_create(name="Satellite")
        Node.objects.update_or_create(
            mac_address=Node.get_current_mac(),
            defaults={
                "hostname": "localhost",
                "address": "127.0.0.1",
                "role": role,
            },
        )
        Site.objects.update_or_create(
            id=1, defaults={"domain": "testserver", "name": ""}
        )
        fixtures = [
            Path(
                settings.BASE_DIR,
                "pages",
                "fixtures",
                "default__application_pages.json",
            ),
            Path(
                settings.BASE_DIR,
                "pages",
                "fixtures",
                "satellite_box__application_ocpp.json",
            ),
            Path(
                settings.BASE_DIR,
                "pages",
                "fixtures",
                "satellite_box__module_ocpp.json",
            ),
            Path(
                settings.BASE_DIR,
                "pages",
                "fixtures",
                "satellite_box__landing_ocpp_dashboard.json",
            ),
            Path(
                settings.BASE_DIR,
                "pages",
                "fixtures",
                "satellite_box__landing_ocpp_cp_simulator.json",
            ),
            Path(
                settings.BASE_DIR,
                "pages",
                "fixtures",
                "satellite_box__landing_ocpp_rfid.json",
            ),
            Path(
                settings.BASE_DIR,
                "pages",
                "fixtures",
                "satellite_box__module_readme.json",
            ),
            Path(
                settings.BASE_DIR,
                "pages",
                "fixtures",
                "satellite_box__landing_readme.json",
            ),
        ]
        call_command("loaddata", *map(str, fixtures))

    def test_readme_pill_visible(self):
        resp = self.client.get(reverse("pages:readme"))
        self.assertContains(resp, 'href="/read/docs/cookbooks/install-start-stop-upgrade-uninstall"')
        self.assertContains(resp, 'badge rounded-pill text-bg-secondary">COOKBOOKS')


class PowerNavTests(TestCase):
    def setUp(self):
        self.client = Client()
        role, _ = NodeRole.objects.get_or_create(name="Terminal")
        Node.objects.update_or_create(
            mac_address=Node.get_current_mac(),
            defaults={"hostname": "localhost", "address": "127.0.0.1", "role": role},
        )
        Site.objects.update_or_create(
            id=1, defaults={"domain": "testserver", "name": ""}
        )
        awg_app, _ = Application.objects.get_or_create(name="awg")
        awg_module, _ = Module.objects.get_or_create(
            node_role=role, application=awg_app, path="/awg/"
        )
        awg_module.create_landings()
        manuals_app, _ = Application.objects.get_or_create(name="pages")
        man_module, _ = Module.objects.get_or_create(
            node_role=role, application=manuals_app, path="/man/"
        )
        man_module.create_landings()
        User = get_user_model()
        self.user = User.objects.create_user("user", password="pw")

    def test_power_pill_lists_calculators(self):
        resp = self.client.get(reverse("pages:index"))
        power_module = None
        for module in resp.context["nav_modules"]:
            if module.path == "/awg/":
                power_module = module
                break
        self.assertIsNotNone(power_module)
        self.assertEqual(power_module.menu_label.upper(), "CALCULATORS")
        landing_labels = {landing.label for landing in power_module.enabled_landings}
        self.assertIn("AWG Cable Calculator", landing_labels)
        self.assertIn("Future Event Calculator", landing_labels)

    def test_manual_pill_label(self):
        resp = self.client.get(reverse("pages:index"))
        manuals_module = None
        for module in resp.context["nav_modules"]:
            if module.path == "/man/":
                manuals_module = module
                break
        self.assertIsNotNone(manuals_module)
        self.assertEqual(manuals_module.menu_label.upper(), "MANUAL")
        landing_labels = {landing.label for landing in manuals_module.enabled_landings}
        self.assertIn("Manuals", landing_labels)

    def test_energy_tariff_visible_when_logged_in(self):
        self.client.force_login(self.user)
        resp = self.client.get(reverse("pages:index"))
        power_module = None
        for module in resp.context["nav_modules"]:
            if module.path == "/awg/":
                power_module = module
                break
        self.assertIsNotNone(power_module)
        landing_labels = {landing.label for landing in power_module.enabled_landings}
        self.assertIn("AWG Cable Calculator", landing_labels)
        self.assertIn("Future Event Calculator", landing_labels)
        self.assertIn("Energy Tariff Calculator", landing_labels)

    def test_locked_landing_shows_lock_icon(self):
        resp = self.client.get(reverse("pages:index"))
        html = resp.content.decode()
        energy_index = html.find("Energy Tariff Calculator")
        self.assertGreaterEqual(energy_index, 0)
        icon_index = html.find("dropdown-lock-icon", energy_index, energy_index + 300)
        self.assertGreaterEqual(icon_index, 0)

    def test_lock_icon_disappears_after_login(self):
        self.client.force_login(self.user)
        resp = self.client.get(reverse("pages:index"))
        html = resp.content.decode()
        energy_index = html.find("Energy Tariff Calculator")
        self.assertGreaterEqual(energy_index, 0)
        icon_index = html.find("dropdown-lock-icon", energy_index, energy_index + 300)
        self.assertEqual(icon_index, -1)


class WatchtowerLandingLinkTests(TestCase):
    def setUp(self):
        self.client = Client()
        self.role, _ = NodeRole.objects.get_or_create(name="Watchtower")
        Node.objects.update_or_create(
            mac_address=Node.get_current_mac(),
            defaults={
                "hostname": "localhost",
                "address": "127.0.0.1",
                "role": self.role,
            },
        )
        Site.objects.update_or_create(
            id=1, defaults={"domain": "testserver", "name": ""}
        )
        self.ocpp_app, _ = Application.objects.get_or_create(name="ocpp")
        self.ocpp_module, _ = Module.objects.get_or_create(
            node_role=self.role,
            application=self.ocpp_app,
            path="/ocpp/",
        )
        self.ocpp_module.create_landings()

    def _get_ocpp_module(self, response):
        for module in response.context["nav_modules"]:
            if module.path == "/ocpp/":
                return module
        return None

    def test_ocpp_landings_present_for_anonymous_users(self):
        response = self.client.get(reverse("pages:index"))
        ocpp_module = self._get_ocpp_module(response)
        self.assertIsNotNone(ocpp_module)
        landing_by_label = {
            landing.label: landing for landing in ocpp_module.enabled_landings
        }
        expected_landings = {
            "CPMS Online Dashboard": "/ocpp/cpms/dashboard/",
            "Charge Point Simulator": "/ocpp/evcs/simulator/",
            "RFID Tag Validator": "/ocpp/rfid/validator/",
        }
        for label, path in expected_landings.items():
            with self.subTest(label=label):
                landing = landing_by_label.get(label)
                self.assertIsNotNone(landing)
                self.assertEqual(landing.path, path)
                self.assertTrue(path.startswith("/"))
                resolve(path)

    def test_simulator_requires_login(self):
        response = self.client.get(reverse("pages:index"))
        ocpp_module = self._get_ocpp_module(response)
        self.assertIsNotNone(ocpp_module)
        locked_landings = {
            landing.label: landing
            for landing in ocpp_module.enabled_landings
            if getattr(landing, "nav_is_locked", False)
        }
        simulator = locked_landings.get("Charge Point Simulator")
        self.assertIsNotNone(simulator)
        self.assertTrue(simulator.nav_is_locked)

class StaffNavVisibilityTests(TestCase):
    def setUp(self):
        self.client = Client()
        role, _ = NodeRole.objects.get_or_create(name="Terminal")
        Node.objects.update_or_create(
            mac_address=Node.get_current_mac(),
            defaults={"hostname": "localhost", "address": "127.0.0.1", "role": role},
        )
        Site.objects.update_or_create(
            id=1, defaults={"domain": "testserver", "name": ""}
        )
        app = Application.objects.create(name="ocpp")
        Module.objects.create(node_role=role, application=app, path="/ocpp/")
        User = get_user_model()
        self.user = User.objects.create_user("user", password="pw")
        self.staff = User.objects.create_user("staff", password="pw", is_staff=True)

    def test_nonstaff_pill_hidden(self):
        self.client.login(username="user", password="pw")
        resp = self.client.get(reverse("pages:index"))
        self.assertContains(resp, 'href="/ocpp/cpms/dashboard/"')

    def test_staff_sees_pill(self):
        self.client.login(username="staff", password="pw")
        resp = self.client.get(reverse("pages:index"))
        self.assertContains(resp, 'href="/ocpp/cpms/dashboard/"')


class ModuleAdminReloadActionTests(TestCase):
    def setUp(self):
        self.client = Client()
        User = get_user_model()
        self.superuser = User.objects.create_superuser(
            username="admin",
            email="admin@example.com",
            password="pw",
        )
        self.client.force_login(self.superuser)
        self.role, _ = NodeRole.objects.get_or_create(name="Watchtower")
        Application.objects.get_or_create(name="ocpp")
        Application.objects.get_or_create(name="awg")
        Site.objects.update_or_create(
            id=1, defaults={"domain": "testserver", "name": ""}
        )

    def _post_reload(self):
        changelist_url = reverse("admin:pages_module_changelist")
        self.client.get(changelist_url)
        csrf_cookie = self.client.cookies.get("csrftoken")
        token = csrf_cookie.value if csrf_cookie else ""
        return self.client.post(
            reverse("admin:pages_module_reload_default_modules"),
            {"csrfmiddlewaretoken": token},
            follow=True,
        )

    def test_reload_restores_missing_modules_and_landings(self):
        Module.objects.filter(node_role=self.role).delete()
        Landing.objects.filter(module__node_role=self.role).delete()

        response = self._post_reload()
        self.assertEqual(response.status_code, 200)

        chargers = Module.objects.get(node_role=self.role, path="/ocpp/")
        calculators = Module.objects.get(node_role=self.role, path="/awg/")

        self.assertEqual(chargers.menu, "Chargers")
        self.assertEqual(calculators.menu, "")
        self.assertFalse(getattr(chargers, "is_deleted", False))
        self.assertFalse(getattr(calculators, "is_deleted", False))

        charger_landings = set(
            Landing.objects.filter(module=chargers).values_list("path", flat=True)
        )
        self.assertSetEqual(
            charger_landings,
            {
                "/ocpp/cpms/dashboard/",
                "/ocpp/evcs/simulator/",
                "/ocpp/rfid/validator/",
            },
        )

        calculator_landings = set(
            Landing.objects.filter(module=calculators).values_list(
                "path", flat=True
            )
        )
        self.assertSetEqual(
            calculator_landings,
            {"/awg/", "/awg/energy-tariff/"},
        )

    def test_reload_is_idempotent(self):
        self._post_reload()
        module_count = Module.objects.filter(node_role=self.role).count()
        landing_count = Landing.objects.filter(module__node_role=self.role).count()

        self._post_reload()

        self.assertEqual(
            Module.objects.filter(node_role=self.role).count(), module_count
        )
        self.assertEqual(
            Landing.objects.filter(module__node_role=self.role).count(),
            landing_count,
        )


class ApplicationModelTests(TestCase):
    def test_path_defaults_to_slugified_name(self):
        role, _ = NodeRole.objects.get_or_create(name="Terminal")
        Node.objects.update_or_create(
            mac_address=Node.get_current_mac(),
            defaults={"hostname": "localhost", "address": "127.0.0.1", "role": role},
        )
        Site.objects.update_or_create(
            id=1, defaults={"domain": "testserver", "name": ""}
        )
        app = Application.objects.create(name="core")
        site_app = Module.objects.create(node_role=role, application=app)
        self.assertEqual(site_app.path, "/core/")

    def test_installed_flag_false_when_missing(self):
        app = Application.objects.create(name="missing")
        self.assertFalse(app.installed)

    def test_verbose_name_property(self):
        app = Application.objects.create(name="ocpp")
        config = django_apps.get_app_config("ocpp")
        self.assertEqual(app.verbose_name, config.verbose_name)


class ApplicationAdminFormTests(TestCase):
    def test_name_field_uses_local_apps(self):
        admin_instance = ApplicationAdmin(Application, admin.site)
        form = admin_instance.get_form(request=None)()
        choices = [choice[0] for choice in form.fields["name"].choices]
        self.assertIn("core", choices)


class ApplicationAdminDisplayTests(TestCase):
    def setUp(self):
        User = get_user_model()
        self.admin = User.objects.create_superuser(
            username="app-admin", password="pwd", email="admin@example.com"
        )
        self.client = Client()
        self.client.force_login(self.admin)

    def test_changelist_shows_verbose_name(self):
        Application.objects.create(name="ocpp")
        resp = self.client.get(reverse("admin:pages_application_changelist"))
        config = django_apps.get_app_config("ocpp")
        self.assertContains(resp, config.verbose_name)

    def test_changelist_shows_description(self):
        Application.objects.create(
            name="awg", description="Power, Energy and Cost calculations."
        )
        resp = self.client.get(reverse("admin:pages_application_changelist"))
        self.assertContains(resp, "Power, Energy and Cost calculations.")


class UserManualAdminFormTests(TestCase):
    def setUp(self):
        self.manual = UserManual.objects.create(
            slug="manual-one",
            title="Manual One",
            description="Test manual",
            languages="en",
            content_html="<p>Manual</p>",
            content_pdf=base64.b64encode(b"initial").decode("ascii"),
        )

    def test_widget_uses_slug_for_download(self):
        admin_instance = UserManualAdmin(UserManual, admin.site)
        form_class = admin_instance.get_form(request=None, obj=self.manual)
        form = form_class(instance=self.manual)
        field = form.fields["content_pdf"]
        self.assertEqual(field.widget.download_name, f"{self.manual.slug}.pdf")
        self.assertEqual(field.widget.content_type, "application/pdf")

    def test_upload_encodes_content_pdf(self):
        admin_instance = UserManualAdmin(UserManual, admin.site)
        form_class = admin_instance.get_form(request=None, obj=self.manual)
        payload = {
            "slug": self.manual.slug,
            "title": self.manual.title,
            "description": self.manual.description,
            "languages": self.manual.languages,
            "content_html": self.manual.content_html,
            "pdf_orientation": self.manual.pdf_orientation,
        }
        upload = SimpleUploadedFile("manual.pdf", b"PDF data")
        form = form_class(data=payload, files={"content_pdf": upload}, instance=self.manual)
        self.assertTrue(form.is_valid(), form.errors.as_json())
        self.assertEqual(
            form.cleaned_data["content_pdf"],
            base64.b64encode(b"PDF data").decode("ascii"),
        )

    def test_initial_base64_preserved_without_upload(self):
        admin_instance = UserManualAdmin(UserManual, admin.site)
        form_class = admin_instance.get_form(request=None, obj=self.manual)
        payload = {
            "slug": self.manual.slug,
            "title": self.manual.title,
            "description": self.manual.description,
            "languages": self.manual.languages,
            "content_html": self.manual.content_html,
            "pdf_orientation": self.manual.pdf_orientation,
        }
        form = form_class(data=payload, files={}, instance=self.manual)
        self.assertTrue(form.is_valid(), form.errors.as_json())
        self.assertEqual(form.cleaned_data["content_pdf"], self.manual.content_pdf)


class UserManualModelTests(TestCase):
    def _build_manual(self, **overrides):
        defaults = {
            "slug": "manual-model-test",
            "title": "Manual Model",
            "description": "Manual description",
            "languages": "en",
            "content_html": "<p>Manual</p>",
            "content_pdf": base64.b64encode(b"initial").decode("ascii"),
        }
        defaults.update(overrides)
        return UserManual(**defaults)

    def test_save_encodes_uploaded_file(self):
        upload = SimpleUploadedFile("manual.pdf", b"PDF data")
        manual = self._build_manual(slug="manual-upload", content_pdf=upload)
        manual.save()
        manual.refresh_from_db()
        self.assertEqual(
            manual.content_pdf,
            base64.b64encode(b"PDF data").decode("ascii"),
        )

    def test_save_encodes_raw_bytes(self):
        manual = self._build_manual(slug="manual-bytes", content_pdf=b"PDF raw")
        manual.save()
        manual.refresh_from_db()
        self.assertEqual(
            manual.content_pdf,
            base64.b64encode(b"PDF raw").decode("ascii"),
        )

    def test_save_strips_data_uri_prefix(self):
        encoded = base64.b64encode(b"PDF data").decode("ascii")
        data_uri = f"data:application/pdf;base64,{encoded}"
        manual = self._build_manual(slug="manual-data-uri", content_pdf=data_uri)
        manual.save()
        manual.refresh_from_db()
        self.assertEqual(manual.content_pdf, encoded)


class LandingCreationTests(TestCase):
    def setUp(self):
        role, _ = NodeRole.objects.get_or_create(name="Terminal")
        Node.objects.update_or_create(
            mac_address=Node.get_current_mac(),
            defaults={"hostname": "localhost", "address": "127.0.0.1", "role": role},
        )
        self.app, _ = Application.objects.get_or_create(name="pages")
        Site.objects.update_or_create(
            id=1, defaults={"domain": "testserver", "name": ""}
        )
        self.role = role

    def test_landings_created_on_module_creation(self):
        module = Module.objects.create(
            node_role=self.role, application=self.app, path="/"
        )
        self.assertTrue(module.landings.filter(path="/").exists())


class LandingFixtureTests(TestCase):
    def test_watchtower_fixture_loads_without_duplicates(self):
        from glob import glob

        NodeRole.objects.get_or_create(name="Watchtower")
        fixtures = glob(
            str(Path(settings.BASE_DIR, "pages", "fixtures", "watchtower__*.json"))
        )
        fixtures = sorted(
            fixtures,
            key=lambda path: (
                0 if "__application_" in path else 1 if "__module_" in path else 2
            ),
        )
        call_command("loaddata", *fixtures)
        call_command("loaddata", *fixtures)
        module = Module.objects.get(path="/ocpp/", node_role__name="Watchtower")
        module.create_landings()
        self.assertEqual(
            module.landings.filter(path="/ocpp/rfid/validator/").count(), 1
        )


class AllowedHostSubnetTests(TestCase):
    def setUp(self):
        self.client = Client()
        Site.objects.update_or_create(
            id=1, defaults={"domain": "testserver", "name": "pages"}
        )

    @override_settings(ALLOWED_HOSTS=["10.42.0.0/16", "192.168.0.0/16"])
    def test_private_network_hosts_allowed(self):
        resp = self.client.get(reverse("pages:index"), HTTP_HOST="10.42.1.5")
        self.assertEqual(resp.status_code, 200)
        resp = self.client.get(reverse("pages:index"), HTTP_HOST="192.168.2.3")
        self.assertEqual(resp.status_code, 200)

    @override_settings(ALLOWED_HOSTS=["10.42.0.0/16"])
    def test_host_outside_subnets_disallowed(self):
        resp = self.client.get(reverse("pages:index"), HTTP_HOST="11.0.0.1")
        self.assertEqual(resp.status_code, 400)


class RFIDPageTests(TestCase):
    def setUp(self):
        self.client = Client()
        Site.objects.update_or_create(
            id=1, defaults={"domain": "testserver", "name": "pages"}
        )
        User = get_user_model()
        self.user = User.objects.create_user("rfid-user", password="pwd")

    def test_page_redirects_when_anonymous(self):
        resp = self.client.get(reverse("rfid-reader"))
        self.assertEqual(resp.status_code, 302)
        self.assertIn(reverse("pages:login"), resp.url)

    def test_page_renders_for_authenticated_user(self):
        self.client.force_login(self.user)
        resp = self.client.get(reverse("rfid-reader"))
        self.assertContains(resp, "Scanner ready")


class FaviconTests(TestCase):
    def setUp(self):
        self.client = Client()
        self.tmpdir = tempfile.mkdtemp()
        self.addCleanup(shutil.rmtree, self.tmpdir)

    def _png(self, name):
        data = base64.b64decode(
            "iVBORw0KGgoAAAANSUhEUgAAAAEAAAABCAQAAAC1HAwCAAAAC0lEQVR4nGMAAQAABQABDQottAAAAABJRU5ErkJggg=="
        )
        return SimpleUploadedFile(name, data, content_type="image/png")

    def test_site_app_favicon_preferred_over_site(self):
        with override_settings(MEDIA_ROOT=self.tmpdir):
            role, _ = NodeRole.objects.get_or_create(name="Terminal")
            Node.objects.update_or_create(
                mac_address=Node.get_current_mac(),
                defaults={
                    "hostname": "localhost",
                    "address": "127.0.0.1",
                    "role": role,
                },
            )
            site, _ = Site.objects.update_or_create(
                id=1, defaults={"domain": "testserver", "name": ""}
            )
            SiteBadge.objects.create(
                site=site, badge_color="#28a745", favicon=self._png("site.png")
            )
            app = Application.objects.create(name="readme")
            Module.objects.create(
                node_role=role,
                application=app,
                path="/",
                is_default=True,
                favicon=self._png("app.png"),
            )
            resp = self.client.get(reverse("pages:index"))
            self.assertContains(resp, "app.png")

    def test_site_favicon_used_when_app_missing(self):
        with override_settings(MEDIA_ROOT=self.tmpdir):
            role, _ = NodeRole.objects.get_or_create(name="Terminal")
            Node.objects.update_or_create(
                mac_address=Node.get_current_mac(),
                defaults={
                    "hostname": "localhost",
                    "address": "127.0.0.1",
                    "role": role,
                },
            )
            site, _ = Site.objects.update_or_create(
                id=1, defaults={"domain": "testserver", "name": ""}
            )
            SiteBadge.objects.create(
                site=site, badge_color="#28a745", favicon=self._png("site.png")
            )
            app = Application.objects.create(name="readme")
            Module.objects.create(
                node_role=role, application=app, path="/", is_default=True
            )
            resp = self.client.get(reverse("pages:index"))
            self.assertContains(resp, "site.png")

    def test_default_favicon_used_when_none_defined(self):
        with override_settings(MEDIA_ROOT=self.tmpdir):
            role, _ = NodeRole.objects.get_or_create(name="Terminal")
            Node.objects.update_or_create(
                mac_address=Node.get_current_mac(),
                defaults={
                    "hostname": "localhost",
                    "address": "127.0.0.1",
                    "role": role,
                },
            )
            Site.objects.update_or_create(
                id=1, defaults={"domain": "testserver", "name": ""}
            )
            resp = self.client.get(reverse("pages:index"))
            b64 = (
                Path(settings.BASE_DIR)
                .joinpath("pages", "fixtures", "data", "favicon.txt")
                .read_text()
                .strip()
            )
            self.assertContains(resp, b64)

    def test_control_nodes_use_silver_favicon(self):
        with override_settings(MEDIA_ROOT=self.tmpdir):
            role, _ = NodeRole.objects.get_or_create(name="Control")
            Node.objects.update_or_create(
                mac_address=Node.get_current_mac(),
                defaults={
                    "hostname": "localhost",
                    "address": "127.0.0.1",
                    "role": role,
                },
            )
            Site.objects.update_or_create(
                id=1, defaults={"domain": "testserver", "name": ""}
            )
            resp = self.client.get(reverse("pages:index"))
            b64 = (
                Path(settings.BASE_DIR)
                .joinpath("pages", "fixtures", "data", "favicon_control.txt")
                .read_text()
                .strip()
            )
            self.assertContains(resp, b64)

    def test_watchtower_nodes_use_goldenrod_favicon(self):
        with override_settings(MEDIA_ROOT=self.tmpdir):
            role, _ = NodeRole.objects.get_or_create(name="Watchtower")
            Node.objects.update_or_create(
                mac_address=Node.get_current_mac(),
                defaults={
                    "hostname": "localhost",
                    "address": "127.0.0.1",
                    "role": role,
                },
            )
            Site.objects.update_or_create(
                id=1, defaults={"domain": "testserver", "name": ""}
            )
            resp = self.client.get(reverse("pages:index"))
            b64 = (
                Path(settings.BASE_DIR)
                .joinpath("pages", "fixtures", "data", "favicon_watchtower.txt")
                .read_text()
                .strip()
            )
            self.assertContains(resp, b64)

    def test_satellite_nodes_use_silver_favicon(self):
        with override_settings(MEDIA_ROOT=self.tmpdir):
            role, _ = NodeRole.objects.get_or_create(name="Satellite")
            Node.objects.update_or_create(
                mac_address=Node.get_current_mac(),
                defaults={
                    "hostname": "localhost",
                    "address": "127.0.0.1",
                    "role": role,
                },
            )
            Site.objects.update_or_create(
                id=1, defaults={"domain": "testserver", "name": ""}
            )
            resp = self.client.get(reverse("pages:index"))
            b64 = (
                Path(settings.BASE_DIR)
                .joinpath("pages", "fixtures", "data", "favicon_satellite.txt")
                .read_text()
                .strip()
            )
            self.assertContains(resp, b64)


class FavoriteTests(TestCase):
    def setUp(self):
        cache.clear()
        self.client = Client()
        User = get_user_model()
        self.user = User.objects.create_superuser(
            username="favadmin", password="pwd", email="fav@example.com"
        )
        ReleaseManager.objects.create(user=self.user)
        self.client.force_login(self.user)
        Site.objects.update_or_create(
            id=1, defaults={"name": "test", "domain": "testserver"}
        )
        from nodes.models import Node, NodeRole

        terminal_role, _ = NodeRole.objects.get_or_create(name="Terminal")
        self.node, _ = Node.objects.update_or_create(
            mac_address=Node.get_current_mac(),
            defaults={
                "hostname": "localhost",
                "address": "127.0.0.1",
                "role": terminal_role,
            },
        )
        ContentType.objects.clear_cache()

    def test_add_favorite(self):
        ct = ContentType.objects.get_by_natural_key("pages", "application")
        next_url = reverse("admin:pages_application_changelist")
        url = (
            reverse("admin:favorite_toggle", args=[ct.id]) + f"?next={quote(next_url)}"
        )
        resp = self.client.post(url, {"custom_label": "Apps", "user_data": "on"})
        self.assertRedirects(resp, next_url)
        fav = Favorite.objects.get(user=self.user, content_type=ct)
        self.assertEqual(fav.custom_label, "Apps")
        self.assertTrue(fav.user_data)

    def test_add_favorite_defaults_user_data_checked(self):
        ct = ContentType.objects.get_by_natural_key("pages", "application")
        url = reverse("admin:favorite_toggle", args=[ct.id])
        resp = self.client.get(url)
        self.assertContains(resp, 'name="user_data" checked')

    def test_add_favorite_with_priority(self):
        ct = ContentType.objects.get_by_natural_key("pages", "application")
        url = reverse("admin:favorite_toggle", args=[ct.id])
        resp = self.client.post(url, {"priority": "7"})
        self.assertRedirects(resp, reverse("admin:index"))
        fav = Favorite.objects.get(user=self.user, content_type=ct)
        self.assertEqual(fav.priority, 7)

    def test_cancel_link_uses_next(self):
        ct = ContentType.objects.get_by_natural_key("pages", "application")
        next_url = reverse("admin:pages_application_changelist")
        url = (
            reverse("admin:favorite_toggle", args=[ct.id]) + f"?next={quote(next_url)}"
        )
        resp = self.client.get(url)
        self.assertContains(resp, f'href="{next_url}"')

    def test_rejects_external_next_url(self):
        ct = ContentType.objects.get_by_natural_key("pages", "application")
        next_url = "https://malicious.example.com/admin/"
        url = (
            reverse("admin:favorite_toggle", args=[ct.id]) + f"?next={quote(next_url)}"
        )

        admin_index = reverse("admin:index")

        resp = self.client.post(url, {"custom_label": "Apps"})
        self.assertRedirects(resp, admin_index)

        resp = self.client.get(url)
        self.assertContains(resp, f'href="{admin_index}"')

    def test_existing_favorite_shows_update_form(self):
        ct = ContentType.objects.get_by_natural_key("pages", "application")
        favorite = Favorite.objects.create(
            user=self.user, content_type=ct, custom_label="Apps", user_data=True
        )
        url = reverse("admin:favorite_toggle", args=[ct.id])
        resp = self.client.get(url)
        self.assertContains(resp, "Update Favorite")
        self.assertContains(resp, "value=\"Apps\"")
        self.assertContains(resp, "checked")
        self.assertContains(resp, "name=\"remove\"")

        resp = self.client.post(url, {"custom_label": "Apps Updated"})
        self.assertRedirects(resp, reverse("admin:index"))
        favorite.refresh_from_db()
        self.assertEqual(favorite.custom_label, "Apps Updated")
        self.assertFalse(favorite.user_data)

    def test_remove_existing_favorite_from_toggle(self):
        ct = ContentType.objects.get_by_natural_key("pages", "application")
        Favorite.objects.create(user=self.user, content_type=ct)
        url = reverse("admin:favorite_toggle", args=[ct.id])
        resp = self.client.post(url, {"remove": "1"})
        self.assertRedirects(resp, reverse("admin:index"))
        self.assertFalse(Favorite.objects.filter(user=self.user, content_type=ct).exists())

    def test_update_user_data_from_list(self):
        ct = ContentType.objects.get_by_natural_key("pages", "application")
        fav = Favorite.objects.create(user=self.user, content_type=ct)
        url = reverse("admin:favorite_list")
        resp = self.client.post(url, {"user_data": [str(fav.pk)]})
        self.assertRedirects(resp, url)
        fav.refresh_from_db()
        self.assertTrue(fav.user_data)

    def test_update_priority_from_list(self):
        ct = ContentType.objects.get_by_natural_key("pages", "application")
        fav = Favorite.objects.create(user=self.user, content_type=ct, priority=3)
        url = reverse("admin:favorite_list")
        resp = self.client.post(url, {f"priority_{fav.pk}": "12"})
        self.assertRedirects(resp, url)
        fav.refresh_from_db()
        self.assertEqual(fav.priority, 12)

    def test_dashboard_includes_favorites_and_user_data(self):
        fav_ct = ContentType.objects.get_by_natural_key("pages", "application")
        Favorite.objects.create(
            user=self.user, content_type=fav_ct, custom_label="Apps"
        )
        NodeRole.objects.create(name="DataRole", is_user_data=True)
        resp = self.client.get(reverse("admin:index"))
        self.assertContains(resp, reverse("admin:pages_application_changelist"))
        self.assertContains(resp, reverse("admin:nodes_noderole_changelist"))

    def test_dashboard_shows_open_lead_badge(self):
        InviteLead.objects.create(email="open1@example.com")
        InviteLead.objects.create(email="open2@example.com")
        closed = InviteLead.objects.create(email="closed@example.com")
        closed.status = InviteLead.Status.CLOSED
        closed.save(update_fields=["status"])
        assigned = InviteLead.objects.create(email="assigned@example.com")
        assigned.status = InviteLead.Status.ASSIGNED
        assigned.save(update_fields=["status"])

        resp = self.client.get(reverse("admin:index"))
        content = resp.content.decode()

        self.assertIn('class="lead-open-badge"', content)
        self.assertIn('title="2 open leads"', content)
        self.assertIn('aria-label="2 open leads"', content)

    def test_dashboard_shows_rfid_release_badge(self):
        RFID.objects.create(rfid="RFID0001", released=True, allowed=True)
        RFID.objects.create(rfid="RFID0002", released=True, allowed=False)

        resp = self.client.get(reverse("admin:index"))

        expected = "1 / 2"
        badge_label = gettext(
            "%(released_allowed)s released and allowed RFIDs out of %(registered)s registered RFIDs"
        ) % {"released_allowed": 1, "registered": 2}

        self.assertContains(resp, expected)
        self.assertContains(resp, f'title="{badge_label}"')
        self.assertContains(resp, f'aria-label="{badge_label}"')

    def test_dashboard_shows_charge_point_availability_badge(self):
        Charger.objects.create(
            charger_id="CP-001", connector_id=1, last_status="Available"
        )
        Charger.objects.create(charger_id="CP-002", last_status="Available")
        Charger.objects.create(
            charger_id="CP-003", connector_id=1, last_status="Unavailable"
        )

        resp = self.client.get(reverse("admin:index"))

        expected = "1 / 2"
        badge_label = gettext(
            "%(available)s chargers reporting Available status with a CP number, out of %(total)s total Available chargers. %(missing)s Available chargers are missing a connector letter."
        ) % {"available": 1, "total": 2, "missing": 1}

        self.assertContains(resp, expected)
        self.assertContains(resp, 'class="charger-availability-badge"')
        self.assertContains(resp, f'title="{badge_label}"')
        self.assertContains(resp, f'aria-label="{badge_label}"')

    def test_lead_open_count_uses_cache_across_requests(self):
        InviteLead.objects.create(email="cached@example.com")

        first_context = Context({})
        with self.assertNumQueries(1):
            count = admin_extras.lead_open_count(
                first_context, "teams", "InviteLead"
            )
        self.assertEqual(count, 1)

        second_context = Context({})
        with self.assertNumQueries(0):
            cached_count = admin_extras.lead_open_count(
                second_context, "teams", "InviteLead"
            )
        self.assertEqual(cached_count, 1)

    def test_rfid_release_stats_uses_cache_across_requests(self):
        RFID.objects.create(rfid="ABCDEF01", released=True, allowed=True)
        RFID.objects.create(rfid="ABCDEF02", released=False, allowed=True)

        first_context = Context({})
        with self.assertNumQueries(1):
            stats = admin_extras.rfid_release_stats(first_context)
        self.assertEqual(stats["released_allowed"], 1)
        self.assertEqual(stats["total"], 2)

        second_context = Context({})
        with self.assertNumQueries(0):
            cached_stats = admin_extras.rfid_release_stats(second_context)
        self.assertEqual(cached_stats["released_allowed"], 1)
        self.assertEqual(cached_stats["total"], 2)

    def test_charger_availability_stats_uses_cache_across_requests(self):
        Charger.objects.create(
            charger_id="CP-100", connector_id=1, last_status="Available"
        )
        Charger.objects.create(charger_id="CP-100", last_status="Available")

        first_context = Context({})
        admin_extras.charger_availability_stats(first_context)

        second_context = Context({})
        with self.assertNumQueries(0):
            cached_stats = admin_extras.charger_availability_stats(second_context)

        self.assertEqual(cached_stats["available_with_cp_number"], 1)
        self.assertEqual(cached_stats["available_total"], 2)

    def test_dashboard_charge_point_badge_ignores_aggregator(self):
        Charger.objects.create(charger_id="CP-AGG", last_status="Available")
        Charger.objects.create(
            charger_id="CP-AGG", connector_id=1, last_status="Available"
        )
        Charger.objects.create(
            charger_id="CP-AGG", connector_id=2, last_status="Available"
        )

        resp = self.client.get(reverse("admin:index"))

        expected = "2 / 2"
        badge_label = gettext(
            "%(available)s chargers reporting Available status with a CP number."
        ) % {"available": 2}

        self.assertContains(resp, expected)
        self.assertContains(resp, 'class="charger-availability-badge"')
        self.assertContains(resp, f'title="{badge_label}"')
        self.assertContains(resp, f'aria-label="{badge_label}"')

    def test_nav_sidebar_hides_dashboard_badges(self):
        InviteLead.objects.create(email="open@example.com")
        RFID.objects.create(rfid="RFID0003", released=True, allowed=True)

        resp = self.client.get(reverse("admin:teams_invitelead_changelist"))

        self.assertNotContains(resp, "lead-open-badge")
        self.assertNotContains(resp, "rfid-release-badge")

    def test_dashboard_hides_release_manager_tasks_without_items(self):
        Todo.objects.all().delete()
        resp = self.client.get(reverse("admin:index"))
        self.assertNotContains(resp, "Release manager tasks")

    def test_dashboard_shows_release_manager_tasks(self):
        Todo.objects.all().delete()
        todo = Todo.objects.create(
            request="Review release checklist",
            request_details="Open the release checklist and confirm items are ready.",
            url="/admin/core/packagerelease/",
        )

        resp = self.client.get(reverse("admin:index"))

        self.assertContains(resp, "Release manager tasks")
        self.assertContains(resp, "Review release checklist")
        focus_prefix = f"{reverse('todo-focus', args=[todo.pk])}?next="
        self.assertContains(resp, focus_prefix)

    def test_dashboard_includes_google_calendar_module(self):
        GoogleCalendarProfile.objects.create(
            user=self.user,
            calendar_id="calendar@example.com",
        )
        with (
            patch(
                "pages.templatetags.admin_extras.GoogleCalendarProfile.fetch_events",
                return_value=[],
            ),
            patch(
                "pages.templatetags.admin_extras.GoogleCalendarProfile.get_display_name",
                return_value="Calendar",
            ),
            patch(
                "pages.templatetags.admin_extras.GoogleCalendarProfile.build_calendar_url",
                return_value="",
            ),
        ):
            resp = self.client.get(reverse("admin:index"))
        self.assertContains(resp, "Calendar")

    def test_favorite_ct_id_recreates_missing_content_type(self):
        ct = ContentType.objects.get_by_natural_key("pages", "application")
        ct.delete()
        from pages.templatetags.favorites import favorite_ct_id

        new_id = favorite_ct_id("pages", "Application")
        self.assertIsNotNone(new_id)
        self.assertTrue(
            ContentType.objects.filter(
                pk=new_id, app_label="pages", model="application"
            ).exists()
        )

    def test_dashboard_uses_change_label(self):
        ct = ContentType.objects.get_by_natural_key("pages", "application")
        Favorite.objects.create(user=self.user, content_type=ct)
        resp = self.client.get(reverse("admin:index"))
        self.assertContains(resp, "Change Applications")
        self.assertContains(resp, 'target="_blank" rel="noopener noreferrer"')


class AdminIndexQueryRegressionTests(TestCase):
    def setUp(self):
        User = get_user_model()
        self.client = Client()
        self.user = User.objects.create_superuser(
            username="queryadmin", password="pwd", email="query@example.com"
        )
        self.client.force_login(self.user)
        Site.objects.update_or_create(
            id=1, defaults={"name": "test", "domain": "testserver"}
        )
        favorite_cts = [
            ContentType.objects.get_for_model(Application),
            ContentType.objects.get_for_model(Landing),
        ]
        for ct in favorite_cts:
            Favorite.objects.create(user=self.user, content_type=ct)

    def _render_admin_and_count_queries(self):
        url = reverse("admin:index")
        with CaptureQueriesContext(connection) as ctx:
            response = self.client.get(url)
        self.assertEqual(response.status_code, 200)
        sql_statements = [query["sql"].lower() for query in ctx.captured_queries]
        ct_queries = [sql for sql in sql_statements if '"django_content_type"' in sql]
        favorite_queries = [sql for sql in sql_statements if '"pages_favorite"' in sql]
        return len(ct_queries), len(favorite_queries)

    def test_admin_index_queries_constant_with_more_models(self):
        site = admin.site
        original_registry = site._registry.copy()
        registry_items = list(original_registry.items())
        if len(registry_items) < 2:
            self.skipTest("Not enough registered admin models for regression test")

        for model in original_registry.keys():
            ContentType.objects.get_for_model(model)

        try:
            site._registry = dict(registry_items[:1])
            baseline_ct_queries, baseline_favorite_queries = (
                self._render_admin_and_count_queries()
            )

            expanded_limit = min(len(registry_items), 5)
            site._registry = dict(registry_items[:expanded_limit])
            expanded_ct_queries, expanded_favorite_queries = (
                self._render_admin_and_count_queries()
            )
        finally:
            site._registry = original_registry

        self.assertEqual(expanded_ct_queries, baseline_ct_queries)
        self.assertEqual(expanded_favorite_queries, baseline_favorite_queries)


class AdminActionListTests(TestCase):
    def setUp(self):
        User = get_user_model()
        User.objects.filter(username="action-admin").delete()
        self.user = User.objects.create_superuser(
            username="action-admin",
            password="pwd",
            email="action@example.com",
        )
        self.factory = RequestFactory()

    def test_profile_actions_available_without_selection(self):
        from pages.templatetags.admin_extras import model_admin_actions

        request = self.factory.get("/")
        request.user = self.user
        context = {"request": request}

        registered = [
            (model._meta.app_label, model._meta.object_name)
            for model, admin_instance in admin.site._registry.items()
            if isinstance(admin_instance, ProfileAdminMixin)
        ]

        for app_label, object_name in registered:
            with self.subTest(model=f"{app_label}.{object_name}"):
                actions = model_admin_actions(context, app_label, object_name)
                labels = {action["label"] for action in actions}
                self.assertIn("Active Profile", labels)

    def test_quote_report_link_available(self):
        from pages.templatetags.admin_extras import model_admin_actions

        request = self.factory.get("/")
        request.user = self.user
        context = {"request": request}

        actions = model_admin_actions(context, "core", "OdooProfile")
        labels = {action["label"] for action in actions}
        self.assertIn("Quote Report", labels)
        url = next(
            action["url"]
            for action in actions
            if action["label"] == "Quote Report"
        )
        self.assertEqual(
            url,
            reverse(
                "admin:core_odooprofile_actions",
                kwargs={"tool": "generate_quote_report"},
            ),
        )

    def test_send_net_message_link_available(self):
        from pages.templatetags.admin_extras import model_admin_actions

        request = self.factory.get("/")
        request.user = self.user
        context = {"request": request}

        actions = model_admin_actions(context, "nodes", "NetMessage")
        labels = {action["label"] for action in actions}
        self.assertIn("Send Net Message", labels)
        url = next(
            action["url"]
            for action in actions
            if action["label"] == "Send Net Message"
        )
        self.assertEqual(url, reverse("admin:nodes_netmessage_send"))


class AdminModelGraphViewTests(TestCase):
    def setUp(self):
        self.client = Client()
        User = get_user_model()
        self.user = User.objects.create_user(
            username="graph-staff", password="pwd", is_staff=True
        )
        Site.objects.update_or_create(id=1, defaults={"name": "Terminal"})
        self.client.force_login(self.user)

    def _mock_graph(self):
        fake_graph = Mock()
        fake_graph.source = "digraph {}"
        fake_graph.engine = "dot"

        def pipe_side_effect(*args, **kwargs):
            fmt = kwargs.get("format") or (args[0] if args else None)
            if fmt == "svg":
                return '<svg xmlns="http://www.w3.org/2000/svg"></svg>'
            if fmt == "pdf":
                return b"%PDF-1.4 mock"
            raise AssertionError(f"Unexpected format: {fmt}")

        fake_graph.pipe.side_effect = pipe_side_effect
        return fake_graph

    def test_model_graph_renders_controls_and_download_link(self):
        url = reverse("admin-model-graph", args=["pages"])
        graph = self._mock_graph()
        with (
            patch("pages.views._build_model_graph", return_value=graph),
            patch("pages.views.shutil.which", return_value="/usr/bin/dot"),
        ):
            response = self.client.get(url)

        self.assertEqual(response.status_code, 200)
        self.assertContains(response, "data-model-graph")
        self.assertContains(response, 'data-graph-action="zoom-in"')
        self.assertContains(response, "Download PDF")
        self.assertIn("?format=pdf", response.context_data["download_url"])
        args, kwargs = graph.pipe.call_args
        self.assertEqual(kwargs.get("format"), "svg")
        self.assertEqual(kwargs.get("encoding"), "utf-8")

    def test_model_graph_pdf_download(self):
        url = reverse("admin-model-graph", args=["pages"])
        graph = self._mock_graph()
        with (
            patch("pages.views._build_model_graph", return_value=graph),
            patch("pages.views.shutil.which", return_value="/usr/bin/dot"),
        ):
            response = self.client.get(url, {"format": "pdf"})

        self.assertEqual(response.status_code, 200)
        self.assertEqual(response["Content-Type"], "application/pdf")
        app_config = django_apps.get_app_config("pages")
        expected_slug = slugify(app_config.verbose_name) or app_config.label
        self.assertIn(
            f"{expected_slug}-model-graph.pdf", response["Content-Disposition"]
        )
        self.assertEqual(response.content, b"%PDF-1.4 mock")
        args, kwargs = graph.pipe.call_args
        self.assertEqual(kwargs.get("format"), "pdf")


class LanguagePreferenceMiddlewareTests(TestCase):
    def setUp(self):
        self.factory = RequestFactory()
        self.middleware = LanguagePreferenceMiddleware(lambda request: HttpResponse("ok"))

    def test_selected_language_attached_to_request(self):
        request = self.factory.get("/")
        request.session = {}
        with translation.override("it"):
            response = self.middleware(request)

        self.assertEqual(response.status_code, 200)
        self.assertEqual(request.selected_language_code, "it")
        self.assertEqual(request.selected_language, "it")

    def test_normalizes_request_language_code(self):
        request = self.factory.get("/")
        request.session = {}
        request.LANGUAGE_CODE = "PT_BR"

        response = self.middleware(request)

        self.assertEqual(response.status_code, 200)
        self.assertEqual(request.selected_language_code, "pt-br")
        self.assertEqual(request.selected_language, "pt-br")


class UserStorySubmissionTests(TestCase):
    def setUp(self):
        cache.clear()
        self.client = Client()
        self.url = reverse("pages:user-story-submit")
        User = get_user_model()
        self.user = User.objects.create_user(username="feedbacker", password="pwd")
        self.capture_patcher = patch("pages.views.capture_screenshot", autospec=True)
        self.save_patcher = patch("pages.views.save_screenshot", autospec=True)
        self.mock_capture = self.capture_patcher.start()
        self.mock_save = self.save_patcher.start()
        self.mock_capture.return_value = Path("/tmp/fake.png")
        self.mock_save.return_value = None
        self.addCleanup(self.capture_patcher.stop)
        self.addCleanup(self.save_patcher.stop)

    def test_authenticated_submission_defaults_to_username(self):
        self.client.force_login(self.user)
        response = self.client.post(
            self.url,
            {
                "rating": 5,
                "comments": "Loved the experience!",
                "path": "/wizard/step-1/",
                "take_screenshot": "1",
            },
            HTTP_REFERER="https://example.test/wizard/step-1/",
            HTTP_USER_AGENT="FeedbackBot/1.0",
        )
        self.assertEqual(response.status_code, 200)
        self.assertEqual(response.json(), {"success": True})
        story = UserStory.objects.get()
        self.assertEqual(story.name, "feedbacker")
        self.assertEqual(story.rating, 5)
        self.assertEqual(story.path, "/wizard/step-1/")
        self.assertEqual(story.user, self.user)
        self.assertEqual(story.owner, self.user)
        self.assertTrue(story.is_user_data)
        self.assertTrue(story.take_screenshot)
        self.assertEqual(story.status, UserStory.Status.OPEN)
        self.assertEqual(story.referer, "https://example.test/wizard/step-1/")
        self.assertEqual(story.user_agent, "FeedbackBot/1.0")
        self.assertEqual(story.ip_address, "127.0.0.1")
        expected_language = (translation.get_language() or "").split("-")[0]
        self.assertTrue(story.language_code)
        self.assertTrue(
            story.language_code.startswith(expected_language),
            story.language_code,
        )

    def test_submission_records_request_language(self):
        self.client.cookies[settings.LANGUAGE_COOKIE_NAME] = "es"
        with translation.override("es"):
            response = self.client.post(
                self.url,
                {
                    "rating": 4,
                    "comments": "Buena experiencia",
                    "path": "/es/soporte/",
                    "take_screenshot": "1",
                },
                HTTP_ACCEPT_LANGUAGE="es",
            )

        self.assertEqual(response.status_code, 200)
        story = UserStory.objects.get()
        self.assertEqual(story.language_code, "es")

    def test_submission_prefers_original_referer(self):
        self.client.get(
            reverse("pages:index"),
            HTTP_REFERER="https://ads.example/original",
        )
        response = self.client.post(
            self.url,
            {
                "rating": 3,
                "comments": "Works well",
                "path": "/wizard/step-2/",
                "name": "visitor@example.com",
                "take_screenshot": "0",
            },
            HTTP_REFERER="http://testserver/wizard/step-2/",
            HTTP_USER_AGENT="FeedbackBot/2.0",
        )

        self.assertEqual(response.status_code, 200)
        story = UserStory.objects.get()
        self.assertEqual(story.referer, "https://ads.example/original")

    def test_superuser_submission_creates_triage_todo(self):
        Todo.objects.all().delete()
        superuser = get_user_model().objects.create_superuser(
            username="overseer", email="overseer@example.com", password="pwd"
        )
        Node.objects.update_or_create(
            mac_address=Node.get_current_mac(),
            defaults={
                "hostname": "local-node",
                "address": "127.0.0.1",
                "port": 8888,
                "public_endpoint": "local-node",
            },
        )
        self.client.force_login(superuser)
        comments = "Review analytics dashboard flow"
        response = self.client.post(
            self.url,
            {
                "rating": 5,
                "comments": comments,
                "path": "/reports/analytics/",
                "take_screenshot": "0",
            },
        )
        self.assertEqual(response.status_code, 200)
        self.assertEqual(Todo.objects.count(), 1)
        todo = Todo.objects.get()
        self.assertEqual(todo.request, f"Triage {comments}")
        self.assertTrue(todo.is_user_data)
        self.assertEqual(todo.original_user, superuser)
        self.assertTrue(todo.original_user_is_authenticated)
        self.assertEqual(todo.origin_node, Node.get_local())

    def test_screenshot_request_links_saved_sample(self):
        self.client.force_login(self.user)
        screenshot_file = Path("/tmp/fake.png")
        self.mock_capture.return_value = screenshot_file
        sample = ContentSample.objects.create(kind=ContentSample.IMAGE)
        self.mock_save.return_value = sample

        response = self.client.post(
            self.url,
            {
                "rating": 5,
                "comments": "Loved the experience!",
                "path": "/wizard/step-1/",
                "take_screenshot": "1",
            },
            HTTP_REFERER="https://example.test/wizard/step-1/",
        )

        self.assertEqual(response.status_code, 200)
        story = UserStory.objects.get()
        self.assertEqual(story.screenshot, sample)
        self.mock_capture.assert_called_once_with("https://example.test/wizard/step-1/")
        self.mock_save.assert_called_once_with(
            screenshot_file,
            method="USER_STORY",
            user=self.user,
            link_duplicates=True,
        )

    def test_anonymous_submission_uses_provided_email(self):
        response = self.client.post(
            self.url,
            {
                "name": "guest@example.com",
                "rating": 3,
                "comments": "It was fine.",
                "path": "/status/",
                "take_screenshot": "on",
            },
        )
        self.assertEqual(response.status_code, 200)
        self.assertEqual(UserStory.objects.count(), 1)
        story = UserStory.objects.get()
        self.assertEqual(story.name, "guest@example.com")
        self.assertIsNone(story.user)
        self.assertIsNone(story.owner)
        self.assertEqual(story.comments, "It was fine.")
        self.assertTrue(story.take_screenshot)
        self.assertEqual(story.status, UserStory.Status.OPEN)

    def test_invalid_rating_returns_errors(self):
        response = self.client.post(
            self.url,
            {
                "rating": 7,
                "comments": "Way off the scale",
                "path": "/feedback/",
                "take_screenshot": "1",
            },
        )
        self.assertEqual(response.status_code, 400)
        data = response.json()
        self.assertFalse(UserStory.objects.exists())
        self.assertIn("rating", data.get("errors", {}))

    def test_anonymous_submission_without_email_returns_errors(self):
        response = self.client.post(
            self.url,
            {
                "rating": 2,
                "comments": "Could be better.",
                "path": "/feedback/",
                "take_screenshot": "1",
            },
        )
        self.assertEqual(response.status_code, 400)
        self.assertFalse(UserStory.objects.exists())
        data = response.json()
        self.assertIn("name", data.get("errors", {}))

    def test_anonymous_submission_with_invalid_email_returns_errors(self):
        response = self.client.post(
            self.url,
            {
                "name": "Guest Reviewer",
                "rating": 3,
                "comments": "Needs improvement.",
                "path": "/feedback/",
                "take_screenshot": "1",
            },
        )
        self.assertEqual(response.status_code, 400)
        self.assertFalse(UserStory.objects.exists())
        data = response.json()
        self.assertIn("name", data.get("errors", {}))

    def test_submission_without_screenshot_request(self):
        response = self.client.post(
            self.url,
            {
                "name": "guest@example.com",
                "rating": 4,
                "comments": "Skip the screenshot, please.",
                "path": "/feedback/",
            },
        )
        self.assertEqual(response.status_code, 200)
        story = UserStory.objects.get()
        self.assertFalse(story.take_screenshot)
        self.assertIsNone(story.owner)
        self.assertIsNone(story.screenshot)
        self.assertEqual(story.status, UserStory.Status.OPEN)
        self.mock_capture.assert_not_called()
        self.mock_save.assert_not_called()

    def test_rate_limit_blocks_repeated_submissions(self):
        payload = {
            "name": "guest@example.com",
            "rating": 4,
            "comments": "Pretty good",
            "path": "/feedback/",
            "take_screenshot": "1",
        }
        first = self.client.post(self.url, payload)
        self.assertEqual(first.status_code, 200)
        second = self.client.post(self.url, payload)
        self.assertEqual(second.status_code, 429)
        data = second.json()
        self.assertFalse(data["success"])
        self.assertIn("__all__", data.get("errors", {}))
        self.assertIn("5", data["errors"]["__all__"][0])


class UserStoryIssueAutomationTests(TestCase):
    def setUp(self):
        self.lock_dir = Path(settings.BASE_DIR) / "locks"
        self.lock_dir.mkdir(parents=True, exist_ok=True)
        self.lock_file = self.lock_dir / "celery.lck"
        User = get_user_model()
        self.user = User.objects.create_user(
            username="feedback_user", password="pwd"
        )

    def tearDown(self):
        self.lock_file.unlink(missing_ok=True)

    def test_low_rating_story_enqueues_issue_creation_when_celery_enabled(self):
        self.lock_file.write_text("")

        with patch("pages.models.create_user_story_github_issue.delay") as mock_delay:
            story = UserStory.objects.create(
                path="/feedback/",
                rating=2,
                comments="Needs work",
                take_screenshot=False,
                user=self.user,
            )

        mock_delay.assert_called_once_with(story.pk)

    def test_low_rating_story_without_user_does_not_enqueue_issue(self):
        self.lock_file.write_text("")

        with patch("pages.models.create_user_story_github_issue.delay") as mock_delay:
            UserStory.objects.create(
                path="/feedback/",
                rating=2,
                comments="Needs work",
                take_screenshot=False,
            )

        mock_delay.assert_not_called()

    def test_five_star_story_does_not_enqueue_issue(self):
        self.lock_file.write_text("")

        with patch("pages.models.create_user_story_github_issue.delay") as mock_delay:
            UserStory.objects.create(
                path="/feedback/",
                rating=5,
                comments="Great!",
                take_screenshot=True,
            )

        mock_delay.assert_not_called()

    def test_low_rating_story_skips_when_celery_disabled(self):
        self.lock_file.unlink(missing_ok=True)

        with patch("pages.models.create_user_story_github_issue.delay") as mock_delay:
            UserStory.objects.create(
                path="/feedback/",
                rating=1,
                comments="Not good",
                take_screenshot=False,
                user=self.user,
            )

        mock_delay.assert_not_called()


class UserStoryAdminActionTests(TestCase):
    def setUp(self):
        self.client = Client()
        self.factory = RequestFactory()
        User = get_user_model()
        self.admin_user = User.objects.create_superuser(
            username="admin",
            email="admin@example.com",
            password="pwd",
        )
        self.story = UserStory.objects.create(
            path="/",
            name="Feedback",
            rating=4,
            comments="Helpful notes",
            take_screenshot=True,
        )
        self.story.language_code = "es"
        self.story.save(update_fields=["language_code"])
        self.admin = UserStoryAdmin(UserStory, admin.site)

    def _build_request(self):
        request = self.factory.post("/admin/pages/userstory/")
        request.user = self.admin_user
        request.session = self.client.session
        setattr(request, "_messages", FallbackStorage(request))
        return request

    @patch("pages.models.github_issues.create_issue")
    def test_create_github_issues_action_updates_issue_fields(self, mock_create_issue):
        response = MagicMock()
        response.json.return_value = {
            "html_url": "https://github.com/example/repo/issues/123",
            "number": 123,
        }
        mock_create_issue.return_value = response

        request = self._build_request()
        queryset = UserStory.objects.filter(pk=self.story.pk)
        self.admin.create_github_issues(request, queryset)

        self.story.refresh_from_db()
        self.assertEqual(self.story.github_issue_number, 123)
        self.assertEqual(
            self.story.github_issue_url,
            "https://github.com/example/repo/issues/123",
        )

        mock_create_issue.assert_called_once()
        args, kwargs = mock_create_issue.call_args
        self.assertIn("Feedback for", args[0])
        self.assertIn("**Rating:**", args[1])
        self.assertIn("**Language:**", args[1])
        self.assertIn("(es)", args[1])
        self.assertEqual(kwargs.get("labels"), ["feedback"])
        self.assertEqual(
            kwargs.get("fingerprint"), f"user-story:{self.story.pk}"
        )

    @patch("pages.models.github_issues.create_issue")
    def test_create_github_issues_action_skips_existing_issue(self, mock_create_issue):
        self.story.github_issue_url = "https://github.com/example/repo/issues/5"
        self.story.github_issue_number = 5
        self.story.save(update_fields=["github_issue_url", "github_issue_number"])

        request = self._build_request()
        queryset = UserStory.objects.filter(pk=self.story.pk)
        self.admin.create_github_issues(request, queryset)

        mock_create_issue.assert_not_called()

    def test_create_github_issues_action_links_to_credentials_when_missing(self):
        request = self._build_request()
        queryset = UserStory.objects.filter(pk=self.story.pk)

        mock_url = "/admin/core/releasemanager/"
        with (
            patch(
                "pages.admin.reverse", return_value=mock_url
            ) as mock_reverse,
            patch.object(
                UserStory,
                "create_github_issue",
                side_effect=RuntimeError("GitHub token is not configured"),
            ),
        ):
            self.admin.create_github_issues(request, queryset)

        messages_list = list(request._messages)
        self.assertTrue(messages_list)

        opts = ReleaseManager._meta
        mock_reverse.assert_called_once_with(
            f"{self.admin.admin_site.name}:{opts.app_label}_{opts.model_name}_changelist"
        )
        self.assertTrue(
            any(mock_url in message.message for message in messages_list),
        )
        self.assertTrue(
            any("Configure GitHub credentials" in message.message for message in messages_list),
        )
        self.assertTrue(
            any(message.level == messages.ERROR for message in messages_list),
        )


class ClientReportLiveUpdateTests(TestCase):
    def setUp(self):
        self.client = Client()

    def test_client_report_includes_interval(self):
        resp = self.client.get(reverse("pages:client-report"))
        self.assertEqual(resp.wsgi_request.live_update_interval, 5)
        self.assertContains(resp, "setInterval(() => location.reload()")

    def test_client_report_download_disables_refresh(self):
        User = get_user_model()
        user = User.objects.create_user(username="download-user", password="pwd")
        report = ClientReport.objects.create(
            start_date=date(2024, 1, 1),
            end_date=date(2024, 1, 2),
            data={},
            owner=user,
            disable_emails=True,
            language="en",
            title="",
        )

        self.client.force_login(user)
        resp = self.client.get(
            reverse("pages:client-report"), {"download": report.pk}
        )

        self.assertIsNone(getattr(resp.wsgi_request, "live_update_interval", None))
        self.assertContains(resp, "report-download-frame")
        self.assertNotContains(resp, "setInterval(() => location.reload()")


class DeveloperArticleViewTests(TestCase):
    def test_published_article_renders(self):
        article = DeveloperArticle.objects.create(
            title="Protoline Integration",
            summary="Arthexis.com prepares for the 0.2 release.",
            content="## Release Overview\n\nExciting updates ahead.",
            is_published=True,
        )

        response = self.client.get(
            reverse("pages:developer-article", kwargs={"slug": article.slug})
        )

        self.assertEqual(response.status_code, 200)
        self.assertContains(response, article.title)
        self.assertContains(response, article.summary)
        self.assertContains(response, 'href="#release-overview"')
        self.assertContains(response, "markdown-body")

    def test_unpublished_article_returns_404(self):
        article = DeveloperArticle.objects.create(
            title="Hidden Draft",
            summary="Not yet ready.",
            content="Draft content.",
            is_published=False,
        )

        response = self.client.get(
            reverse("pages:developer-article", kwargs={"slug": article.slug})
        )

        self.assertEqual(response.status_code, 404)


class ScreenshotSpecInfrastructureTests(TestCase):
    def test_runner_creates_outputs_and_cleans_old_samples(self):
        spec = ScreenshotSpec(slug="spec-test", url="/")
        with tempfile.TemporaryDirectory() as tmp:
            temp_dir = Path(tmp)
            screenshot_path = temp_dir / "source.png"
            screenshot_path.write_bytes(b"fake")
            ContentSample.objects.create(
                kind=ContentSample.IMAGE,
                path="old.png",
                method="spec:old",
                hash="old-hash",
            )
            ContentSample.objects.filter(hash="old-hash").update(
                created_at=timezone.now() - timedelta(days=8)
            )
            with (
                patch(
                    "pages.screenshot_specs.base.capture_screenshot",
                    return_value=screenshot_path,
                ) as capture_mock,
                patch(
                    "pages.screenshot_specs.base.save_screenshot", return_value=None
                ) as save_mock,
            ):
                with ScreenshotSpecRunner(temp_dir) as runner:
                    result = runner.run(spec)
            self.assertTrue(result.image_path.exists())
            self.assertTrue(result.base64_path.exists())
            self.assertEqual(ContentSample.objects.filter(hash="old-hash").count(), 0)
            capture_mock.assert_called_once()
            save_mock.assert_called_once_with(screenshot_path, method="spec:spec-test")

    def test_runner_respects_manual_reason(self):
        spec = ScreenshotSpec(slug="manual-spec", url="/", manual_reason="hardware")
        with tempfile.TemporaryDirectory() as tmp:
            with ScreenshotSpecRunner(Path(tmp)) as runner:
                with self.assertRaises(ScreenshotUnavailable):
                    runner.run(spec)


class CaptureUIScreenshotsCommandTests(TestCase):
    def tearDown(self):
        registry.unregister("manual-cmd")
        registry.unregister("auto-cmd")

    def test_manual_spec_emits_warning(self):
        spec = ScreenshotSpec(slug="manual-cmd", url="/", manual_reason="manual")
        registry.register(spec)
        out = StringIO()
        call_command("capture_ui_screenshots", "--spec", spec.slug, stdout=out)
        self.assertIn("Skipping manual screenshot", out.getvalue())

    def test_command_invokes_runner(self):
        spec = ScreenshotSpec(slug="auto-cmd", url="/")
        registry.register(spec)
        with tempfile.TemporaryDirectory() as tmp:
            tmp_path = Path(tmp)
            image_path = tmp_path / "auto-cmd.png"
            base64_path = tmp_path / "auto-cmd.base64"
            image_path.write_bytes(b"fake")
            base64_path.write_text("Zg==", encoding="utf-8")
            runner = Mock()
            runner.__enter__ = Mock(return_value=runner)
            runner.__exit__ = Mock(return_value=None)
            runner.run.return_value = SimpleNamespace(
                image_path=image_path,
                base64_path=base64_path,
                sample=None,
            )
            with patch(
                "pages.management.commands.capture_ui_screenshots.ScreenshotSpecRunner",
                return_value=runner,
            ) as runner_cls:
                out = StringIO()
                call_command(
                    "capture_ui_screenshots",
                    "--spec",
                    spec.slug,
                    "--output-dir",
                    tmp_path,
                    stdout=out,
                )
            runner_cls.assert_called_once()
            runner.run.assert_called_once_with(spec)
            self.assertIn("Captured 'auto-cmd'", out.getvalue())<|MERGE_RESOLUTION|>--- conflicted
+++ resolved
@@ -923,7 +923,6 @@
 
         self.assertEqual(cached, status)
 
-<<<<<<< HEAD
     def test_model_rule_status_reports_evcs_heartbeat_success(self):
         Charger.objects.create(
             charger_id="EVCS-PASS", last_heartbeat=timezone.now()
@@ -946,7 +945,6 @@
 
         self.assertFalse(status["success"])
         self.assertIn("EVCS-FAIL", status["message"])
-=======
     def test_model_rule_status_for_nodes_requires_local_node(self):
         context = Context({})
 
@@ -1041,7 +1039,6 @@
 
         self.assertTrue(status["success"])
         self.assertEqual(status["message"], gettext("All rules met."))
->>>>>>> 1b1fc380
 
 
 class AdminProtocolGroupingTests(TestCase):

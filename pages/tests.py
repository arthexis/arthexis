--- conflicted
+++ resolved
@@ -1215,18 +1215,9 @@
             last_heartbeat=timezone.now() - timedelta(hours=2),
         )
 
-<<<<<<< HEAD
         resp = self.client.get(
             reverse("admin-dashboard-model-status", args=["ocpp", "Charger"])
         )
-=======
-        resp = self.client.get(reverse("admin:index"))
-
-        self.assertContains(resp, "model-rule-status--error")
-        self.assertContains(resp, "Missing CP config: EVCS-MISS.")
-        self.assertContains(resp, "Missing firmware: EVCS-MISS.")
-        self.assertContains(resp, "Heartbeat overdue: EVCS-MISS.")
->>>>>>> b49ca0f8
 
         self.assertEqual(resp.status_code, 200)
         payload = resp.json()

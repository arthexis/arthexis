import os

os.environ.setdefault("DJANGO_SETTINGS_MODULE", "config.settings")

import django

django.setup()

from django.test import Client, RequestFactory, TestCase, SimpleTestCase, override_settings
from django.test.utils import CaptureQueriesContext
from django.urls import reverse
from django.templatetags.static import static
from urllib.parse import quote
from django.contrib.auth import get_user_model
from django.contrib.sites.models import Site
from django.contrib import admin, messages
from django.contrib.messages.storage.fallback import FallbackStorage
from django.core.exceptions import DisallowedHost
from django.core.cache import cache
from django.db import connection
import socket
from django.db import connection
from pages import site_config
from pages.models import (
    Application,
    Landing,
    Module,
    RoleLanding,
    SiteBadge,
    Favorite,
    ViewHistory,
    LandingLead,
    UserManual,
    UserStory,
)
from django.http import FileResponse

from pages.admin import (
    ApplicationAdmin,
    UserManualAdmin,
    UserStoryAdmin,
    ViewHistoryAdmin,
    log_viewer,
)
from pages.screenshot_specs import (
    ScreenshotSpec,
    ScreenshotSpecRunner,
    ScreenshotUnavailable,
    registry,
)
from pages.context_processors import nav_links
from django.apps import apps as django_apps
from config.middleware import SiteHttpsRedirectMiddleware
from core import mailer
from core.admin import ProfileAdminMixin
from core.models import (
    AdminHistory,
    InviteLead,
    Package,
    Reference,
    RFID,
    ReleaseManager,
    SecurityGroup,
    Todo,
    TOTPDeviceSettings,
)
from ocpp.models import Charger
from django.core.files.uploadedfile import SimpleUploadedFile
import base64
import json
import tempfile
import shutil
from io import StringIO
from django.conf import settings
from pathlib import Path
from unittest.mock import MagicMock, Mock, call, patch
from types import SimpleNamespace
from django.core.management import call_command
import re
from django.contrib.contenttypes.models import ContentType
from django.http import HttpResponse
from datetime import (
    date,
    datetime,
    time as datetime_time,
    timedelta,
    timezone as datetime_timezone,
)
from django.core import mail
from django.utils import timezone
from django.utils.text import slugify
from django.utils.translation import gettext
from django_otp import DEVICE_ID_SESSION_KEY
from django_otp.oath import TOTP
from django_otp.plugins.otp_totp.models import TOTPDevice
from core.backends import TOTP_DEVICE_NAME
import time

from nodes.models import (
    EmailOutbox,
    Node,
    ContentSample,
    NodeRole,
    NodeFeature,
    NodeFeatureAssignment,
)
from django.contrib.auth.models import AnonymousUser

class LoginViewTests(TestCase):
    def setUp(self):
        self.client = Client()
        User = get_user_model()
        self.staff = User.objects.create_user(
            username="staff", password="pwd", is_staff=True
        )
        self.user = User.objects.create_user(username="user", password="pwd")
        Site.objects.update_or_create(id=1, defaults={"name": "Terminal"})

    def test_login_link_in_navbar(self):
        resp = self.client.get(reverse("pages:index"))
        self.assertContains(resp, 'href="/login/"')

    def test_login_page_shows_authenticator_toggle(self):
        resp = self.client.get(reverse("pages:login"))
        self.assertContains(resp, "Use Authenticator app")

    def test_cp_simulator_redirect_shows_restricted_message(self):
        simulator_path = reverse("cp-simulator")
        resp = self.client.get(f"{reverse('pages:login')}?next={simulator_path}")
        self.assertContains(
            resp,
            "This page is reserved for members only. Please log in to continue.",
        )

    def test_staff_login_redirects_admin(self):
        resp = self.client.post(
            reverse("pages:login"),
            {"username": "staff", "password": "pwd"},
        )
        self.assertRedirects(resp, reverse("admin:index"))

    def test_login_with_authenticator_code(self):
        device = TOTPDevice.objects.create(
            user=self.staff,
            name=TOTP_DEVICE_NAME,
            confirmed=True,
        )
        totp = TOTP(device.bin_key, device.step, device.t0, device.digits, device.drift)
        totp.time = time.time()
        token = f"{totp.token():0{device.digits}d}"

        resp = self.client.post(
            reverse("pages:login"),
            {
                "username": "staff",
                "auth_method": "otp",
                "otp_token": token,
            },
        )

        self.assertRedirects(resp, reverse("admin:index"))
        session = self.client.session
        self.assertIn(DEVICE_ID_SESSION_KEY, session)
        self.assertEqual(session[DEVICE_ID_SESSION_KEY], device.persistent_id)

    def test_login_with_invalid_authenticator_code(self):
        TOTPDevice.objects.create(
            user=self.staff,
            name=TOTP_DEVICE_NAME,
            confirmed=True,
        )

        resp = self.client.post(
            reverse("pages:login"),
            {
                "username": "staff",
                "auth_method": "otp",
                "otp_token": "000000",
            },
        )

        self.assertEqual(resp.status_code, 200)
        self.assertContains(resp, "authenticator code is invalid", status_code=200)

    def test_already_logged_in_staff_redirects(self):
        self.client.force_login(self.staff)
        resp = self.client.get(reverse("pages:login"))
        self.assertRedirects(resp, reverse("admin:index"))

    def test_regular_user_redirects_next(self):
        resp = self.client.post(
            reverse("pages:login") + "?next=/nodes/list/",
            {"username": "user", "password": "pwd"},
        )
        self.assertRedirects(resp, "/nodes/list/")

    def test_staff_redirects_next_when_specified(self):
        resp = self.client.post(
            reverse("pages:login") + "?next=/nodes/list/",
            {"username": "staff", "password": "pwd"},
        )
        self.assertRedirects(resp, "/nodes/list/")



    @override_settings(EMAIL_BACKEND="django.core.mail.backends.dummy.EmailBackend")
    def test_login_page_hides_request_link_without_email_backend(self):
        resp = self.client.get(reverse("pages:login"))
        self.assertFalse(resp.context["can_request_invite"])
        self.assertNotContains(resp, reverse("pages:request-invite"))

    @override_settings(EMAIL_BACKEND="django.core.mail.backends.dummy.EmailBackend")
    def test_login_page_shows_request_link_when_outbox_configured(self):
        EmailOutbox.objects.create(host="smtp.example.com")
        resp = self.client.get(reverse("pages:login"))
        self.assertTrue(resp.context["can_request_invite"])
        self.assertContains(resp, reverse("pages:request-invite"))

    @override_settings(ALLOWED_HOSTS=["gway-qk32000"])
    def test_login_allows_forwarded_https_origin(self):
        secure_client = Client(enforce_csrf_checks=True)
        login_url = reverse("pages:login")
        response = secure_client.get(login_url, HTTP_HOST="gway-qk32000")
        csrf_cookie = response.cookies["csrftoken"].value
        submit = secure_client.post(
            login_url,
            {
                "username": "staff",
                "password": "pwd",
                "csrfmiddlewaretoken": csrf_cookie,
            },
            HTTP_HOST="gway-qk32000",
            HTTP_ORIGIN="https://gway-qk32000",
            HTTP_X_FORWARDED_PROTO="https",
            HTTP_REFERER="https://gway-qk32000/login/",
        )
        self.assertRedirects(submit, reverse("admin:index"))

    @override_settings(ALLOWED_HOSTS=["10.42.0.0/16", "gway-qk32000"])
    def test_login_allows_forwarded_origin_with_private_host_header(self):
        secure_client = Client(enforce_csrf_checks=True)
        login_url = reverse("pages:login")
        response = secure_client.get(login_url, HTTP_HOST="10.42.0.2")
        csrf_cookie = response.cookies["csrftoken"].value
        submit = secure_client.post(
            login_url,
            {
                "username": "staff",
                "password": "pwd",
                "csrfmiddlewaretoken": csrf_cookie,
            },
            HTTP_HOST="10.42.0.2",
            HTTP_ORIGIN="https://gway-qk32000",
            HTTP_X_FORWARDED_PROTO="https",
            HTTP_X_FORWARDED_HOST="gway-qk32000",
            HTTP_REFERER="https://gway-qk32000/login/",
        )
        self.assertRedirects(submit, reverse("admin:index"))

    @override_settings(ALLOWED_HOSTS=["10.42.0.0/16", "gway-qk32000"])
    def test_login_allows_forwarded_header_host_and_proto(self):
        secure_client = Client(enforce_csrf_checks=True)
        login_url = reverse("pages:login")
        response = secure_client.get(login_url, HTTP_HOST="10.42.0.2")
        csrf_cookie = response.cookies["csrftoken"].value
        submit = secure_client.post(
            login_url,
            {
                "username": "staff",
                "password": "pwd",
                "csrfmiddlewaretoken": csrf_cookie,
            },
            HTTP_HOST="10.42.0.2",
            HTTP_ORIGIN="https://gway-qk32000",
            HTTP_FORWARDED="proto=https;host=gway-qk32000",
            HTTP_REFERER="https://gway-qk32000/login/",
        )
        self.assertRedirects(submit, reverse("admin:index"))

    @override_settings(ALLOWED_HOSTS=["10.42.0.0/16", "gway-qk32000"])
    def test_login_allows_forwarded_referer_without_origin(self):
        secure_client = Client(enforce_csrf_checks=True)
        login_url = reverse("pages:login")
        response = secure_client.get(login_url, HTTP_HOST="10.42.0.2")
        csrf_cookie = response.cookies["csrftoken"].value
        submit = secure_client.post(
            login_url,
            {
                "username": "staff",
                "password": "pwd",
                "csrfmiddlewaretoken": csrf_cookie,
            },
            HTTP_HOST="10.42.0.2",
            HTTP_X_FORWARDED_PROTO="https",
            HTTP_X_FORWARDED_HOST="gway-qk32000",
            HTTP_REFERER="https://gway-qk32000/login/",
        )
        self.assertRedirects(submit, reverse("admin:index"))

    @override_settings(ALLOWED_HOSTS=["gway-qk32000"])
    def test_login_allows_forwarded_origin_with_explicit_port(self):
        secure_client = Client(enforce_csrf_checks=True)
        login_url = reverse("pages:login")
        response = secure_client.get(login_url, HTTP_HOST="gway-qk32000")
        csrf_cookie = response.cookies["csrftoken"].value
        submit = secure_client.post(
            login_url,
            {
                "username": "staff",
                "password": "pwd",
                "csrfmiddlewaretoken": csrf_cookie,
            },
            HTTP_HOST="gway-qk32000",
            HTTP_ORIGIN="https://gway-qk32000:4443",
            HTTP_X_FORWARDED_PROTO="https",
            HTTP_X_FORWARDED_HOST="gway-qk32000:4443",
            HTTP_REFERER="https://gway-qk32000:4443/login/",
        )
        self.assertRedirects(submit, reverse("admin:index"))


class AuthenticatorSetupTests(TestCase):
    def setUp(self):
        self.client = Client()
        User = get_user_model()
        self.staff = User.objects.create_user(
            username="staffer", password="pwd", is_staff=True
        )
        Site.objects.update_or_create(id=1, defaults={"name": "Terminal"})
        self.client.force_login(self.staff)

    def _current_token(self, device):
        totp = TOTP(device.bin_key, device.step, device.t0, device.digits, device.drift)
        totp.time = time.time()
        return f"{totp.token():0{device.digits}d}"

    def test_generate_creates_pending_device(self):
        resp = self.client.post(
            reverse("pages:authenticator-setup"), {"action": "generate"}
        )
        self.assertRedirects(resp, reverse("pages:authenticator-setup"))
        device = TOTPDevice.objects.get(user=self.staff)
        self.assertFalse(device.confirmed)
        self.assertEqual(device.name, TOTP_DEVICE_NAME)

    def test_device_config_url_includes_issuer_prefix(self):
        self.client.post(reverse("pages:authenticator-setup"), {"action": "generate"})
        device = TOTPDevice.objects.get(user=self.staff)
        config_url = device.config_url
        label = quote(f"{settings.OTP_TOTP_ISSUER}:{self.staff.username}")
        self.assertIn(label, config_url)
        self.assertIn(f"issuer={quote(settings.OTP_TOTP_ISSUER)}", config_url)

    def test_device_config_url_uses_custom_issuer_when_available(self):
        self.client.post(reverse("pages:authenticator-setup"), {"action": "generate"})
        device = TOTPDevice.objects.get(user=self.staff)
        TOTPDeviceSettings.objects.create(device=device, issuer="Custom Co")
        config_url = device.config_url
        quoted_issuer = quote("Custom Co")
        self.assertIn(quoted_issuer, config_url)
        self.assertIn(f"issuer={quoted_issuer}", config_url)

    def test_pending_device_context_includes_qr(self):
        self.client.post(reverse("pages:authenticator-setup"), {"action": "generate"})
        resp = self.client.get(reverse("pages:authenticator-setup"))
        self.assertEqual(resp.status_code, 200)
        self.assertTrue(resp.context["qr_data_uri"].startswith("data:image/png;base64,"))
        self.assertTrue(resp.context["manual_key"])

    def test_confirm_pending_device(self):
        self.client.post(reverse("pages:authenticator-setup"), {"action": "generate"})
        device = TOTPDevice.objects.get(user=self.staff)
        token = self._current_token(device)
        resp = self.client.post(
            reverse("pages:authenticator-setup"),
            {"action": "confirm", "token": token},
        )
        self.assertRedirects(resp, reverse("pages:authenticator-setup"))
        device.refresh_from_db()
        self.assertTrue(device.confirmed)

    def test_remove_device(self):
        self.client.post(reverse("pages:authenticator-setup"), {"action": "generate"})
        device = TOTPDevice.objects.get(user=self.staff)
        token = self._current_token(device)
        self.client.post(
            reverse("pages:authenticator-setup"),
            {"action": "confirm", "token": token},
        )
        resp = self.client.post(
            reverse("pages:authenticator-setup"), {"action": "remove"}
        )
        self.assertRedirects(resp, reverse("pages:authenticator-setup"))
        self.assertFalse(TOTPDevice.objects.filter(user=self.staff).exists())

@override_settings(EMAIL_BACKEND="django.core.mail.backends.locmem.EmailBackend")
class InvitationTests(TestCase):
    def setUp(self):
        self.client = Client()
        User = get_user_model()
        self.user = User.objects.create_user(
            username="invited",
            email="invite@example.com",
            is_active=False,
        )
        self.user.set_unusable_password()
        self.user.save()
        Site.objects.update_or_create(id=1, defaults={"name": "Terminal"})

    def test_login_page_has_request_link(self):
        resp = self.client.get(reverse("pages:login"))
        self.assertContains(resp, reverse("pages:request-invite"))

    def test_request_invite_sets_csrf_cookie(self):
        resp = self.client.get(reverse("pages:request-invite"))
        self.assertIn("csrftoken", resp.cookies)

    def test_request_invite_allows_post_without_csrf(self):
        client = Client(enforce_csrf_checks=True)
        resp = client.post(
            reverse("pages:request-invite"), {"email": "invite@example.com"}
        )
        self.assertEqual(resp.status_code, 200)

    def test_invitation_flow(self):
        resp = self.client.post(
            reverse("pages:request-invite"), {"email": "invite@example.com"}
        )
        self.assertEqual(resp.status_code, 200)
        self.assertEqual(len(mail.outbox), 1)
        link = re.search(r"http://testserver[\S]+", mail.outbox[0].body).group(0)
        resp = self.client.get(link)
        self.assertEqual(resp.status_code, 200)
        resp = self.client.post(link)
        self.user.refresh_from_db()
        self.assertTrue(self.user.is_active)
        self.assertIn("_auth_user_id", self.client.session)

    def test_request_invite_handles_email_errors(self):
        with patch("pages.views.mailer.send", side_effect=Exception("fail")):
            resp = self.client.post(
                reverse("pages:request-invite"), {"email": "invite@example.com"}
            )
        self.assertEqual(resp.status_code, 200)
        self.assertContains(resp, "If the email exists, an invitation has been sent.")
        lead = InviteLead.objects.get()
        self.assertIsNone(lead.sent_on)
        self.assertIn("fail", lead.error)
        self.assertIn("email service", lead.error)
        self.assertEqual(len(mail.outbox), 0)

    def test_request_invite_records_send_time(self):
        resp = self.client.post(
            reverse("pages:request-invite"), {"email": "invite@example.com"}
        )
        self.assertEqual(resp.status_code, 200)
        lead = InviteLead.objects.get()
        self.assertIsNotNone(lead.sent_on)
        self.assertEqual(lead.error, "")
        self.assertEqual(len(mail.outbox), 1)

    def test_request_invite_creates_lead_with_comment(self):
        resp = self.client.post(
            reverse("pages:request-invite"),
            {"email": "new@example.com", "comment": "Hello"},
        )
        self.assertEqual(resp.status_code, 200)
        lead = InviteLead.objects.get()
        self.assertEqual(lead.email, "new@example.com")
        self.assertEqual(lead.comment, "Hello")
        self.assertIsNone(lead.sent_on)
        self.assertEqual(lead.error, "")
        self.assertEqual(lead.mac_address, "")
        self.assertEqual(len(mail.outbox), 0)

    def test_request_invite_falls_back_to_send_mail(self):
        node = Node.objects.create(
            hostname="local", address="127.0.0.1", mac_address="00:11:22:33:44:55"
        )
        with (
            patch("pages.views.Node.get_local", return_value=node),
            patch.object(
                node, "send_mail", side_effect=Exception("node fail")
            ) as node_send,
            patch("pages.views.mailer.send", wraps=mailer.send) as fallback,
        ):
            resp = self.client.post(
                reverse("pages:request-invite"), {"email": "invite@example.com"}
            )
        self.assertEqual(resp.status_code, 200)
        lead = InviteLead.objects.get()
        self.assertIsNotNone(lead.sent_on)
        self.assertIn("node fail", lead.error)
        self.assertIn("default mail backend", lead.error)
        self.assertTrue(node_send.called)
        self.assertTrue(fallback.called)
        self.assertEqual(len(mail.outbox), 1)

    @patch(
        "pages.views.public_wifi.resolve_mac_address",
        return_value="aa:bb:cc:dd:ee:ff",
    )
    def test_request_invite_records_mac_address(self, mock_resolve):
        resp = self.client.post(
            reverse("pages:request-invite"), {"email": "invite@example.com"}
        )
        self.assertEqual(resp.status_code, 200)
        lead = InviteLead.objects.get()
        self.assertEqual(lead.mac_address, "aa:bb:cc:dd:ee:ff")

    @patch("pages.views.public_wifi.grant_public_access")
    @patch(
        "pages.views.public_wifi.resolve_mac_address",
        return_value="aa:bb:cc:dd:ee:ff",
    )
    def test_invitation_login_grants_public_wifi_access(self, mock_resolve, mock_grant):
        control_role, _ = NodeRole.objects.get_or_create(name="Control")
        feature = NodeFeature.objects.create(slug="ap-router", display="AP Router")
        feature.roles.add(control_role)
        node = Node.objects.create(
            hostname="control",
            address="127.0.0.1",
            mac_address=Node.get_current_mac(),
            role=control_role,
        )
        NodeFeatureAssignment.objects.create(node=node, feature=feature)
        with patch("pages.views.Node.get_local", return_value=node):
            resp = self.client.post(
                reverse("pages:request-invite"), {"email": "invite@example.com"}
            )
        self.assertEqual(resp.status_code, 200)
        link = re.search(r"http://testserver[\S]+", mail.outbox[0].body).group(0)
        with patch("pages.views.Node.get_local", return_value=node):
            resp = self.client.post(link)
        self.assertEqual(resp.status_code, 302)
        self.user.refresh_from_db()
        self.assertTrue(self.user.is_active)
        mock_grant.assert_called_once_with(self.user, "aa:bb:cc:dd:ee:ff")


class NavbarBrandTests(TestCase):
    def setUp(self):
        self.client = Client()
        Site.objects.update_or_create(
            id=1, defaults={"name": "Terminal", "domain": "testserver"}
        )

    def test_site_name_displayed_when_known(self):
        resp = self.client.get(reverse("pages:index"))
        self.assertContains(resp, '<a class="navbar-brand" href="/">Terminal</a>')

    def test_default_brand_when_unknown(self):
        Site.objects.filter(id=1).update(domain="example.com")
        resp = self.client.get(reverse("pages:index"))
        self.assertContains(resp, '<a class="navbar-brand" href="/">Arthexis</a>')

    @override_settings(ALLOWED_HOSTS=["127.0.0.1", "testserver"])
    def test_brand_uses_role_name_when_site_name_blank(self):
        role, _ = NodeRole.objects.get_or_create(name="Terminal")
        Node.objects.update_or_create(
            mac_address=Node.get_current_mac(),
            defaults={
                "hostname": "localhost",
                "address": "127.0.0.1",
                "role": role,
            },
        )
        Site.objects.filter(id=1).update(name="", domain="127.0.0.1")
        resp = self.client.get(reverse("pages:index"), HTTP_HOST="127.0.0.1")
        self.assertEqual(resp.context["badge_site_name"], "Terminal")
        self.assertContains(resp, '<a class="navbar-brand" href="/">Terminal</a>')


class AdminBadgesTests(TestCase):
    def setUp(self):
        self.client = Client()
        User = get_user_model()
        self.admin = User.objects.create_superuser(
            username="badge-admin", password="pwd", email="admin@example.com"
        )
        self.client.force_login(self.admin)
        Site.objects.update_or_create(
            id=1, defaults={"name": "test", "domain": "testserver"}
        )
        from nodes.models import Node

        self.node_hostname = "otherhost"
        self.node = Node.objects.create(
            hostname=self.node_hostname,
            address=socket.gethostbyname(socket.gethostname()),
        )

    def test_badges_show_site_and_node(self):
        resp = self.client.get(reverse("admin:index"))
        self.assertContains(resp, "SITE: test")
        self.assertContains(resp, f"NODE: {self.node_hostname}")

    def test_badges_show_node_role(self):
        from nodes.models import NodeRole

        role = NodeRole.objects.create(name="Dev")
        self.node.role = role
        self.node.save()
        resp = self.client.get(reverse("admin:index"))
        role_list = reverse("admin:nodes_noderole_changelist")
        role_change = reverse("admin:nodes_noderole_change", args=[role.pk])
        self.assertContains(resp, "ROLE: Dev")
        self.assertContains(resp, f'href="{role_list}"')
        self.assertContains(resp, f'href="{role_change}"')

    def test_badges_warn_when_node_missing(self):
        from nodes.models import Node

        Node.objects.all().delete()
        resp = self.client.get(reverse("admin:index"))
        self.assertContains(resp, "NODE: Unknown")
        self.assertContains(resp, "badge-unknown")
        self.assertContains(resp, "#6c757d")

    def test_badges_link_to_admin(self):
        resp = self.client.get(reverse("admin:index"))
        site_list = reverse("admin:pages_siteproxy_changelist")
        site_change = reverse("admin:pages_siteproxy_change", args=[1])
        node_list = reverse("admin:nodes_node_changelist")
        node_change = reverse("admin:nodes_node_change", args=[self.node.pk])
        self.assertContains(resp, f'href="{site_list}"')
        self.assertContains(resp, f'href="{site_change}"')
        self.assertContains(resp, f'href="{node_list}"')
        self.assertContains(resp, f'href="{node_change}"')

    def test_badge_colors_use_standard_palette(self):
        site = Site.objects.get(pk=1)
        badge, _ = SiteBadge.objects.get_or_create(site=site)
        badge.badge_color = "#ff0000"
        badge.save(update_fields=["badge_color"])
        self.node.badge_color = "#123456"
        self.node.save(update_fields=["badge_color"])

        resp = self.client.get(reverse("admin:index"))

        self.assertNotContains(resp, "#ff0000")
        self.assertNotContains(resp, "#123456")
        self.assertContains(resp, 'style="background-color: #28a745;"', 2)


class AdminDashboardAppListTests(TestCase):
    def setUp(self):
        self.client = Client()
        User = get_user_model()
        self.admin = User.objects.create_superuser(
            username="dashboard_admin", password="pwd", email="admin@example.com"
        )
        self.client.force_login(self.admin)
        Site.objects.update_or_create(
            id=1, defaults={"name": "test", "domain": "testserver"}
        )
        self.locks_dir = Path(settings.BASE_DIR) / "locks"
        self.locks_dir.mkdir(parents=True, exist_ok=True)
        self.celery_lock = self.locks_dir / "celery.lck"
        if self.celery_lock.exists():
            self.celery_lock.unlink()
        self.addCleanup(self._remove_celery_lock)
        self.node, _ = Node.objects.update_or_create(
            mac_address=Node.get_current_mac(),
            defaults={
                "hostname": socket.gethostname(),
                "address": socket.gethostbyname(socket.gethostname()),
                "base_path": settings.BASE_DIR,
                "port": 8000,
            },
        )
        self.node.features.clear()

    def _remove_celery_lock(self):
        try:
            self.celery_lock.unlink()
        except FileNotFoundError:
            pass

    def test_horologia_hidden_without_celery_feature(self):
        resp = self.client.get(reverse("admin:index"))
        self.assertNotContains(resp, "5. Horologia MODELS")

    def test_horologia_visible_with_celery_feature(self):
        feature = NodeFeature.objects.create(slug="celery-queue", display="Celery Queue")
        NodeFeatureAssignment.objects.create(node=self.node, feature=feature)
        resp = self.client.get(reverse("admin:index"))
        self.assertContains(resp, "5. Horologia MODELS")

    def test_horologia_visible_with_celery_lock(self):
        self.celery_lock.write_text("")
        resp = self.client.get(reverse("admin:index"))
        self.assertContains(resp, "5. Horologia MODELS")

class AdminSidebarTests(TestCase):
    def setUp(self):
        self.client = Client()
        User = get_user_model()
        self.admin = User.objects.create_superuser(
            username="sidebar_admin", password="pwd", email="admin@example.com"
        )
        self.client.force_login(self.admin)
        Site.objects.update_or_create(
            id=1, defaults={"name": "test", "domain": "testserver"}
        )
        from nodes.models import Node

        Node.objects.create(hostname="testserver", address="127.0.0.1")

    def test_sidebar_app_groups_collapsible_script_present(self):
        url = reverse("admin:nodes_node_changelist")
        resp = self.client.get(url)
        self.assertContains(resp, 'id="admin-collapsible-apps"')


class ViewHistoryLoggingTests(TestCase):
    def setUp(self):
        self.client = Client()
        Site.objects.update_or_create(id=1, defaults={"name": "Terminal"})
        self.addCleanup(self._reset_purge_task)

    def _reset_purge_task(self):
        from django_celery_beat.models import PeriodicTask

        PeriodicTask.objects.filter(name="pages_purge_landing_leads").delete()

    def _create_local_node(self):
        node, _ = Node.objects.update_or_create(
            mac_address=Node.get_current_mac(),
            defaults={
                "hostname": socket.gethostname(),
                "address": "127.0.0.1",
                "base_path": settings.BASE_DIR,
                "port": 8000,
            },
        )
        return node

    def _enable_celery_feature(self):
        node = self._create_local_node()
        feature, _ = NodeFeature.objects.get_or_create(
            slug="celery-queue", defaults={"display": "Celery Queue"}
        )
        NodeFeatureAssignment.objects.get_or_create(node=node, feature=feature)
        return node

    def test_successful_visit_creates_entry(self):
        resp = self.client.get(reverse("pages:index"))
        self.assertEqual(resp.status_code, 200)
        entry = ViewHistory.objects.order_by("-visited_at").first()
        self.assertIsNotNone(entry)
        self.assertEqual(entry.path, "/")
        self.assertEqual(entry.status_code, 200)
        self.assertEqual(entry.error_message, "")

    def test_error_visit_records_message(self):
        resp = self.client.get("/missing-page/")
        self.assertEqual(resp.status_code, 404)
        entry = (
            ViewHistory.objects.filter(path="/missing-page/")
            .order_by("-visited_at")
            .first()
        )
        self.assertIsNotNone(entry)
        self.assertEqual(entry.status_code, 404)
        self.assertNotEqual(entry.error_message, "")

    def test_debug_toolbar_requests_not_tracked(self):
        resp = self.client.get(reverse("pages:index"), {"djdt": "toolbar"})
        self.assertEqual(resp.status_code, 200)
        self.assertFalse(ViewHistory.objects.exists())

    def test_authenticated_user_last_visit_ip_updated(self):
        User = get_user_model()
        user = User.objects.create_user(
            username="history_user", password="pwd", email="history@example.com"
        )
        self.assertTrue(self.client.login(username="history_user", password="pwd"))

        resp = self.client.get(
            reverse("pages:index"),
            HTTP_X_FORWARDED_FOR="203.0.113.5",
        )

        self.assertEqual(resp.status_code, 200)
        user.refresh_from_db()
        self.assertEqual(user.last_visit_ip_address, "203.0.113.5")

    def test_landing_visit_records_lead(self):
        self._enable_celery_feature()

        role = NodeRole.objects.create(name="landing-role")
        application = Application.objects.create(
            name="landing-tests-app", description=""
        )
        module = Module.objects.create(
            node_role=role,
            application=application,
            path="/",
            menu="Landing",
        )
        landing = module.landings.get(path="/")
        landing.label = "Home Landing"
        landing.track_leads = True
        landing.save(update_fields=["label", "track_leads"])

        resp = self.client.get(
            reverse("pages:index"), HTTP_REFERER="https://example.com/ref"
        )

        self.assertEqual(resp.status_code, 200)
        lead = LandingLead.objects.latest("created_on")
        self.assertEqual(lead.landing, landing)
        self.assertEqual(lead.path, "/")
        self.assertEqual(lead.referer, "https://example.com/ref")

    def test_landing_visit_does_not_record_lead_without_celery(self):
        role = NodeRole.objects.create(name="no-celery-role")
        application = Application.objects.create(
            name="no-celery-app", description=""
        )
        module = Module.objects.create(
            node_role=role,
            application=application,
            path="/",
            menu="Landing",
        )
        landing = module.landings.get(path="/")
        landing.label = "No Celery"
        landing.track_leads = True
        landing.save(update_fields=["label", "track_leads"])

        resp = self.client.get(reverse("pages:index"))

        self.assertEqual(resp.status_code, 200)
        self.assertFalse(LandingLead.objects.exists())

    def test_disabled_landing_does_not_record_lead(self):
        role = NodeRole.objects.create(name="landing-role-disabled")
        application = Application.objects.create(
            name="landing-disabled-app", description=""
        )
        module = Module.objects.create(
            node_role=role,
            application=application,
            path="/",
            menu="Landing",
        )
        landing = module.landings.get(path="/")
        landing.enabled = False
        landing.track_leads = True
        landing.save(update_fields=["enabled", "track_leads"])

        resp = self.client.get(reverse("pages:index"))

        self.assertEqual(resp.status_code, 200)
        self.assertFalse(LandingLead.objects.exists())


class ViewHistoryAdminTests(TestCase):
    def setUp(self):
        self.client = Client()
        User = get_user_model()
        self.admin = User.objects.create_superuser(
            username="history_admin", password="pwd", email="admin@example.com"
        )
        self.client.force_login(self.admin)
        Site.objects.update_or_create(
            id=1, defaults={"name": "test", "domain": "testserver"}
        )

    def _create_history(self, path: str, days_offset: int = 0, count: int = 1):
        for _ in range(count):
            entry = ViewHistory.objects.create(
                path=path,
                method="GET",
                status_code=200,
                status_text="OK",
                error_message="",
                view_name="pages:index",
            )
            if days_offset:
                entry.visited_at = timezone.now() - timedelta(days=days_offset)
                entry.save(update_fields=["visited_at"])

    def test_change_list_includes_graph_link(self):
        resp = self.client.get(reverse("admin:pages_viewhistory_changelist"))
        self.assertContains(resp, reverse("admin:pages_viewhistory_traffic_graph"))
        self.assertContains(resp, "Traffic graph")

    def test_graph_view_renders_canvas(self):
        resp = self.client.get(reverse("admin:pages_viewhistory_traffic_graph"))
        self.assertContains(resp, "viewhistory-chart")
        self.assertContains(resp, reverse("admin:pages_viewhistory_changelist"))
        self.assertContains(resp, static("core/vendor/chart.umd.min.js"))

    def test_graph_data_endpoint(self):
        ViewHistory.all_objects.all().delete()
        self._create_history("/", count=2)
        self._create_history("/about/", days_offset=1)
        url = reverse("admin:pages_viewhistory_traffic_data")
        resp = self.client.get(url)
        self.assertEqual(resp.status_code, 200)
        data = resp.json()
        self.assertIn("labels", data)
        self.assertIn("datasets", data)
        self.assertGreater(len(data["labels"]), 0)
        totals = {
            dataset["label"]: sum(dataset["data"]) for dataset in data["datasets"]
        }
        self.assertEqual(totals.get("/"), 2)
        self.assertEqual(totals.get("/about/"), 1)

    def test_graph_data_includes_late_evening_visits(self):
        target_date = date(2025, 9, 27)
        entry = ViewHistory.objects.create(
            path="/late/",
            method="GET",
            status_code=200,
            status_text="OK",
            error_message="",
            view_name="pages:index",
        )
        local_evening = datetime.combine(target_date, datetime_time(21, 30))
        aware_evening = timezone.make_aware(
            local_evening, timezone.get_current_timezone()
        )
        entry.visited_at = aware_evening.astimezone(datetime_timezone.utc)
        entry.save(update_fields=["visited_at"])

        url = reverse("admin:pages_viewhistory_traffic_data")
        with patch("pages.admin.timezone.localdate", return_value=target_date):
            resp = self.client.get(url)
        self.assertEqual(resp.status_code, 200)
        data = resp.json()
        totals = {
            dataset["label"]: sum(dataset["data"]) for dataset in data["datasets"]
        }
        self.assertEqual(totals.get("/late/"), 1)

    def test_graph_data_filters_using_datetime_range(self):
        admin_view = ViewHistoryAdmin(ViewHistory, admin.site)
        with patch.object(ViewHistory.objects, "filter") as mock_filter:
            mock_queryset = mock_filter.return_value
            mock_queryset.exists.return_value = False
            admin_view._build_chart_data()

        kwargs = mock_filter.call_args.kwargs
        self.assertIn("visited_at__gte", kwargs)
        self.assertIn("visited_at__lt", kwargs)

    def test_admin_index_displays_widget(self):
        resp = self.client.get(reverse("admin:index"))
        self.assertContains(resp, "viewhistory-mini-module")
        self.assertContains(resp, reverse("admin:pages_viewhistory_traffic_graph"))
        self.assertContains(resp, static("core/vendor/chart.umd.min.js"))


class LandingLeadAdminTests(TestCase):
    def setUp(self):
        self.client = Client()
        User = get_user_model()
        self.admin = User.objects.create_superuser(
            username="lead_admin", password="pwd", email="lead@example.com"
        )
        self.client.force_login(self.admin)
        Site.objects.update_or_create(
            id=1, defaults={"name": "test", "domain": "testserver"}
        )
        self.node, _ = Node.objects.update_or_create(
            mac_address=Node.get_current_mac(),
            defaults={
                "hostname": socket.gethostname(),
                "address": "127.0.0.1",
                "base_path": settings.BASE_DIR,
                "port": 8000,
            },
        )
        self.node.features.clear()
        self.addCleanup(self._reset_purge_task)

    def _reset_purge_task(self):
        from django_celery_beat.models import PeriodicTask

        PeriodicTask.objects.filter(name="pages_purge_landing_leads").delete()

    def test_changelist_warns_without_celery(self):
        url = reverse("admin:pages_landinglead_changelist")
        response = self.client.get(url)
        self.assertContains(
            response,
            "Landing leads are not being recorded because Celery is not running on this node.",
        )

    def test_changelist_no_warning_with_celery(self):
        feature, _ = NodeFeature.objects.get_or_create(
            slug="celery-queue", defaults={"display": "Celery Queue"}
        )
        NodeFeatureAssignment.objects.get_or_create(node=self.node, feature=feature)
        url = reverse("admin:pages_landinglead_changelist")
        response = self.client.get(url)
        self.assertNotContains(
            response,
            "Landing leads are not being recorded because Celery is not running on this node.",
        )


class LandingLeadTaskTests(TestCase):
    def setUp(self):
        self.role = NodeRole.objects.create(name="lead-task-role")
        self.application = Application.objects.create(
            name="lead-task-app", description=""
        )
        self.module = Module.objects.create(
            node_role=self.role,
            application=self.application,
            path="/tasks",
            menu="Landing",
        )
        self.landing = Landing.objects.create(
            module=self.module,
            path="/tasks/",
            label="Tasks Landing",
            enabled=True,
        )

    def test_purge_expired_landing_leads_removes_old_records(self):
        from pages.tasks import purge_expired_landing_leads

        stale = LandingLead.objects.create(landing=self.landing, path="/tasks/")
        recent = LandingLead.objects.create(landing=self.landing, path="/tasks/")
        LandingLead.objects.filter(pk=stale.pk).update(
            created_on=timezone.now() - timedelta(days=31)
        )
        LandingLead.objects.filter(pk=recent.pk).update(
            created_on=timezone.now() - timedelta(days=5)
        )

        deleted = purge_expired_landing_leads()

        self.assertEqual(deleted, 1)
        self.assertFalse(LandingLead.objects.filter(pk=stale.pk).exists())
        self.assertTrue(LandingLead.objects.filter(pk=recent.pk).exists())


class LogViewerAdminTests(SimpleTestCase):
    def setUp(self):
        self.factory = RequestFactory()
        self.logs_dir = Path(settings.BASE_DIR) / "logs"
        self.logs_dir.mkdir(exist_ok=True)

    def tearDown(self):
        for path in list(self.logs_dir.iterdir()):
            if path.name == ".gitkeep":
                continue
            if path.is_file():
                path.unlink()
            elif path.is_dir():
                shutil.rmtree(path, ignore_errors=True)

    def _create_log(self, name: str, content: str = "") -> Path:
        path = self.logs_dir / name
        path.write_text(content, encoding="utf-8")
        return path

    def _build_request(self, params: dict | None = None):
        request = self.factory.get("/admin/logs/viewer/", params or {})

        class DummyUser:
            is_active = True
            is_staff = True
            is_superuser = True

            @property
            def is_authenticated(self):
                return True

            def has_perm(self, perm):
                return True

            def has_perms(self, perms):
                return True

            def has_module_perms(self, app_label):
                return True

            def get_username(self):
                return "tester"

        request.user = DummyUser()
        request.session = {}
        request.current_app = admin.site.name
        return request

    def _render(self, params: dict | None = None):
        request = self._build_request(params)
        context = {
            "site_title": "Constellation",
            "site_header": "Constellation",
            "site_url": "/",
            "available_apps": [],
        }
        with patch("pages.admin.admin.site.each_context", return_value=context), patch(
            "pages.context_processors.get_site", return_value=None
        ):
            response = log_viewer(request)
        return response

    def test_log_viewer_lists_available_logs(self):
        self._create_log("example.log", "example content")
        response = self._render()
        self.assertIn("example.log", response.context_data["available_logs"])

    def test_log_viewer_displays_selected_log(self):
        self._create_log("selected.log", "hello world")
        response = self._render({"log": "selected.log"})
        context = response.context_data
        self.assertEqual(context["selected_log"], "selected.log")
        self.assertIn("hello world", context["log_content"])

    def test_log_viewer_applies_line_limit(self):
        content = "\n".join(f"line {i}" for i in range(50))
        self._create_log("limited.log", content)
        response = self._render({"log": "limited.log", "limit": "20"})
        context = response.context_data
        self.assertEqual(context["log_limit_choice"], "20")
        self.assertIn("line 49", context["log_content"])
        self.assertIn("line 30", context["log_content"])
        self.assertNotIn("line 29", context["log_content"])

    def test_log_viewer_all_limit_returns_full_log(self):
        content = "first\nsecond\nthird"
        self._create_log("all.log", content)
        response = self._render({"log": "all.log", "limit": "all"})
        context = response.context_data
        self.assertEqual(context["log_limit_choice"], "all")
        self.assertIn("first", context["log_content"])
        self.assertIn("second", context["log_content"])

    def test_log_viewer_invalid_limit_defaults_to_20(self):
        content = "\n".join(f"item {i}" for i in range(5))
        self._create_log("invalid-limit.log", content)
        response = self._render({"log": "invalid-limit.log", "limit": "oops"})
        context = response.context_data
        self.assertEqual(context["log_limit_choice"], "20")

    def test_log_viewer_downloads_selected_log(self):
        self._create_log("download.log", "downloadable content")
        request = self._build_request({"log": "download.log", "download": "1"})
        context = {
            "site_title": "Constellation",
            "site_header": "Constellation",
            "site_url": "/",
            "available_apps": [],
        }
        with patch("pages.admin.admin.site.each_context", return_value=context), patch(
            "pages.context_processors.get_site", return_value=None
        ):
            response = log_viewer(request)
        self.assertIsInstance(response, FileResponse)
        self.assertIn("attachment", response["Content-Disposition"])
        content = b"".join(response.streaming_content).decode()
        self.assertIn("downloadable content", content)

    def test_log_viewer_reports_missing_log(self):
        response = self._render({"log": "missing.log"})
        self.assertIn("requested log could not be found", response.context_data["log_error"])

    def test_log_viewer_ignores_nested_files(self):
        nested = self.logs_dir / "nested"
        nested.mkdir(exist_ok=True)
        (nested / "hidden.log").write_text("hidden", encoding="utf-8")
        self._create_log("root.log", "root")
        response = self._render()
        self.assertIn("root.log", response.context_data["available_logs"])
        self.assertNotIn("hidden.log", response.context_data["available_logs"])

    def test_log_viewer_ignores_hidden_files(self):
        hidden_log = self.logs_dir / ".hidden.log"
        hidden_log.write_text("secret", encoding="utf-8")
        self._create_log("visible.log", "visible")
        response = self._render()
        self.assertIn("visible.log", response.context_data["available_logs"])
        self.assertNotIn(".hidden.log", response.context_data["available_logs"])

class AdminModelStatusTests(TestCase):
    def setUp(self):
        self.client = Client()
        User = get_user_model()
        self.admin = User.objects.create_superuser(
            username="status_admin", password="pwd", email="admin@example.com"
        )
        self.client.force_login(self.admin)
        Site.objects.update_or_create(
            id=1, defaults={"name": "test", "domain": "testserver"}
        )
        from nodes.models import Node

        Node.objects.create(hostname="testserver", address="127.0.0.1")

    @patch("pages.templatetags.admin_extras.connection.introspection.table_names")
    def test_status_dots_render(self, mock_tables):
        from django.db import connection

        tables = type(connection.introspection).table_names(connection.introspection)
        mock_tables.return_value = [t for t in tables if t != "pages_module"]
        resp = self.client.get(reverse("admin:index"))
        self.assertContains(resp, 'class="model-status ok"')
        self.assertContains(resp, 'class="model-status missing"', count=1)


class _FakeQuerySet(list):
    def only(self, *args, **kwargs):
        return self

    def order_by(self, *args, **kwargs):
        return self


class SiteConfigurationStagingTests(SimpleTestCase):
    def setUp(self):
        self.tmpdir = tempfile.mkdtemp()
        self.addCleanup(shutil.rmtree, self.tmpdir)
        self.config_path = Path(self.tmpdir) / "nginx-sites.json"
        self._path_patcher = patch(
            "pages.site_config._sites_config_path", side_effect=lambda: self.config_path
        )
        self._path_patcher.start()
        self.addCleanup(self._path_patcher.stop)
        self._model_patcher = patch("pages.site_config.apps.get_model")
        self.mock_get_model = self._model_patcher.start()
        self.addCleanup(self._model_patcher.stop)

    def _read_config(self):
        if not self.config_path.exists():
            return None
        return json.loads(self.config_path.read_text(encoding="utf-8"))

    def _set_sites(self, sites):
        queryset = _FakeQuerySet(sites)

        class _Manager:
            @staticmethod
            def filter(**kwargs):
                return queryset

        self.mock_get_model.return_value = SimpleNamespace(objects=_Manager())

    def test_managed_site_persists_configuration(self):
        self._set_sites([SimpleNamespace(domain="example.com", require_https=True)])
        site_config.update_local_nginx_scripts()
        config = self._read_config()
        self.assertEqual(
            config,
            [
                {
                    "domain": "example.com",
                    "require_https": True,
                }
            ],
        )

    def test_disabling_managed_site_removes_entry(self):
        primary = SimpleNamespace(domain="primary.test", require_https=False)
        secondary = SimpleNamespace(domain="secondary.test", require_https=False)
        self._set_sites([primary, secondary])
        site_config.update_local_nginx_scripts()
        config = self._read_config()
        self.assertEqual(
            [entry["domain"] for entry in config],
            ["primary.test", "secondary.test"],
        )

        self._set_sites([secondary])
        site_config.update_local_nginx_scripts()
        config = self._read_config()
        self.assertEqual(config, [{"domain": "secondary.test", "require_https": False}])

        self._set_sites([])
        site_config.update_local_nginx_scripts()
        self.assertIsNone(self._read_config())

    def test_require_https_toggle_updates_configuration(self):
        site = SimpleNamespace(domain="secure.example", require_https=False)
        self._set_sites([site])
        site_config.update_local_nginx_scripts()
        config = self._read_config()
        self.assertEqual(config, [{"domain": "secure.example", "require_https": False}])

        site.require_https = True
        self._set_sites([site])
        site_config.update_local_nginx_scripts()
        config = self._read_config()
        self.assertEqual(config, [{"domain": "secure.example", "require_https": True}])


class SiteRequireHttpsMiddlewareTests(SimpleTestCase):
    def setUp(self):
        self.factory = RequestFactory()
        self.middleware = SiteHttpsRedirectMiddleware(lambda request: HttpResponse("ok"))
        self.secure_site = SimpleNamespace(domain="secure.test", require_https=True)

    def test_http_request_redirects_to_https(self):
        request = self.factory.get("/", HTTP_HOST="secure.test")
        request.site = self.secure_site
        response = self.middleware(request)
        self.assertEqual(response.status_code, 301)
        self.assertTrue(response["Location"].startswith("https://secure.test"))

    def test_secure_request_not_redirected(self):
        request = self.factory.get("/", HTTP_HOST="secure.test", secure=True)
        request.site = self.secure_site
        response = self.middleware(request)
        self.assertEqual(response.status_code, 200)

    def test_forwarded_proto_respected(self):
        request = self.factory.get(
            "/", HTTP_HOST="secure.test", HTTP_X_FORWARDED_PROTO="https"
        )
        request.site = self.secure_site
        response = self.middleware(request)
        self.assertEqual(response.status_code, 200)

        self.secure_site.require_https = False
        request = self.factory.get("/", HTTP_HOST="secure.test")
        request.site = self.secure_site
        response = self.middleware(request)
        self.assertEqual(response.status_code, 200)


class SiteAdminRegisterCurrentTests(TestCase):
    def setUp(self):
        self.client = Client()
        User = get_user_model()
        self.admin = User.objects.create_superuser(
            username="site-admin", password="pwd", email="admin@example.com"
        )
        self.client.force_login(self.admin)
        Site.objects.update_or_create(
            id=1, defaults={"name": "Constellation", "domain": "arthexis.com"}
        )

    def test_register_current_creates_site(self):
        resp = self.client.get(reverse("admin:pages_siteproxy_changelist"))
        self.assertContains(resp, "Register Current")

        resp = self.client.get(reverse("admin:pages_siteproxy_register_current"))
        self.assertRedirects(resp, reverse("admin:pages_siteproxy_changelist"))
        self.assertTrue(Site.objects.filter(domain="testserver").exists())
        site = Site.objects.get(domain="testserver")
        self.assertEqual(site.name, "testserver")

    @override_settings(ALLOWED_HOSTS=["127.0.0.1", "testserver"])
    def test_register_current_ip_sets_pages_name(self):
        resp = self.client.get(
            reverse("admin:pages_siteproxy_register_current"), HTTP_HOST="127.0.0.1"
        )
        self.assertRedirects(resp, reverse("admin:pages_siteproxy_changelist"))
        site = Site.objects.get(domain="127.0.0.1")
        self.assertEqual(site.name, "")


class SiteAdminScreenshotTests(TestCase):
    def setUp(self):
        self.client = Client()
        User = get_user_model()
        self.admin = User.objects.create_superuser(
            username="screenshot-admin", password="pwd", email="admin@example.com"
        )
        self.client.force_login(self.admin)
        Site.objects.update_or_create(
            id=1, defaults={"name": "Terminal", "domain": "testserver"}
        )
        self.node = Node.objects.create(
            hostname="localhost",
            address="127.0.0.1",
            port=80,
            mac_address=Node.get_current_mac(),
        )

    @patch("pages.admin.capture_screenshot")
    def test_capture_screenshot_action(self, mock_capture):
        screenshot_dir = settings.LOG_DIR / "screenshots"
        screenshot_dir.mkdir(parents=True, exist_ok=True)
        file_path = screenshot_dir / "test.png"
        file_path.write_bytes(b"frontpage")
        mock_capture.return_value = Path("screenshots/test.png")
        url = reverse("admin:pages_siteproxy_changelist")
        response = self.client.post(
            url,
            {"action": "capture_screenshot", "_selected_action": [1]},
            follow=True,
        )
        self.assertEqual(response.status_code, 200)
        self.assertEqual(
            ContentSample.objects.filter(kind=ContentSample.IMAGE).count(), 1
        )
        screenshot = ContentSample.objects.filter(kind=ContentSample.IMAGE).first()
        self.assertEqual(screenshot.node, self.node)
        self.assertEqual(screenshot.path, "screenshots/test.png")
        self.assertEqual(screenshot.method, "ADMIN")
        link = reverse("admin:nodes_contentsample_change", args=[screenshot.pk])
        self.assertContains(response, link)
        mock_capture.assert_called_once_with("http://testserver/")


class SiteAdminReloadFixturesTests(TestCase):
    def setUp(self):
        self.client = Client()
        User = get_user_model()
        self.admin = User.objects.create_superuser(
            username="fixture-admin", password="pwd", email="admin@example.com"
        )
        self.client.force_login(self.admin)
        Site.objects.update_or_create(
            id=1, defaults={"name": "Terminal", "domain": "testserver"}
        )

    @patch("pages.admin.call_command")
    def test_reload_site_fixtures_action(self, mock_call_command):
        response = self.client.post(
            reverse("admin:pages_siteproxy_changelist"),
            {"action": "reload_site_fixtures", "_selected_action": [1]},
            follow=True,
        )
        self.assertEqual(response.status_code, 200)

        fixtures_dir = Path(settings.BASE_DIR) / "core" / "fixtures"
        expected = sorted(fixtures_dir.glob("references__00_site_*.json"))
        sigil_fixture = fixtures_dir / "sigil_roots__site.json"
        if sigil_fixture.exists():
            expected.append(sigil_fixture)

        expected_calls = [
            call("loaddata", str(path), verbosity=0) for path in expected
        ]
        self.assertEqual(mock_call_command.call_args_list, expected_calls)

        if expected_calls:
            self.assertContains(
                response,
                f"Reloaded {len(expected_calls)} site fixtures.",
            )


class AdminBadgesWebsiteTests(TestCase):
    def setUp(self):
        self.client = Client()
        User = get_user_model()
        self.admin = User.objects.create_superuser(
            username="badge-admin2", password="pwd", email="admin@example.com"
        )
        self.client.force_login(self.admin)
        role, _ = NodeRole.objects.get_or_create(name="Terminal")
        Node.objects.update_or_create(
            mac_address=Node.get_current_mac(),
            defaults={"hostname": "localhost", "address": "127.0.0.1", "role": role},
        )
        Site.objects.update_or_create(
            id=1, defaults={"name": "", "domain": "127.0.0.1"}
        )

    @override_settings(ALLOWED_HOSTS=["127.0.0.1", "testserver"])
    def test_badge_shows_domain_when_site_name_blank(self):
        resp = self.client.get(reverse("admin:index"), HTTP_HOST="127.0.0.1")
        self.assertContains(resp, "SITE: 127.0.0.1")


class NavAppsTests(TestCase):
    def setUp(self):
        self.client = Client()
        role, _ = NodeRole.objects.get_or_create(name="Terminal")
        Node.objects.update_or_create(
            mac_address=Node.get_current_mac(),
            defaults={"hostname": "localhost", "address": "127.0.0.1", "role": role},
        )
        Site.objects.update_or_create(
            id=1, defaults={"domain": "127.0.0.1", "name": ""}
        )
        app = Application.objects.create(name="Readme")
        Module.objects.create(
            node_role=role, application=app, path="/", is_default=True, menu="Cookbooks"
        )

    def test_nav_pill_renders(self):
        resp = self.client.get(reverse("pages:index"))
        self.assertContains(resp, "COOKBOOKS")
        self.assertContains(resp, "badge rounded-pill")

    def test_nav_pill_renders_with_port(self):
        resp = self.client.get(reverse("pages:index"), HTTP_HOST="127.0.0.1:8000")
        self.assertContains(resp, "COOKBOOKS")

    def test_nav_pill_uses_menu_field(self):
        site_app = Module.objects.get()
        site_app.menu = "Docs"
        site_app.save()
        resp = self.client.get(reverse("pages:index"))
        self.assertContains(resp, 'badge rounded-pill text-bg-secondary">DOCS')
        self.assertNotContains(resp, 'badge rounded-pill text-bg-secondary">COOKBOOKS')

    def test_app_without_root_url_excluded(self):
        role = NodeRole.objects.get(name="Terminal")
        app = Application.objects.create(name="core")
        Module.objects.create(node_role=role, application=app, path="/core/")
        resp = self.client.get(reverse("pages:index"))
        self.assertNotContains(resp, 'href="/core/"')


class RoleLandingRedirectTests(TestCase):
    def setUp(self):
        self.client = Client()
        Site.objects.update_or_create(
            id=1, defaults={"domain": "testserver", "name": ""}
        )
        self.node, _ = Node.objects.update_or_create(
            mac_address=Node.get_current_mac(),
            defaults={"hostname": "localhost", "address": "127.0.0.1"},
        )
        self.ocpp_app, _ = Application.objects.get_or_create(name="ocpp")
        self.user_model = get_user_model()

    def _ensure_landing(
        self, role: NodeRole, landing_path: str, label: str
    ) -> Landing:
        module, _ = Module.objects.get_or_create(
            node_role=role,
            application=self.ocpp_app,
            defaults={"path": "/ocpp/", "menu": "Chargers"},
        )
        if module.path != "/ocpp/":
            module.path = "/ocpp/"
            module.save(update_fields=["path"])
        landing, _ = Landing.objects.get_or_create(
            module=module,
            path=landing_path,
            defaults={
                "label": label,
                "enabled": True,
                "description": "",
            },
        )
        if landing.label != label or not landing.enabled or landing.description:
            landing.label = label
            landing.enabled = True
            landing.description = ""
            landing.save(update_fields=["label", "enabled", "description"])
        return landing

    def _configure_role_landing(
        self, role_name: str, landing_path: str, label: str, priority: int = 0
    ) -> str:
        role, _ = NodeRole.objects.get_or_create(name=role_name)
        self.node.role = role
        self.node.save(update_fields=["role"])
        landing = self._ensure_landing(role, landing_path, label)
        RoleLanding.objects.update_or_create(
            node_role=role,
            defaults={"landing": landing, "is_deleted": False, "priority": priority},
        )
        return landing_path

    def test_satellite_redirects_to_dashboard(self):
        target = self._configure_role_landing(
            "Satellite", "/ocpp/cpms/dashboard/", "CPMS Online Dashboard"
        )
        resp = self.client.get(reverse("pages:index"))
        self.assertRedirects(resp, target, fetch_redirect_response=False)

    def test_control_redirects_to_rfid(self):
        target = self._configure_role_landing(
            "Control", "/ocpp/rfid/validator/", "RFID Tag Validator"
        )
        resp = self.client.get(reverse("pages:index"))
        self.assertRedirects(resp, target, fetch_redirect_response=False)

    def test_security_group_redirect_takes_priority(self):
        self._configure_role_landing(
            "Control", "/ocpp/rfid/validator/", "RFID Tag Validator"
        )
        role = self.node.role
        group = SecurityGroup.objects.create(name="Operators")
        group_landing = self._ensure_landing(role, "/ocpp/group/", "Group Landing")
        RoleLanding.objects.update_or_create(
            security_group=group,
            defaults={"landing": group_landing, "priority": 5, "is_deleted": False},
        )
        user = self.user_model.objects.create_user("group-user")
        user.groups.add(group)
        self.client.force_login(user)
        resp = self.client.get(reverse("pages:index"))
        self.assertRedirects(
            resp, group_landing.path, fetch_redirect_response=False
        )

    def test_user_redirect_overrides_group_with_higher_priority(self):
        self._configure_role_landing(
            "Control", "/ocpp/rfid/validator/", "RFID Tag Validator"
        )
        role = self.node.role
        group = SecurityGroup.objects.create(name="Operators")
        group_landing = self._ensure_landing(role, "/ocpp/group/", "Group Landing")
        RoleLanding.objects.update_or_create(
            security_group=group,
            defaults={"landing": group_landing, "priority": 3, "is_deleted": False},
        )
        user = self.user_model.objects.create_user("priority-user")
        user.groups.add(group)
        user_landing = self._ensure_landing(role, "/ocpp/user/", "User Landing")
        RoleLanding.objects.update_or_create(
            user=user,
            defaults={"landing": user_landing, "priority": 10, "is_deleted": False},
        )
        self.client.force_login(user)
        resp = self.client.get(reverse("pages:index"))
        self.assertRedirects(
            resp, user_landing.path, fetch_redirect_response=False
        )


class WatchtowerNavTests(TestCase):
    def setUp(self):
        self.client = Client()
        role, _ = NodeRole.objects.get_or_create(name="Watchtower")
        Node.objects.update_or_create(
            mac_address=Node.get_current_mac(),
            defaults={
                "hostname": "localhost",
                "address": "127.0.0.1",
                "role": role,
            },
        )
        Site.objects.update_or_create(
            id=1, defaults={"domain": "arthexis.com", "name": "Arthexis"}
        )
        fixtures = [
            Path(
                settings.BASE_DIR,
                "pages",
                "fixtures",
                "default__application_pages.json",
            ),
            Path(
                settings.BASE_DIR,
                "pages",
                "fixtures",
                "watchtower__application_ocpp.json",
            ),
            Path(
                settings.BASE_DIR,
                "pages",
                "fixtures",
                "watchtower__module_ocpp.json",
            ),
            Path(
                settings.BASE_DIR,
                "pages",
                "fixtures",
                "watchtower__landing_ocpp_dashboard.json",
            ),
            Path(
                settings.BASE_DIR,
                "pages",
                "fixtures",
                "watchtower__landing_ocpp_cp_simulator.json",
            ),
            Path(
                settings.BASE_DIR,
                "pages",
                "fixtures",
                "watchtower__landing_ocpp_rfid.json",
            ),
            Path(
                settings.BASE_DIR,
                "pages",
                "fixtures",
                "watchtower__module_readme.json",
            ),
            Path(
                settings.BASE_DIR,
                "pages",
                "fixtures",
                "watchtower__landing_readme.json",
            ),
        ]
        call_command("loaddata", *map(str, fixtures))

    def test_rfid_pill_hidden(self):
        resp = self.client.get(reverse("pages:index"))
        nav_labels = [
            module.menu_label.upper() for module in resp.context["nav_modules"]
        ]
        self.assertNotIn("RFID", nav_labels)
        self.assertTrue(
            Module.objects.filter(
                path="/ocpp/", node_role__name="Watchtower"
            ).exists()
        )
        self.assertFalse(
            Module.objects.filter(
<<<<<<< HEAD
                path="/ocpp/rfid/",
                node_role__name="Watchtower",
=======
                path="/ocpp/rfid/validator/",
                node_role__name="Constellation",
>>>>>>> bca46732
                is_deleted=False,
            ).exists()
        )
        ocpp_module = next(
            module
            for module in resp.context["nav_modules"]
            if module.menu_label.upper() == "CHARGERS"
        )
        landing_labels = [landing.label for landing in ocpp_module.enabled_landings]
        self.assertIn("RFID Tag Validator", landing_labels)

    @override_settings(ALLOWED_HOSTS=["testserver", "arthexis.com"])
    def test_cookbooks_pill_visible_for_arthexis(self):
        resp = self.client.get(
            reverse("pages:index"), HTTP_HOST="arthexis.com"
        )
        self.assertContains(resp, 'badge rounded-pill text-bg-secondary">COOKBOOKS')

    def test_ocpp_dashboard_visible(self):
        resp = self.client.get(reverse("pages:index"))
        self.assertContains(resp, 'href="/ocpp/cpms/dashboard/"')


class ReleaseModuleNavTests(TestCase):
    def setUp(self):
        self.client = Client()
        self.user_model = get_user_model()
        role, _ = NodeRole.objects.get_or_create(name="Terminal")
        Node.objects.update_or_create(
            mac_address=Node.get_current_mac(),
            defaults={
                "hostname": "localhost",
                "address": "127.0.0.1",
                "role": role,
            },
        )
        Site.objects.update_or_create(
            id=1, defaults={"domain": "testserver", "name": "Terminal"}
        )
        application, _ = Application.objects.get_or_create(name="core")
        module, _ = Module.objects.get_or_create(
            node_role=role,
            application=application,
            path="/release/",
            defaults={"menu": "Release", "is_default": False},
        )
        module_updates = []
        if module.menu != "Release":
            module.menu = "Release"
            module_updates.append("menu")
        if getattr(module, "is_deleted", False):
            module.is_deleted = False
            module_updates.append("is_deleted")
        if module_updates:
            module.save(update_fields=module_updates)
        Landing.objects.update_or_create(
            module=module,
            path="/release/",
            defaults={
                "label": "Package Releases",
                "enabled": True,
                "description": "",
            },
        )
        self.release_group, _ = SecurityGroup.objects.get_or_create(
            name="Release Managers"
        )

    def test_release_module_hidden_for_anonymous(self):
        response = self.client.get(reverse("pages:index"))
        self.assertNotContains(response, 'badge rounded-pill text-bg-secondary">RELEASE')

    def test_release_module_visible_to_release_manager(self):
        user = self.user_model.objects.create_user(
            "release-admin", password="test", is_staff=True
        )
        user.groups.add(self.release_group)
        self.client.force_login(user)
        response = self.client.get(reverse("pages:index"))
        self.assertContains(response, 'badge rounded-pill text-bg-secondary">RELEASE')

    def test_release_module_hidden_for_non_member_staff(self):
        user = self.user_model.objects.create_user(
            "staff-user", password="test", is_staff=True
        )
        self.client.force_login(user)
        response = self.client.get(reverse("pages:index"))
        self.assertNotContains(response, 'badge rounded-pill text-bg-secondary">RELEASE')


class ControlNavTests(TestCase):
    def setUp(self):
        self.client = Client()
        role, _ = NodeRole.objects.get_or_create(name="Control")
        Node.objects.update_or_create(
            mac_address=Node.get_current_mac(),
            defaults={
                "hostname": "localhost",
                "address": "127.0.0.1",
                "role": role,
            },
        )
        Site.objects.update_or_create(
            id=1, defaults={"domain": "testserver", "name": ""}
        )
        fixtures = [
            Path(
                settings.BASE_DIR,
                "pages",
                "fixtures",
                "default__application_pages.json",
            ),
            Path(
                settings.BASE_DIR,
                "pages",
                "fixtures",
                "control__application_ocpp.json",
            ),
            Path(
                settings.BASE_DIR,
                "pages",
                "fixtures",
                "control__module_ocpp.json",
            ),
            Path(
                settings.BASE_DIR,
                "pages",
                "fixtures",
                "control__landing_ocpp_dashboard.json",
            ),
            Path(
                settings.BASE_DIR,
                "pages",
                "fixtures",
                "control__landing_ocpp_cp_simulator.json",
            ),
            Path(
                settings.BASE_DIR,
                "pages",
                "fixtures",
                "control__landing_ocpp_rfid.json",
            ),
            Path(
                settings.BASE_DIR,
                "pages",
                "fixtures",
                "control__module_readme.json",
            ),
            Path(
                settings.BASE_DIR,
                "pages",
                "fixtures",
                "control__landing_readme.json",
            ),
        ]
        call_command("loaddata", *map(str, fixtures))

    def test_ocpp_dashboard_visible(self):
        user = get_user_model().objects.create_user("control", password="pw")
        self.client.force_login(user)
        resp = self.client.get(reverse("pages:index"))
        self.assertEqual(resp.status_code, 200)
        self.assertContains(resp, 'href="/ocpp/cpms/dashboard/"')
        self.assertContains(
            resp, 'badge rounded-pill text-bg-secondary">CHARGERS'
        )

    def test_header_links_visible_when_defined(self):
        Reference.objects.create(
            alt_text="Console",
            value="https://example.com/console",
            show_in_header=True,
        )

        resp = self.client.get(reverse("pages:index"))

        self.assertIn("header_references", resp.context)
        self.assertTrue(resp.context["header_references"])
        self.assertContains(resp, "LINKS")
        self.assertContains(resp, 'href="https://example.com/console"')

    def test_header_links_hidden_when_flag_false(self):
        Reference.objects.create(
            alt_text="Hidden",
            value="https://example.com/hidden",
            show_in_header=False,
        )

        resp = self.client.get(reverse("pages:index"))

        self.assertIn("header_references", resp.context)
        self.assertFalse(resp.context["header_references"])
        self.assertNotContains(resp, "https://example.com/hidden")

    def test_header_link_hidden_when_only_site_matches(self):
        terminal_role, _ = NodeRole.objects.get_or_create(name="Terminal")
        site = Site.objects.get(domain="testserver")
        reference = Reference.objects.create(
            alt_text="Restricted",
            value="https://example.com/restricted",
            show_in_header=True,
        )
        reference.roles.add(terminal_role)
        reference.sites.add(site)

        resp = self.client.get(reverse("pages:index"))

        self.assertIn("header_references", resp.context)
        self.assertFalse(resp.context["header_references"])
        self.assertNotContains(resp, "https://example.com/restricted")

    def test_readme_pill_visible(self):
        resp = self.client.get(reverse("pages:readme"))
        self.assertContains(resp, 'href="/read/"')
        self.assertContains(resp, 'badge rounded-pill text-bg-secondary">COOKBOOKS')

    def test_cookbook_pill_has_no_dropdown(self):
        module = Module.objects.get(node_role__name="Control", path="/read/")
        Landing.objects.create(
            module=module,
            path="/man/",
            label="Manuals",
            enabled=True,
        )

        resp = self.client.get(reverse("pages:readme"))

        self.assertContains(
            resp,
            '<a class="nav-link" href="/read/"><span class="badge rounded-pill text-bg-secondary">COOKBOOKS</span></a>',
            html=True,
        )
        self.assertNotContains(resp, 'dropdown-item" href="/man/"')

    def test_readme_page_includes_qr_share(self):
        resp = self.client.get(reverse("pages:readme"), {"section": "intro"})
        self.assertContains(resp, 'id="reader-qr"')
        self.assertContains(
            resp,
            'data-url="http://testserver/read/?section=intro"',
        )
        self.assertNotContains(resp, "Scan this page")
        self.assertNotContains(
            resp, 'class="small text-break text-muted mt-3 mb-0"'
        )

    def test_readme_document_by_name(self):
        resp = self.client.get(reverse("pages:readme-document", args=["AGENTS.md"]))
        self.assertEqual(resp.status_code, 200)
        self.assertContains(resp, "Agent Guidelines")

    def test_readme_document_by_relative_path(self):
        resp = self.client.get(
            reverse(
                "pages:readme-document",
                args=["docs/development/maintenance-roadmap.md"],
            )
        )
        self.assertEqual(resp.status_code, 200)
        self.assertContains(resp, "Maintenance Improvement Proposals")

    def test_readme_document_rejects_traversal(self):
        resp = self.client.get("/read/../../SECRET.md")
        self.assertEqual(resp.status_code, 404)


class SatelliteNavTests(TestCase):
    def setUp(self):
        self.client = Client()
        role, _ = NodeRole.objects.get_or_create(name="Satellite")
        Node.objects.update_or_create(
            mac_address=Node.get_current_mac(),
            defaults={
                "hostname": "localhost",
                "address": "127.0.0.1",
                "role": role,
            },
        )
        Site.objects.update_or_create(
            id=1, defaults={"domain": "testserver", "name": ""}
        )
        fixtures = [
            Path(
                settings.BASE_DIR,
                "pages",
                "fixtures",
                "default__application_pages.json",
            ),
            Path(
                settings.BASE_DIR,
                "pages",
                "fixtures",
                "satellite_box__application_ocpp.json",
            ),
            Path(
                settings.BASE_DIR,
                "pages",
                "fixtures",
                "satellite_box__module_ocpp.json",
            ),
            Path(
                settings.BASE_DIR,
                "pages",
                "fixtures",
                "satellite_box__landing_ocpp_dashboard.json",
            ),
            Path(
                settings.BASE_DIR,
                "pages",
                "fixtures",
                "satellite_box__landing_ocpp_cp_simulator.json",
            ),
            Path(
                settings.BASE_DIR,
                "pages",
                "fixtures",
                "satellite_box__landing_ocpp_rfid.json",
            ),
            Path(
                settings.BASE_DIR,
                "pages",
                "fixtures",
                "satellite_box__module_readme.json",
            ),
            Path(
                settings.BASE_DIR,
                "pages",
                "fixtures",
                "satellite_box__landing_readme.json",
            ),
        ]
        call_command("loaddata", *map(str, fixtures))

    def test_readme_pill_visible(self):
        resp = self.client.get(reverse("pages:readme"))
        self.assertContains(resp, 'href="/read/"')
        self.assertContains(resp, 'badge rounded-pill text-bg-secondary">COOKBOOKS')


class PowerNavTests(TestCase):
    def setUp(self):
        self.client = Client()
        role, _ = NodeRole.objects.get_or_create(name="Terminal")
        Node.objects.update_or_create(
            mac_address=Node.get_current_mac(),
            defaults={"hostname": "localhost", "address": "127.0.0.1", "role": role},
        )
        Site.objects.update_or_create(
            id=1, defaults={"domain": "testserver", "name": ""}
        )
        awg_app, _ = Application.objects.get_or_create(name="awg")
        awg_module, _ = Module.objects.get_or_create(
            node_role=role, application=awg_app, path="/awg/"
        )
        awg_module.create_landings()
        manuals_app, _ = Application.objects.get_or_create(name="pages")
        man_module, _ = Module.objects.get_or_create(
            node_role=role, application=manuals_app, path="/man/"
        )
        man_module.create_landings()
        User = get_user_model()
        self.user = User.objects.create_user("user", password="pw")

    def test_power_pill_lists_calculators(self):
        resp = self.client.get(reverse("pages:index"))
        power_module = None
        for module in resp.context["nav_modules"]:
            if module.path == "/awg/":
                power_module = module
                break
        self.assertIsNotNone(power_module)
        self.assertEqual(power_module.menu_label.upper(), "CALCULATORS")
        landing_labels = {landing.label for landing in power_module.enabled_landings}
        self.assertIn("AWG Cable Calculator", landing_labels)

    def test_manual_pill_label(self):
        resp = self.client.get(reverse("pages:index"))
        manuals_module = None
        for module in resp.context["nav_modules"]:
            if module.path == "/man/":
                manuals_module = module
                break
        self.assertIsNotNone(manuals_module)
        self.assertEqual(manuals_module.menu_label.upper(), "MANUAL")
        landing_labels = {landing.label for landing in manuals_module.enabled_landings}
        self.assertIn("Manuals", landing_labels)

    def test_energy_tariff_visible_when_logged_in(self):
        self.client.force_login(self.user)
        resp = self.client.get(reverse("pages:index"))
        power_module = None
        for module in resp.context["nav_modules"]:
            if module.path == "/awg/":
                power_module = module
                break
        self.assertIsNotNone(power_module)
        landing_labels = {landing.label for landing in power_module.enabled_landings}
        self.assertIn("AWG Cable Calculator", landing_labels)
        self.assertIn("Energy Tariff Calculator", landing_labels)


class StaffNavVisibilityTests(TestCase):
    def setUp(self):
        self.client = Client()
        role, _ = NodeRole.objects.get_or_create(name="Terminal")
        Node.objects.update_or_create(
            mac_address=Node.get_current_mac(),
            defaults={"hostname": "localhost", "address": "127.0.0.1", "role": role},
        )
        Site.objects.update_or_create(
            id=1, defaults={"domain": "testserver", "name": ""}
        )
        app = Application.objects.create(name="ocpp")
        Module.objects.create(node_role=role, application=app, path="/ocpp/")
        User = get_user_model()
        self.user = User.objects.create_user("user", password="pw")
        self.staff = User.objects.create_user("staff", password="pw", is_staff=True)

    def test_nonstaff_pill_hidden(self):
        self.client.login(username="user", password="pw")
        resp = self.client.get(reverse("pages:index"))
        self.assertContains(resp, 'href="/ocpp/cpms/dashboard/"')

    def test_staff_sees_pill(self):
        self.client.login(username="staff", password="pw")
        resp = self.client.get(reverse("pages:index"))
        self.assertContains(resp, 'href="/ocpp/cpms/dashboard/"')


class ModuleAdminReloadActionTests(TestCase):
    def setUp(self):
        self.client = Client()
        User = get_user_model()
        self.superuser = User.objects.create_superuser(
            username="admin",
            email="admin@example.com",
            password="pw",
        )
        self.client.force_login(self.superuser)
        self.role, _ = NodeRole.objects.get_or_create(name="Watchtower")
        Application.objects.get_or_create(name="ocpp")
        Application.objects.get_or_create(name="awg")
        Site.objects.update_or_create(
            id=1, defaults={"domain": "testserver", "name": ""}
        )

    def _post_reload(self):
        changelist_url = reverse("admin:pages_module_changelist")
        self.client.get(changelist_url)
        csrf_cookie = self.client.cookies.get("csrftoken")
        token = csrf_cookie.value if csrf_cookie else ""
        return self.client.post(
            reverse("admin:pages_module_reload_default_modules"),
            {"csrfmiddlewaretoken": token},
            follow=True,
        )

    def test_reload_restores_missing_modules_and_landings(self):
        Module.objects.filter(node_role=self.role).delete()
        Landing.objects.filter(module__node_role=self.role).delete()

        response = self._post_reload()
        self.assertEqual(response.status_code, 200)

        chargers = Module.objects.get(node_role=self.role, path="/ocpp/")
        calculators = Module.objects.get(node_role=self.role, path="/awg/")

        self.assertEqual(chargers.menu, "Chargers")
        self.assertEqual(calculators.menu, "")
        self.assertFalse(getattr(chargers, "is_deleted", False))
        self.assertFalse(getattr(calculators, "is_deleted", False))

        charger_landings = set(
            Landing.objects.filter(module=chargers).values_list("path", flat=True)
        )
        self.assertSetEqual(
            charger_landings,
            {
                "/ocpp/cpms/dashboard/",
                "/ocpp/evcs/simulator/",
                "/ocpp/rfid/validator/",
            },
        )

        calculator_landings = set(
            Landing.objects.filter(module=calculators).values_list(
                "path", flat=True
            )
        )
        self.assertSetEqual(
            calculator_landings,
            {"/awg/", "/awg/energy-tariff/"},
        )

    def test_reload_is_idempotent(self):
        self._post_reload()
        module_count = Module.objects.filter(node_role=self.role).count()
        landing_count = Landing.objects.filter(module__node_role=self.role).count()

        self._post_reload()

        self.assertEqual(
            Module.objects.filter(node_role=self.role).count(), module_count
        )
        self.assertEqual(
            Landing.objects.filter(module__node_role=self.role).count(),
            landing_count,
        )


class ApplicationModelTests(TestCase):
    def test_path_defaults_to_slugified_name(self):
        role, _ = NodeRole.objects.get_or_create(name="Terminal")
        Node.objects.update_or_create(
            mac_address=Node.get_current_mac(),
            defaults={"hostname": "localhost", "address": "127.0.0.1", "role": role},
        )
        Site.objects.update_or_create(
            id=1, defaults={"domain": "testserver", "name": ""}
        )
        app = Application.objects.create(name="core")
        site_app = Module.objects.create(node_role=role, application=app)
        self.assertEqual(site_app.path, "/core/")

    def test_installed_flag_false_when_missing(self):
        app = Application.objects.create(name="missing")
        self.assertFalse(app.installed)

    def test_verbose_name_property(self):
        app = Application.objects.create(name="ocpp")
        config = django_apps.get_app_config("ocpp")
        self.assertEqual(app.verbose_name, config.verbose_name)


class ApplicationAdminFormTests(TestCase):
    def test_name_field_uses_local_apps(self):
        admin_instance = ApplicationAdmin(Application, admin.site)
        form = admin_instance.get_form(request=None)()
        choices = [choice[0] for choice in form.fields["name"].choices]
        self.assertIn("core", choices)


class ApplicationAdminDisplayTests(TestCase):
    def setUp(self):
        User = get_user_model()
        self.admin = User.objects.create_superuser(
            username="app-admin", password="pwd", email="admin@example.com"
        )
        self.client = Client()
        self.client.force_login(self.admin)

    def test_changelist_shows_verbose_name(self):
        Application.objects.create(name="ocpp")
        resp = self.client.get(reverse("admin:pages_application_changelist"))
        config = django_apps.get_app_config("ocpp")
        self.assertContains(resp, config.verbose_name)

    def test_changelist_shows_description(self):
        Application.objects.create(
            name="awg", description="Power, Energy and Cost calculations."
        )
        resp = self.client.get(reverse("admin:pages_application_changelist"))
        self.assertContains(resp, "Power, Energy and Cost calculations.")


class UserManualAdminFormTests(TestCase):
    def setUp(self):
        self.manual = UserManual.objects.create(
            slug="manual-one",
            title="Manual One",
            description="Test manual",
            languages="en",
            content_html="<p>Manual</p>",
            content_pdf=base64.b64encode(b"initial").decode("ascii"),
        )

    def test_widget_uses_slug_for_download(self):
        admin_instance = UserManualAdmin(UserManual, admin.site)
        form_class = admin_instance.get_form(request=None, obj=self.manual)
        form = form_class(instance=self.manual)
        field = form.fields["content_pdf"]
        self.assertEqual(field.widget.download_name, f"{self.manual.slug}.pdf")
        self.assertEqual(field.widget.content_type, "application/pdf")

    def test_upload_encodes_content_pdf(self):
        admin_instance = UserManualAdmin(UserManual, admin.site)
        form_class = admin_instance.get_form(request=None, obj=self.manual)
        payload = {
            "slug": self.manual.slug,
            "title": self.manual.title,
            "description": self.manual.description,
            "languages": self.manual.languages,
            "content_html": self.manual.content_html,
            "pdf_orientation": self.manual.pdf_orientation,
        }
        upload = SimpleUploadedFile("manual.pdf", b"PDF data")
        form = form_class(data=payload, files={"content_pdf": upload}, instance=self.manual)
        self.assertTrue(form.is_valid(), form.errors.as_json())
        self.assertEqual(
            form.cleaned_data["content_pdf"],
            base64.b64encode(b"PDF data").decode("ascii"),
        )

    def test_initial_base64_preserved_without_upload(self):
        admin_instance = UserManualAdmin(UserManual, admin.site)
        form_class = admin_instance.get_form(request=None, obj=self.manual)
        payload = {
            "slug": self.manual.slug,
            "title": self.manual.title,
            "description": self.manual.description,
            "languages": self.manual.languages,
            "content_html": self.manual.content_html,
            "pdf_orientation": self.manual.pdf_orientation,
        }
        form = form_class(data=payload, files={}, instance=self.manual)
        self.assertTrue(form.is_valid(), form.errors.as_json())
        self.assertEqual(form.cleaned_data["content_pdf"], self.manual.content_pdf)


class UserManualModelTests(TestCase):
    def _build_manual(self, **overrides):
        defaults = {
            "slug": "manual-model-test",
            "title": "Manual Model",
            "description": "Manual description",
            "languages": "en",
            "content_html": "<p>Manual</p>",
            "content_pdf": base64.b64encode(b"initial").decode("ascii"),
        }
        defaults.update(overrides)
        return UserManual(**defaults)

    def test_save_encodes_uploaded_file(self):
        upload = SimpleUploadedFile("manual.pdf", b"PDF data")
        manual = self._build_manual(slug="manual-upload", content_pdf=upload)
        manual.save()
        manual.refresh_from_db()
        self.assertEqual(
            manual.content_pdf,
            base64.b64encode(b"PDF data").decode("ascii"),
        )

    def test_save_encodes_raw_bytes(self):
        manual = self._build_manual(slug="manual-bytes", content_pdf=b"PDF raw")
        manual.save()
        manual.refresh_from_db()
        self.assertEqual(
            manual.content_pdf,
            base64.b64encode(b"PDF raw").decode("ascii"),
        )

    def test_save_strips_data_uri_prefix(self):
        encoded = base64.b64encode(b"PDF data").decode("ascii")
        data_uri = f"data:application/pdf;base64,{encoded}"
        manual = self._build_manual(slug="manual-data-uri", content_pdf=data_uri)
        manual.save()
        manual.refresh_from_db()
        self.assertEqual(manual.content_pdf, encoded)


class LandingCreationTests(TestCase):
    def setUp(self):
        role, _ = NodeRole.objects.get_or_create(name="Terminal")
        Node.objects.update_or_create(
            mac_address=Node.get_current_mac(),
            defaults={"hostname": "localhost", "address": "127.0.0.1", "role": role},
        )
        self.app, _ = Application.objects.get_or_create(name="pages")
        Site.objects.update_or_create(
            id=1, defaults={"domain": "testserver", "name": ""}
        )
        self.role = role

    def test_landings_created_on_module_creation(self):
        module = Module.objects.create(
            node_role=self.role, application=self.app, path="/"
        )
        self.assertTrue(module.landings.filter(path="/").exists())


class LandingFixtureTests(TestCase):
    def test_watchtower_fixture_loads_without_duplicates(self):
        from glob import glob

        NodeRole.objects.get_or_create(name="Watchtower")
        fixtures = glob(
            str(Path(settings.BASE_DIR, "pages", "fixtures", "watchtower__*.json"))
        )
        fixtures = sorted(
            fixtures,
            key=lambda path: (
                0 if "__application_" in path else 1 if "__module_" in path else 2
            ),
        )
        call_command("loaddata", *fixtures)
        call_command("loaddata", *fixtures)
        module = Module.objects.get(path="/ocpp/", node_role__name="Watchtower")
        module.create_landings()
        self.assertEqual(
            module.landings.filter(path="/ocpp/rfid/validator/").count(), 1
        )


class AllowedHostSubnetTests(TestCase):
    def setUp(self):
        self.client = Client()
        Site.objects.update_or_create(
            id=1, defaults={"domain": "testserver", "name": "pages"}
        )

    @override_settings(ALLOWED_HOSTS=["10.42.0.0/16", "192.168.0.0/16"])
    def test_private_network_hosts_allowed(self):
        resp = self.client.get(reverse("pages:index"), HTTP_HOST="10.42.1.5")
        self.assertEqual(resp.status_code, 200)
        resp = self.client.get(reverse("pages:index"), HTTP_HOST="192.168.2.3")
        self.assertEqual(resp.status_code, 200)

    @override_settings(ALLOWED_HOSTS=["10.42.0.0/16"])
    def test_host_outside_subnets_disallowed(self):
        resp = self.client.get(reverse("pages:index"), HTTP_HOST="11.0.0.1")
        self.assertEqual(resp.status_code, 400)


class RFIDPageTests(TestCase):
    def setUp(self):
        self.client = Client()
        Site.objects.update_or_create(
            id=1, defaults={"domain": "testserver", "name": "pages"}
        )
        User = get_user_model()
        self.user = User.objects.create_user("rfid-user", password="pwd")

    def test_page_redirects_when_anonymous(self):
        resp = self.client.get(reverse("rfid-reader"))
        self.assertEqual(resp.status_code, 302)
        self.assertIn(reverse("pages:login"), resp.url)

    def test_page_renders_for_authenticated_user(self):
        self.client.force_login(self.user)
        resp = self.client.get(reverse("rfid-reader"))
        self.assertContains(resp, "Scanner ready")


class FaviconTests(TestCase):
    def setUp(self):
        self.client = Client()
        self.tmpdir = tempfile.mkdtemp()
        self.addCleanup(shutil.rmtree, self.tmpdir)

    def _png(self, name):
        data = base64.b64decode(
            "iVBORw0KGgoAAAANSUhEUgAAAAEAAAABCAQAAAC1HAwCAAAAC0lEQVR4nGMAAQAABQABDQottAAAAABJRU5ErkJggg=="
        )
        return SimpleUploadedFile(name, data, content_type="image/png")

    def test_site_app_favicon_preferred_over_site(self):
        with override_settings(MEDIA_ROOT=self.tmpdir):
            role, _ = NodeRole.objects.get_or_create(name="Terminal")
            Node.objects.update_or_create(
                mac_address=Node.get_current_mac(),
                defaults={
                    "hostname": "localhost",
                    "address": "127.0.0.1",
                    "role": role,
                },
            )
            site, _ = Site.objects.update_or_create(
                id=1, defaults={"domain": "testserver", "name": ""}
            )
            SiteBadge.objects.create(
                site=site, badge_color="#28a745", favicon=self._png("site.png")
            )
            app = Application.objects.create(name="readme")
            Module.objects.create(
                node_role=role,
                application=app,
                path="/",
                is_default=True,
                favicon=self._png("app.png"),
            )
            resp = self.client.get(reverse("pages:index"))
            self.assertContains(resp, "app.png")

    def test_site_favicon_used_when_app_missing(self):
        with override_settings(MEDIA_ROOT=self.tmpdir):
            role, _ = NodeRole.objects.get_or_create(name="Terminal")
            Node.objects.update_or_create(
                mac_address=Node.get_current_mac(),
                defaults={
                    "hostname": "localhost",
                    "address": "127.0.0.1",
                    "role": role,
                },
            )
            site, _ = Site.objects.update_or_create(
                id=1, defaults={"domain": "testserver", "name": ""}
            )
            SiteBadge.objects.create(
                site=site, badge_color="#28a745", favicon=self._png("site.png")
            )
            app = Application.objects.create(name="readme")
            Module.objects.create(
                node_role=role, application=app, path="/", is_default=True
            )
            resp = self.client.get(reverse("pages:index"))
            self.assertContains(resp, "site.png")

    def test_default_favicon_used_when_none_defined(self):
        with override_settings(MEDIA_ROOT=self.tmpdir):
            role, _ = NodeRole.objects.get_or_create(name="Terminal")
            Node.objects.update_or_create(
                mac_address=Node.get_current_mac(),
                defaults={
                    "hostname": "localhost",
                    "address": "127.0.0.1",
                    "role": role,
                },
            )
            Site.objects.update_or_create(
                id=1, defaults={"domain": "testserver", "name": ""}
            )
            resp = self.client.get(reverse("pages:index"))
            b64 = (
                Path(settings.BASE_DIR)
                .joinpath("pages", "fixtures", "data", "favicon.txt")
                .read_text()
                .strip()
            )
            self.assertContains(resp, b64)

    def test_control_nodes_use_silver_favicon(self):
        with override_settings(MEDIA_ROOT=self.tmpdir):
            role, _ = NodeRole.objects.get_or_create(name="Control")
            Node.objects.update_or_create(
                mac_address=Node.get_current_mac(),
                defaults={
                    "hostname": "localhost",
                    "address": "127.0.0.1",
                    "role": role,
                },
            )
            Site.objects.update_or_create(
                id=1, defaults={"domain": "testserver", "name": ""}
            )
            resp = self.client.get(reverse("pages:index"))
            b64 = (
                Path(settings.BASE_DIR)
                .joinpath("pages", "fixtures", "data", "favicon_control.txt")
                .read_text()
                .strip()
            )
            self.assertContains(resp, b64)

    def test_watchtower_nodes_use_goldenrod_favicon(self):
        with override_settings(MEDIA_ROOT=self.tmpdir):
            role, _ = NodeRole.objects.get_or_create(name="Watchtower")
            Node.objects.update_or_create(
                mac_address=Node.get_current_mac(),
                defaults={
                    "hostname": "localhost",
                    "address": "127.0.0.1",
                    "role": role,
                },
            )
            Site.objects.update_or_create(
                id=1, defaults={"domain": "testserver", "name": ""}
            )
            resp = self.client.get(reverse("pages:index"))
            b64 = (
                Path(settings.BASE_DIR)
                .joinpath("pages", "fixtures", "data", "favicon_watchtower.txt")
                .read_text()
                .strip()
            )
            self.assertContains(resp, b64)

    def test_satellite_nodes_use_silver_favicon(self):
        with override_settings(MEDIA_ROOT=self.tmpdir):
            role, _ = NodeRole.objects.get_or_create(name="Satellite")
            Node.objects.update_or_create(
                mac_address=Node.get_current_mac(),
                defaults={
                    "hostname": "localhost",
                    "address": "127.0.0.1",
                    "role": role,
                },
            )
            Site.objects.update_or_create(
                id=1, defaults={"domain": "testserver", "name": ""}
            )
            resp = self.client.get(reverse("pages:index"))
            b64 = (
                Path(settings.BASE_DIR)
                .joinpath("pages", "fixtures", "data", "favicon_satellite.txt")
                .read_text()
                .strip()
            )
            self.assertContains(resp, b64)


class FavoriteTests(TestCase):
    def setUp(self):
        self.client = Client()
        User = get_user_model()
        self.user = User.objects.create_superuser(
            username="favadmin", password="pwd", email="fav@example.com"
        )
        ReleaseManager.objects.create(user=self.user)
        self.client.force_login(self.user)
        Site.objects.update_or_create(
            id=1, defaults={"name": "test", "domain": "testserver"}
        )
        from nodes.models import Node, NodeRole

        terminal_role, _ = NodeRole.objects.get_or_create(name="Terminal")
        self.node, _ = Node.objects.update_or_create(
            mac_address=Node.get_current_mac(),
            defaults={
                "hostname": "localhost",
                "address": "127.0.0.1",
                "role": terminal_role,
            },
        )
        ContentType.objects.clear_cache()

    def test_add_favorite(self):
        ct = ContentType.objects.get_by_natural_key("pages", "application")
        next_url = reverse("admin:pages_application_changelist")
        url = (
            reverse("admin:favorite_toggle", args=[ct.id]) + f"?next={quote(next_url)}"
        )
        resp = self.client.post(url, {"custom_label": "Apps", "user_data": "on"})
        self.assertRedirects(resp, next_url)
        fav = Favorite.objects.get(user=self.user, content_type=ct)
        self.assertEqual(fav.custom_label, "Apps")
        self.assertTrue(fav.user_data)

    def test_cancel_link_uses_next(self):
        ct = ContentType.objects.get_by_natural_key("pages", "application")
        next_url = reverse("admin:pages_application_changelist")
        url = (
            reverse("admin:favorite_toggle", args=[ct.id]) + f"?next={quote(next_url)}"
        )
        resp = self.client.get(url)
        self.assertContains(resp, f'href="{next_url}"')

    def test_existing_favorite_redirects_to_list(self):
        ct = ContentType.objects.get_by_natural_key("pages", "application")
        Favorite.objects.create(user=self.user, content_type=ct)
        url = reverse("admin:favorite_toggle", args=[ct.id])
        resp = self.client.get(url)
        self.assertRedirects(resp, reverse("admin:favorite_list"))
        resp = self.client.get(reverse("admin:favorite_list"))
        self.assertContains(resp, ct.name)

    def test_update_user_data_from_list(self):
        ct = ContentType.objects.get_by_natural_key("pages", "application")
        fav = Favorite.objects.create(user=self.user, content_type=ct)
        url = reverse("admin:favorite_list")
        resp = self.client.post(url, {"user_data": [str(fav.pk)]})
        self.assertRedirects(resp, url)
        fav.refresh_from_db()
        self.assertTrue(fav.user_data)

    def test_dashboard_includes_favorites_and_user_data(self):
        fav_ct = ContentType.objects.get_by_natural_key("pages", "application")
        Favorite.objects.create(
            user=self.user, content_type=fav_ct, custom_label="Apps"
        )
        NodeRole.objects.create(name="DataRole", is_user_data=True)
        resp = self.client.get(reverse("admin:index"))
        self.assertContains(resp, reverse("admin:pages_application_changelist"))
        self.assertContains(resp, reverse("admin:nodes_noderole_changelist"))

    def test_dashboard_merges_duplicate_future_actions(self):
        ct = ContentType.objects.get_for_model(NodeRole)
        Favorite.objects.create(user=self.user, content_type=ct)
        NodeRole.objects.create(name="DataRole2", is_user_data=True)
        AdminHistory.objects.create(
            user=self.user,
            content_type=ct,
            url=reverse("admin:nodes_noderole_changelist"),
        )
        resp = self.client.get(reverse("admin:index"))
        url = reverse("admin:nodes_noderole_changelist")
        self.assertGreaterEqual(resp.content.decode().count(url), 1)
        self.assertContains(resp, NodeRole._meta.verbose_name_plural)

    def test_dashboard_shows_open_lead_badge(self):
        InviteLead.objects.create(email="open1@example.com")
        InviteLead.objects.create(email="open2@example.com")
        closed = InviteLead.objects.create(email="closed@example.com")
        closed.status = InviteLead.Status.CLOSED
        closed.save(update_fields=["status"])
        assigned = InviteLead.objects.create(email="assigned@example.com")
        assigned.status = InviteLead.Status.ASSIGNED
        assigned.save(update_fields=["status"])

        resp = self.client.get(reverse("admin:index"))
        content = resp.content.decode()

        self.assertIn('class="lead-open-badge"', content)
        self.assertIn('title="2 open leads"', content)
        self.assertIn('aria-label="2 open leads"', content)

    def test_dashboard_shows_rfid_release_badge(self):
        RFID.objects.create(rfid="RFID0001", released=True, allowed=True)
        RFID.objects.create(rfid="RFID0002", released=True, allowed=False)

        resp = self.client.get(reverse("admin:index"))

        expected = "1 / 2"
        badge_label = gettext(
            "%(released_allowed)s released and allowed RFIDs out of %(registered)s registered RFIDs"
        ) % {"released_allowed": 1, "registered": 2}

        self.assertContains(resp, expected)
        self.assertContains(resp, f'title="{badge_label}"')
        self.assertContains(resp, f'aria-label="{badge_label}"')

    def test_dashboard_shows_charge_point_availability_badge(self):
        Charger.objects.create(
            charger_id="CP-001", connector_id=1, last_status="Available"
        )
        Charger.objects.create(charger_id="CP-002", last_status="Available")
        Charger.objects.create(
            charger_id="CP-003", connector_id=1, last_status="Unavailable"
        )

        resp = self.client.get(reverse("admin:index"))

        expected = "1 / 2"
        badge_label = gettext(
            "%(available)s chargers reporting Available status with a CP number, out of %(total)s total Available chargers. %(missing)s Available chargers are missing a connector number."
        ) % {"available": 1, "total": 2, "missing": 1}

        self.assertContains(resp, expected)
        self.assertContains(resp, 'class="charger-availability-badge"')
        self.assertContains(resp, f'title="{badge_label}"')
        self.assertContains(resp, f'aria-label="{badge_label}"')

    def test_dashboard_charge_point_badge_ignores_aggregator(self):
        Charger.objects.create(charger_id="CP-AGG", last_status="Available")
        Charger.objects.create(
            charger_id="CP-AGG", connector_id=1, last_status="Available"
        )
        Charger.objects.create(
            charger_id="CP-AGG", connector_id=2, last_status="Available"
        )

        resp = self.client.get(reverse("admin:index"))

        expected = "2 / 2"
        badge_label = gettext(
            "%(available)s chargers reporting Available status with a CP number."
        ) % {"available": 2}

        self.assertContains(resp, expected)
        self.assertContains(resp, 'class="charger-availability-badge"')
        self.assertContains(resp, f'title="{badge_label}"')
        self.assertContains(resp, f'aria-label="{badge_label}"')

    def test_nav_sidebar_hides_dashboard_badges(self):
        InviteLead.objects.create(email="open@example.com")
        RFID.objects.create(rfid="RFID0003", released=True, allowed=True)

        resp = self.client.get(reverse("admin:teams_invitelead_changelist"))

        self.assertNotContains(resp, "lead-open-badge")
        self.assertNotContains(resp, "rfid-release-badge")

    def test_dashboard_limits_future_actions_to_top_four(self):
        from pages.templatetags.admin_extras import future_action_items

        role_ct = ContentType.objects.get_for_model(NodeRole)
        role_url = reverse("admin:nodes_noderole_changelist")
        AdminHistory.objects.create(
            user=self.user,
            content_type=role_ct,
            url=role_url,
        )
        AdminHistory.objects.create(
            user=self.user,
            content_type=role_ct,
            url=f"{role_url}?page=2",
        )
        AdminHistory.objects.create(
            user=self.user,
            content_type=role_ct,
            url=f"{role_url}?page=3",
        )

        app_ct = ContentType.objects.get_for_model(Application)
        app_url = reverse("admin:pages_application_changelist")
        AdminHistory.objects.create(
            user=self.user,
            content_type=app_ct,
            url=app_url,
        )
        AdminHistory.objects.create(
            user=self.user,
            content_type=app_ct,
            url=f"{app_url}?page=2",
        )

        module_ct = ContentType.objects.get_for_model(Module)
        module_url = reverse("admin:pages_module_changelist")
        AdminHistory.objects.create(
            user=self.user,
            content_type=module_ct,
            url=module_url,
        )
        AdminHistory.objects.create(
            user=self.user,
            content_type=module_ct,
            url=f"{module_url}?page=2",
        )

        package_ct = ContentType.objects.get_for_model(Package)
        package_url = reverse("admin:core_package_changelist")
        AdminHistory.objects.create(
            user=self.user,
            content_type=package_ct,
            url=package_url,
        )

        view_history_ct = ContentType.objects.get_for_model(ViewHistory)
        view_history_url = reverse("admin:pages_viewhistory_changelist")
        AdminHistory.objects.create(
            user=self.user,
            content_type=view_history_ct,
            url=view_history_url,
        )

        resp = self.client.get(reverse("admin:index"))
        items = future_action_items({"request": resp.wsgi_request})["models"]
        labels = {item["label"] for item in items}
        self.assertEqual(len(items), 4)
        self.assertIn("Node Roles", labels)
        self.assertIn("Modules", labels)
        self.assertIn("applications", labels)
        self.assertIn("View Histories", labels)
        self.assertNotIn("Packages", labels)
        ContentType.objects.clear_cache()

    def test_future_action_items_limits_user_data_queries(self):
        from pages.templatetags import admin_extras

        cache.delete(admin_extras.USER_DATA_MODELS_CACHE_KEY)
        self.addCleanup(cache.delete, admin_extras.USER_DATA_MODELS_CACHE_KEY)

        for index in range(3):
            NodeRole.objects.create(name=f"CachedRole{index}", is_user_data=True)
        for index in range(2):
            NodeFeature.objects.create(
                slug=f"cached-feature-{index}",
                display=f"Feature {index}",
                is_user_data=True,
            )

        Node.objects.create(
            hostname="cached-node",
            address="127.0.0.1",
            mac_address="AA:BB:CC:DD:EE:FF",
            port=8000,
            is_user_data=True,
        )

        response = self.client.get(reverse("admin:index"))
        request = response.wsgi_request

        admin_extras.future_action_items({"request": request})
        with CaptureQueriesContext(connection) as ctx:
            admin_extras.future_action_items({"request": request})

        # History and favorites queries should remain bounded regardless of the
        # number of Entity subclasses with user data.
        self.assertLessEqual(len(ctx.captured_queries), 4)

    def test_favorite_ct_id_recreates_missing_content_type(self):
        ct = ContentType.objects.get_by_natural_key("pages", "application")
        ct.delete()
        from pages.templatetags.favorites import favorite_ct_id

        new_id = favorite_ct_id("pages", "Application")
        self.assertIsNotNone(new_id)
        self.assertTrue(
            ContentType.objects.filter(
                pk=new_id, app_label="pages", model="application"
            ).exists()
        )

    def test_dashboard_uses_change_label(self):
        ct = ContentType.objects.get_by_natural_key("pages", "application")
        Favorite.objects.create(user=self.user, content_type=ct)
        resp = self.client.get(reverse("admin:index"))
        self.assertContains(resp, "Change Applications")
        self.assertContains(resp, 'target="_blank" rel="noopener noreferrer"')

    def test_dashboard_links_to_focus_view(self):
        todo = Todo.objects.create(request="Check docs", url="/docs/")
        resp = self.client.get(reverse("admin:index"))
        focus_url = reverse("todo-focus", args=[todo.pk])
        expected_next = quote(reverse("admin:index"))
        self.assertContains(
            resp,
            f'href="{focus_url}?next={expected_next}"',
        )

    def test_dashboard_shows_todo_with_done_button(self):
        todo = Todo.objects.create(request="Do thing")
        resp = self.client.get(reverse("admin:index"))
        done_url = reverse("todo-done", args=[todo.pk])
        self.assertContains(resp, todo.request)
        self.assertContains(resp, f'action="{done_url}"')
        self.assertContains(resp, "DONE")

    def test_dashboard_shows_request_details(self):
        Todo.objects.create(request="Do thing", request_details="More info")
        resp = self.client.get(reverse("admin:index"))
        self.assertContains(
            resp, '<div class="todo-details">More info</div>', html=True
        )

    def test_dashboard_hides_completed_todos(self):
        todo = Todo.objects.create(request="Completed task")
        Todo.objects.filter(pk=todo.pk).update(done_on=timezone.now())

        resp = self.client.get(reverse("admin:index"))

        self.assertNotContains(resp, todo.request)
        self.assertNotContains(resp, "Completed")

    def test_dashboard_shows_todos_when_node_unknown(self):
        Todo.objects.create(request="Check fallback")
        from nodes.models import Node

        Node.objects.all().delete()

        resp = self.client.get(reverse("admin:index"))
        self.assertContains(resp, "Release manager tasks")
        self.assertContains(resp, "Check fallback")

    def test_dashboard_shows_todos_without_release_manager_profile(self):
        Todo.objects.create(request="Unrestricted task")
        ReleaseManager.objects.filter(user=self.user).delete()

        resp = self.client.get(reverse("admin:index"))
        self.assertContains(resp, "Release manager tasks")
        self.assertContains(resp, "Unrestricted task")

    def test_dashboard_excludes_todo_changelist_link(self):
        ct = ContentType.objects.get_for_model(Todo)
        Favorite.objects.create(user=self.user, content_type=ct)
        AdminHistory.objects.create(
            user=self.user,
            content_type=ct,
            url=reverse("admin:core_todo_changelist"),
        )
        Todo.objects.create(request="Task", is_user_data=True)
        resp = self.client.get(reverse("admin:index"))
        changelist = reverse("admin:core_todo_changelist")
        self.assertNotContains(resp, f'href="{changelist}"')

    def test_dashboard_shows_todos_for_admin_without_release_manager(self):
        todo = Todo.objects.create(request="Only Release Manager")
        User = get_user_model()
        other_user = User.objects.create_superuser(
            username="norole", password="pwd", email="norole@example.com"
        )
        self.client.force_login(other_user)
        resp = self.client.get(reverse("admin:index"))
        self.assertContains(resp, "Release manager tasks")
        self.assertContains(resp, todo.request)

    def test_dashboard_shows_todos_for_non_terminal_node(self):
        todo = Todo.objects.create(request="Terminal Tasks")
        from nodes.models import NodeRole

        control_role, _ = NodeRole.objects.get_or_create(name="Control")
        self.node.role = control_role
        self.node.save(update_fields=["role"])
        resp = self.client.get(reverse("admin:index"))
        self.assertContains(resp, "Release manager tasks")
        self.assertContains(resp, todo.request)

    def test_dashboard_shows_todos_for_delegate_release_manager(self):
        todo = Todo.objects.create(request="Delegate Task")
        User = get_user_model()
        delegate = User.objects.create_superuser(
            username="delegate",
            password="pwd",
            email="delegate@example.com",
        )
        ReleaseManager.objects.create(user=delegate)
        operator = User.objects.create_superuser(
            username="operator",
            password="pwd",
            email="operator@example.com",
        )
        operator.operate_as = delegate
        operator.full_clean()
        operator.save()
        self.client.force_login(operator)
        resp = self.client.get(reverse("admin:index"))
        self.assertContains(resp, "Release manager tasks")
        self.assertContains(resp, todo.request)


class AdminIndexQueryRegressionTests(TestCase):
    def setUp(self):
        User = get_user_model()
        self.client = Client()
        self.user = User.objects.create_superuser(
            username="queryadmin", password="pwd", email="query@example.com"
        )
        self.client.force_login(self.user)
        Site.objects.update_or_create(
            id=1, defaults={"name": "test", "domain": "testserver"}
        )
        favorite_cts = [
            ContentType.objects.get_for_model(Application),
            ContentType.objects.get_for_model(Landing),
        ]
        for ct in favorite_cts:
            Favorite.objects.create(user=self.user, content_type=ct)

    def _render_admin_and_count_queries(self):
        url = reverse("admin:index")
        with CaptureQueriesContext(connection) as ctx:
            response = self.client.get(url)
        self.assertEqual(response.status_code, 200)
        sql_statements = [query["sql"].lower() for query in ctx.captured_queries]
        ct_queries = [sql for sql in sql_statements if '"django_content_type"' in sql]
        favorite_queries = [sql for sql in sql_statements if '"pages_favorite"' in sql]
        return len(ct_queries), len(favorite_queries)

    def test_admin_index_queries_constant_with_more_models(self):
        site = admin.site
        original_registry = site._registry.copy()
        registry_items = list(original_registry.items())
        if len(registry_items) < 2:
            self.skipTest("Not enough registered admin models for regression test")

        for model in original_registry.keys():
            ContentType.objects.get_for_model(model)

        try:
            site._registry = dict(registry_items[:1])
            baseline_ct_queries, baseline_favorite_queries = (
                self._render_admin_and_count_queries()
            )

            expanded_limit = min(len(registry_items), 5)
            site._registry = dict(registry_items[:expanded_limit])
            expanded_ct_queries, expanded_favorite_queries = (
                self._render_admin_and_count_queries()
            )
        finally:
            site._registry = original_registry

        self.assertEqual(expanded_ct_queries, baseline_ct_queries)
        self.assertEqual(expanded_favorite_queries, baseline_favorite_queries)


class AdminActionListTests(TestCase):
    def setUp(self):
        User = get_user_model()
        User.objects.filter(username="action-admin").delete()
        self.user = User.objects.create_superuser(
            username="action-admin",
            password="pwd",
            email="action@example.com",
        )
        self.factory = RequestFactory()

    def test_profile_actions_available_without_selection(self):
        from pages.templatetags.admin_extras import model_admin_actions

        request = self.factory.get("/")
        request.user = self.user
        context = {"request": request}

        registered = [
            (model._meta.app_label, model._meta.object_name)
            for model, admin_instance in admin.site._registry.items()
            if isinstance(admin_instance, ProfileAdminMixin)
        ]

        for app_label, object_name in registered:
            with self.subTest(model=f"{app_label}.{object_name}"):
                actions = model_admin_actions(context, app_label, object_name)
                labels = {action["label"] for action in actions}
                self.assertIn("Active Profile", labels)

    def test_quote_report_link_available(self):
        from pages.templatetags.admin_extras import model_admin_actions

        request = self.factory.get("/")
        request.user = self.user
        context = {"request": request}

        actions = model_admin_actions(context, "core", "OdooProfile")
        labels = {action["label"] for action in actions}
        self.assertIn("Quote Report", labels)
        url = next(
            action["url"]
            for action in actions
            if action["label"] == "Quote Report"
        )
        self.assertEqual(
            url,
            reverse(
                "admin:core_odooprofile_actions",
                kwargs={"tool": "generate_quote_report"},
            ),
        )

    def test_send_net_message_link_available(self):
        from pages.templatetags.admin_extras import model_admin_actions

        request = self.factory.get("/")
        request.user = self.user
        context = {"request": request}

        actions = model_admin_actions(context, "nodes", "NetMessage")
        labels = {action["label"] for action in actions}
        self.assertIn("Send Net Message", labels)
        url = next(
            action["url"]
            for action in actions
            if action["label"] == "Send Net Message"
        )
        self.assertEqual(url, reverse("admin:nodes_netmessage_send"))


class AdminModelGraphViewTests(TestCase):
    def setUp(self):
        self.client = Client()
        User = get_user_model()
        self.user = User.objects.create_user(
            username="graph-staff", password="pwd", is_staff=True
        )
        Site.objects.update_or_create(id=1, defaults={"name": "Terminal"})
        self.client.force_login(self.user)

    def _mock_graph(self):
        fake_graph = Mock()
        fake_graph.source = "digraph {}"
        fake_graph.engine = "dot"

        def pipe_side_effect(*args, **kwargs):
            fmt = kwargs.get("format") or (args[0] if args else None)
            if fmt == "svg":
                return '<svg xmlns="http://www.w3.org/2000/svg"></svg>'
            if fmt == "pdf":
                return b"%PDF-1.4 mock"
            raise AssertionError(f"Unexpected format: {fmt}")

        fake_graph.pipe.side_effect = pipe_side_effect
        return fake_graph

    def test_model_graph_renders_controls_and_download_link(self):
        url = reverse("admin-model-graph", args=["pages"])
        graph = self._mock_graph()
        with (
            patch("pages.views._build_model_graph", return_value=graph),
            patch("pages.views.shutil.which", return_value="/usr/bin/dot"),
        ):
            response = self.client.get(url)

        self.assertEqual(response.status_code, 200)
        self.assertContains(response, "data-model-graph")
        self.assertContains(response, 'data-graph-action="zoom-in"')
        self.assertContains(response, "Download PDF")
        self.assertIn("?format=pdf", response.context_data["download_url"])
        args, kwargs = graph.pipe.call_args
        self.assertEqual(kwargs.get("format"), "svg")
        self.assertEqual(kwargs.get("encoding"), "utf-8")

    def test_model_graph_pdf_download(self):
        url = reverse("admin-model-graph", args=["pages"])
        graph = self._mock_graph()
        with (
            patch("pages.views._build_model_graph", return_value=graph),
            patch("pages.views.shutil.which", return_value="/usr/bin/dot"),
        ):
            response = self.client.get(url, {"format": "pdf"})

        self.assertEqual(response.status_code, 200)
        self.assertEqual(response["Content-Type"], "application/pdf")
        app_config = django_apps.get_app_config("pages")
        expected_slug = slugify(app_config.verbose_name) or app_config.label
        self.assertIn(
            f"{expected_slug}-model-graph.pdf", response["Content-Disposition"]
        )
        self.assertEqual(response.content, b"%PDF-1.4 mock")
        args, kwargs = graph.pipe.call_args
        self.assertEqual(kwargs.get("format"), "pdf")


class DatasetteTests(TestCase):
    def setUp(self):
        self.client = Client()
        User = get_user_model()
        self.user = User.objects.create_user(username="ds", password="pwd")
        Site.objects.update_or_create(id=1, defaults={"name": "Terminal"})

    def test_datasette_auth_endpoint(self):
        resp = self.client.get(reverse("pages:datasette-auth"))
        self.assertEqual(resp.status_code, 401)
        self.client.force_login(self.user)
        resp = self.client.get(reverse("pages:datasette-auth"))
        self.assertEqual(resp.status_code, 200)

    def test_navbar_includes_datasette_when_enabled(self):
        lock_dir = Path(settings.BASE_DIR) / "locks"
        lock_dir.mkdir(exist_ok=True)
        lock_file = lock_dir / "datasette.lck"
        try:
            lock_file.touch()
            resp = self.client.get(reverse("pages:index"))
            self.assertContains(resp, 'href="/data/"')
        finally:
            lock_file.unlink(missing_ok=True)

    def test_admin_home_includes_datasette_button_when_enabled(self):
        lock_dir = Path(settings.BASE_DIR) / "locks"
        lock_dir.mkdir(exist_ok=True)
        lock_file = lock_dir / "datasette.lck"
        try:
            lock_file.touch()
            self.user.is_staff = True
            self.user.is_superuser = True
            self.user.save()
            self.client.force_login(self.user)
            resp = self.client.get(reverse("admin:index"))
            self.assertContains(resp, 'href="/data/"')
            self.assertContains(resp, ">Datasette<")
        finally:
            lock_file.unlink(missing_ok=True)


class UserStorySubmissionTests(TestCase):
    def setUp(self):
        cache.clear()
        self.client = Client()
        self.url = reverse("pages:user-story-submit")
        User = get_user_model()
        self.user = User.objects.create_user(username="feedbacker", password="pwd")

    def test_authenticated_submission_defaults_to_username(self):
        self.client.force_login(self.user)
        response = self.client.post(
            self.url,
            {
                "rating": 5,
                "comments": "Loved the experience!",
                "path": "/wizard/step-1/",
                "take_screenshot": "1",
            },
            HTTP_REFERER="https://example.test/wizard/step-1/",
            HTTP_USER_AGENT="FeedbackBot/1.0",
        )
        self.assertEqual(response.status_code, 200)
        self.assertEqual(response.json(), {"success": True})
        story = UserStory.objects.get()
        self.assertEqual(story.name, "feedbacker")
        self.assertEqual(story.rating, 5)
        self.assertEqual(story.path, "/wizard/step-1/")
        self.assertEqual(story.user, self.user)
        self.assertEqual(story.owner, self.user)
        self.assertTrue(story.is_user_data)
        self.assertTrue(story.take_screenshot)
        self.assertEqual(story.status, UserStory.Status.OPEN)
        self.assertEqual(story.referer, "https://example.test/wizard/step-1/")
        self.assertEqual(story.user_agent, "FeedbackBot/1.0")
        self.assertEqual(story.ip_address, "127.0.0.1")

    def test_anonymous_submission_uses_provided_name(self):
        response = self.client.post(
            self.url,
            {
                "name": "Guest Reviewer",
                "rating": 3,
                "comments": "It was fine.",
                "path": "/status/",
                "take_screenshot": "on",
            },
        )
        self.assertEqual(response.status_code, 200)
        self.assertEqual(UserStory.objects.count(), 1)
        story = UserStory.objects.get()
        self.assertEqual(story.name, "Guest Reviewer")
        self.assertIsNone(story.user)
        self.assertIsNone(story.owner)
        self.assertEqual(story.comments, "It was fine.")
        self.assertTrue(story.take_screenshot)
        self.assertEqual(story.status, UserStory.Status.OPEN)

    def test_invalid_rating_returns_errors(self):
        response = self.client.post(
            self.url,
            {
                "rating": 7,
                "comments": "Way off the scale",
                "path": "/feedback/",
                "take_screenshot": "1",
            },
        )
        self.assertEqual(response.status_code, 400)
        data = response.json()
        self.assertFalse(UserStory.objects.exists())
        self.assertIn("rating", data.get("errors", {}))

    def test_anonymous_submission_without_name_uses_fallback(self):
        response = self.client.post(
            self.url,
            {
                "rating": 2,
                "comments": "Could be better.",
                "path": "/feedback/",
                "take_screenshot": "1",
            },
        )
        self.assertEqual(response.status_code, 200)
        story = UserStory.objects.get()
        self.assertEqual(story.name, "Anonymous")
        self.assertIsNone(story.user)
        self.assertIsNone(story.owner)
        self.assertTrue(story.take_screenshot)
        self.assertEqual(story.status, UserStory.Status.OPEN)

    def test_submission_without_screenshot_request(self):
        response = self.client.post(
            self.url,
            {
                "rating": 4,
                "comments": "Skip the screenshot, please.",
                "path": "/feedback/",
            },
        )
        self.assertEqual(response.status_code, 200)
        story = UserStory.objects.get()
        self.assertFalse(story.take_screenshot)
        self.assertIsNone(story.owner)

    def test_rate_limit_blocks_repeated_submissions(self):
        payload = {
            "rating": 4,
            "comments": "Pretty good",
            "path": "/feedback/",
            "take_screenshot": "1",
        }
        first = self.client.post(self.url, payload)
        self.assertEqual(first.status_code, 200)
        second = self.client.post(self.url, payload)
        self.assertEqual(second.status_code, 429)
        data = second.json()
        self.assertFalse(data["success"])
        self.assertIn("__all__", data.get("errors", {}))
        self.assertIn("5", data["errors"]["__all__"][0])


class UserStoryIssueAutomationTests(TestCase):
    def setUp(self):
        self.lock_dir = Path(settings.BASE_DIR) / "locks"
        self.lock_dir.mkdir(parents=True, exist_ok=True)
        self.lock_file = self.lock_dir / "celery.lck"
        User = get_user_model()
        self.user = User.objects.create_user(
            username="feedback_user", password="pwd"
        )

    def tearDown(self):
        self.lock_file.unlink(missing_ok=True)

    def test_low_rating_story_enqueues_issue_creation_when_celery_enabled(self):
        self.lock_file.write_text("")

        with patch("pages.models.create_user_story_github_issue.delay") as mock_delay:
            story = UserStory.objects.create(
                path="/feedback/",
                rating=2,
                comments="Needs work",
                take_screenshot=False,
                user=self.user,
            )

        mock_delay.assert_called_once_with(story.pk)

    def test_low_rating_story_without_user_does_not_enqueue_issue(self):
        self.lock_file.write_text("")

        with patch("pages.models.create_user_story_github_issue.delay") as mock_delay:
            UserStory.objects.create(
                path="/feedback/",
                rating=2,
                comments="Needs work",
                take_screenshot=False,
            )

        mock_delay.assert_not_called()

    def test_five_star_story_does_not_enqueue_issue(self):
        self.lock_file.write_text("")

        with patch("pages.models.create_user_story_github_issue.delay") as mock_delay:
            UserStory.objects.create(
                path="/feedback/",
                rating=5,
                comments="Great!",
                take_screenshot=True,
            )

        mock_delay.assert_not_called()

    def test_low_rating_story_skips_when_celery_disabled(self):
        self.lock_file.unlink(missing_ok=True)

        with patch("pages.models.create_user_story_github_issue.delay") as mock_delay:
            UserStory.objects.create(
                path="/feedback/",
                rating=1,
                comments="Not good",
                take_screenshot=False,
                user=self.user,
            )

        mock_delay.assert_not_called()


class UserStoryAdminActionTests(TestCase):
    def setUp(self):
        self.client = Client()
        self.factory = RequestFactory()
        User = get_user_model()
        self.admin_user = User.objects.create_superuser(
            username="admin",
            email="admin@example.com",
            password="pwd",
        )
        self.story = UserStory.objects.create(
            path="/",
            name="Feedback",
            rating=4,
            comments="Helpful notes",
            take_screenshot=True,
        )
        self.admin = UserStoryAdmin(UserStory, admin.site)

    def _build_request(self):
        request = self.factory.post("/admin/pages/userstory/")
        request.user = self.admin_user
        request.session = self.client.session
        setattr(request, "_messages", FallbackStorage(request))
        return request

    @patch("pages.models.github_issues.create_issue")
    def test_create_github_issues_action_updates_issue_fields(self, mock_create_issue):
        response = MagicMock()
        response.json.return_value = {
            "html_url": "https://github.com/example/repo/issues/123",
            "number": 123,
        }
        mock_create_issue.return_value = response

        request = self._build_request()
        queryset = UserStory.objects.filter(pk=self.story.pk)
        self.admin.create_github_issues(request, queryset)

        self.story.refresh_from_db()
        self.assertEqual(self.story.github_issue_number, 123)
        self.assertEqual(
            self.story.github_issue_url,
            "https://github.com/example/repo/issues/123",
        )

        mock_create_issue.assert_called_once()
        args, kwargs = mock_create_issue.call_args
        self.assertIn("Feedback for", args[0])
        self.assertIn("**Rating:**", args[1])
        self.assertEqual(kwargs.get("labels"), ["feedback"])
        self.assertEqual(
            kwargs.get("fingerprint"), f"user-story:{self.story.pk}"
        )

    @patch("pages.models.github_issues.create_issue")
    def test_create_github_issues_action_skips_existing_issue(self, mock_create_issue):
        self.story.github_issue_url = "https://github.com/example/repo/issues/5"
        self.story.github_issue_number = 5
        self.story.save(update_fields=["github_issue_url", "github_issue_number"])

        request = self._build_request()
        queryset = UserStory.objects.filter(pk=self.story.pk)
        self.admin.create_github_issues(request, queryset)

        mock_create_issue.assert_not_called()

    def test_create_github_issues_action_links_to_credentials_when_missing(self):
        request = self._build_request()
        queryset = UserStory.objects.filter(pk=self.story.pk)

        mock_url = "/admin/core/releasemanager/"
        with (
            patch(
                "pages.admin.reverse", return_value=mock_url
            ) as mock_reverse,
            patch.object(
                UserStory,
                "create_github_issue",
                side_effect=RuntimeError("GitHub token is not configured"),
            ),
        ):
            self.admin.create_github_issues(request, queryset)

        messages_list = list(request._messages)
        self.assertTrue(messages_list)

        opts = ReleaseManager._meta
        mock_reverse.assert_called_once_with(
            f"{self.admin.admin_site.name}:{opts.app_label}_{opts.model_name}_changelist"
        )
        self.assertTrue(
            any(mock_url in message.message for message in messages_list),
        )
        self.assertTrue(
            any("Configure GitHub credentials" in message.message for message in messages_list),
        )
        self.assertTrue(
            any(message.level == messages.ERROR for message in messages_list),
        )


class ClientReportLiveUpdateTests(TestCase):
    def setUp(self):
        self.client = Client()

    def test_client_report_includes_interval(self):
        resp = self.client.get(reverse("pages:client-report"))
        self.assertEqual(resp.context["request"].live_update_interval, 5)
        self.assertContains(resp, "setInterval(() => location.reload()")


class ScreenshotSpecInfrastructureTests(TestCase):
    def test_runner_creates_outputs_and_cleans_old_samples(self):
        spec = ScreenshotSpec(slug="spec-test", url="/")
        with tempfile.TemporaryDirectory() as tmp:
            temp_dir = Path(tmp)
            screenshot_path = temp_dir / "source.png"
            screenshot_path.write_bytes(b"fake")
            ContentSample.objects.create(
                kind=ContentSample.IMAGE,
                path="old.png",
                method="spec:old",
                hash="old-hash",
            )
            ContentSample.objects.filter(hash="old-hash").update(
                created_at=timezone.now() - timedelta(days=8)
            )
            with (
                patch(
                    "pages.screenshot_specs.base.capture_screenshot",
                    return_value=screenshot_path,
                ) as capture_mock,
                patch(
                    "pages.screenshot_specs.base.save_screenshot", return_value=None
                ) as save_mock,
            ):
                with ScreenshotSpecRunner(temp_dir) as runner:
                    result = runner.run(spec)
            self.assertTrue(result.image_path.exists())
            self.assertTrue(result.base64_path.exists())
            self.assertEqual(ContentSample.objects.filter(hash="old-hash").count(), 0)
            capture_mock.assert_called_once()
            save_mock.assert_called_once_with(screenshot_path, method="spec:spec-test")

    def test_runner_respects_manual_reason(self):
        spec = ScreenshotSpec(slug="manual-spec", url="/", manual_reason="hardware")
        with tempfile.TemporaryDirectory() as tmp:
            with ScreenshotSpecRunner(Path(tmp)) as runner:
                with self.assertRaises(ScreenshotUnavailable):
                    runner.run(spec)


class CaptureUIScreenshotsCommandTests(TestCase):
    def tearDown(self):
        registry.unregister("manual-cmd")
        registry.unregister("auto-cmd")

    def test_manual_spec_emits_warning(self):
        spec = ScreenshotSpec(slug="manual-cmd", url="/", manual_reason="manual")
        registry.register(spec)
        out = StringIO()
        call_command("capture_ui_screenshots", "--spec", spec.slug, stdout=out)
        self.assertIn("Skipping manual screenshot", out.getvalue())

    def test_command_invokes_runner(self):
        spec = ScreenshotSpec(slug="auto-cmd", url="/")
        registry.register(spec)
        with tempfile.TemporaryDirectory() as tmp:
            tmp_path = Path(tmp)
            image_path = tmp_path / "auto-cmd.png"
            base64_path = tmp_path / "auto-cmd.base64"
            image_path.write_bytes(b"fake")
            base64_path.write_text("Zg==", encoding="utf-8")
            runner = Mock()
            runner.__enter__ = Mock(return_value=runner)
            runner.__exit__ = Mock(return_value=None)
            runner.run.return_value = SimpleNamespace(
                image_path=image_path,
                base64_path=base64_path,
                sample=None,
            )
            with patch(
                "pages.management.commands.capture_ui_screenshots.ScreenshotSpecRunner",
                return_value=runner,
            ) as runner_cls:
                out = StringIO()
                call_command(
                    "capture_ui_screenshots",
                    "--spec",
                    spec.slug,
                    "--output-dir",
                    tmp_path,
                    stdout=out,
                )
            runner_cls.assert_called_once()
            runner.run.assert_called_once_with(spec)
            self.assertIn("Captured 'auto-cmd'", out.getvalue())<|MERGE_RESOLUTION|>--- conflicted
+++ resolved
@@ -1698,13 +1698,8 @@
         )
         self.assertFalse(
             Module.objects.filter(
-<<<<<<< HEAD
                 path="/ocpp/rfid/",
                 node_role__name="Watchtower",
-=======
-                path="/ocpp/rfid/validator/",
-                node_role__name="Constellation",
->>>>>>> bca46732
                 is_deleted=False,
             ).exists()
         )

from django.apps import apps as django_apps
from django.conf import settings
from django.contrib.sites.models import Site
from django.core.management.base import BaseCommand
from django.utils.text import slugify
import socket

from pages.models import Application, Module
from pages.defaults import DEFAULT_APPLICATION_DESCRIPTIONS
from nodes.models import Node, NodeRole


class Command(BaseCommand):
    help = (
        "Create Application entries for installed local apps and attach them to"
        " the Terminal node role."
    )

    def handle(self, *args, **options):
        Site.objects.filter(domain="zephyrus").delete()
        site, _ = Site.objects.update_or_create(
            domain="127.0.0.1", defaults={"name": "Local"}
        )
        role, _ = NodeRole.objects.get_or_create(name="Terminal")

        hostname = socket.gethostname()
        node_defaults = {
            "address": "127.0.0.1",
            "port": 8888,
            "enable_public_api": False,
            "role": role,
        }

        existing_nodes = Node.objects.filter(hostname=hostname).order_by("pk")
        existing_node = existing_nodes.first()
        if existing_node:
<<<<<<< HEAD
            updates = {
                field: value
                for field, value in node_defaults.items()
                if getattr(existing_node, field) != value
            }
            if updates:
                Node.objects.filter(pk=existing_node.pk).update(**updates)
=======
            has_duplicates = existing_nodes.exclude(pk=existing_node.pk).exists()
            if has_duplicates:
                updates = {
                    field: value
                    for field, value in node_defaults.items()
                    if getattr(existing_node, field) != value
                }
                if updates:
                    for field, value in updates.items():
                        setattr(existing_node, field, value)
                    existing_node.save(update_fields=list(updates.keys()))
>>>>>>> decf1293
        else:
            Node.objects.create(hostname=hostname, **node_defaults)

        for app_label in getattr(settings, "LOCAL_APPS", []):
            try:
                config = django_apps.get_app_config(app_label)
            except LookupError:
                continue
            description = DEFAULT_APPLICATION_DESCRIPTIONS.get(config.label, "")
            app, created = Application.objects.get_or_create(
                name=config.label, defaults={"description": description}
            )
            if not created and description and app.description != description:
                app.description = description
                app.save(update_fields=["description"])
            path = f"/{slugify(app.name)}/"
            module, created = Module.objects.update_or_create(
                node_role=role, path=path, defaults={"application": app}
            )
            if created:
                module.create_landings()<|MERGE_RESOLUTION|>--- conflicted
+++ resolved
@@ -34,7 +34,6 @@
         existing_nodes = Node.objects.filter(hostname=hostname).order_by("pk")
         existing_node = existing_nodes.first()
         if existing_node:
-<<<<<<< HEAD
             updates = {
                 field: value
                 for field, value in node_defaults.items()
@@ -42,19 +41,6 @@
             }
             if updates:
                 Node.objects.filter(pk=existing_node.pk).update(**updates)
-=======
-            has_duplicates = existing_nodes.exclude(pk=existing_node.pk).exists()
-            if has_duplicates:
-                updates = {
-                    field: value
-                    for field, value in node_defaults.items()
-                    if getattr(existing_node, field) != value
-                }
-                if updates:
-                    for field, value in updates.items():
-                        setattr(existing_node, field, value)
-                    existing_node.save(update_fields=list(updates.keys()))
->>>>>>> decf1293
         else:
             Node.objects.create(hostname=hostname, **node_defaults)
 

import ast
import inspect
import textwrap
from datetime import timedelta
from pathlib import Path

from datetime import timedelta

from django import template
from django.apps import apps
from django.contrib import admin
from django.contrib.contenttypes.models import ContentType
from django.db import DatabaseError
from django.db.models import Count, Exists, OuterRef, Q
from django.db.models import Model
from django.conf import settings
from django.core.cache import cache
from django.urls import NoReverseMatch, reverse
from django.utils import timezone
from django.utils.text import capfirst
from django.utils.translation import gettext_lazy as _, ngettext
from core import mailer
from core.models import Lead, RFID, GoogleCalendarProfile, Todo
from core.entity import Entity
from ocpp.models import Charger, ChargerConfiguration, CPFirmware
from nodes.models import NetMessage, Node, NodeRole

register = template.Library()

_BADGE_CACHE_TIMEOUT = getattr(settings, "ADMIN_DASHBOARD_BADGE_TIMEOUT", 300)
_BADGE_CACHE_PREFIX = "admin.dashboard.badges"
_CACHE_MISS = object()
_LEAD_OPEN_COUNT_CACHE_PREFIX = f"{_BADGE_CACHE_PREFIX}.lead_open_count"
_RFID_STATS_CACHE_KEY = f"{_BADGE_CACHE_PREFIX}.rfid_release_stats"
_CHARGER_STATS_CACHE_KEY = f"{_BADGE_CACHE_PREFIX}.charger_availability_stats"
_MODEL_RULES_CACHE_KEY = "_model_rule_status_cache"
_ALL_RULES_MET_MESSAGE = _("All rules met.")
_SUCCESS_ICON = "✓"
_ERROR_ICON = "✗"


def _format_evcs_list(evcs_identifiers: list[str]) -> str:
    """Return a human-readable list of EVCS identifiers."""

    return ", ".join(evcs_identifiers)


def _rule_success() -> dict[str, object]:
    return {"success": True, "message": _ALL_RULES_MET_MESSAGE, "icon": _SUCCESS_ICON}


def _rule_failure(message: str) -> dict[str, object]:
    return {"success": False, "message": message, "icon": _ERROR_ICON}


def _evaluate_cp_configuration_rules() -> dict[str, object] | None:
    chargers = list(
        Charger.objects.filter(connector_id__isnull=True)
        .order_by("charger_id")
        .values_list("charger_id", flat=True)
    )
    charger_ids = [identifier for identifier in chargers if identifier]
    if not charger_ids:
        return _rule_success()

    configured = set(
        ChargerConfiguration.objects.filter(charger_identifier__in=charger_ids)
        .values_list("charger_identifier", flat=True)
    )
    missing = [identifier for identifier in charger_ids if identifier not in configured]
    if missing:
        evcs_list = _format_evcs_list(missing)
        message = ngettext(
            "Missing CP Configuration for %(evcs)s.",
            "Missing CP Configurations for %(evcs)s.",
            len(missing),
        ) % {"evcs": evcs_list}
        return _rule_failure(message)

    return _rule_success()


def _evaluate_cp_firmware_rules() -> dict[str, object] | None:
    chargers = list(
        Charger.objects.filter(connector_id__isnull=True)
        .order_by("charger_id")
        .values_list("charger_id", flat=True)
    )
    charger_ids = [identifier for identifier in chargers if identifier]
    if not charger_ids:
        return _rule_success()

    firmware_sources = set(
        CPFirmware.objects.filter(
            source_charger__isnull=False,
            source_charger__charger_id__in=charger_ids,
        ).values_list("source_charger__charger_id", flat=True)
    )
    missing = [identifier for identifier in charger_ids if identifier not in firmware_sources]
    if missing:
        evcs_list = _format_evcs_list(missing)
        message = ngettext(
            "Missing CP Firmware for %(evcs)s.",
            "Missing CP Firmware for %(evcs)s.",
            len(missing),
        ) % {"evcs": evcs_list}
        return _rule_failure(message)

    return _rule_success()


<<<<<<< HEAD
def _evaluate_evcs_heartbeat_rules() -> dict[str, object] | None:
    cutoff = timezone.now() - timedelta(hours=1)
    chargers = list(
        Charger.objects.filter(connector_id__isnull=True)
        .order_by("charger_id")
        .values_list("charger_id", "last_heartbeat")
    )
    registered = [
        (identifier, heartbeat)
        for identifier, heartbeat in chargers
        if identifier and heartbeat is not None
    ]
    if not registered:
        return _rule_success()

    missing = [
        identifier
        for identifier, heartbeat in registered
        if heartbeat < cutoff
    ]
    if missing:
        evcs_list = _format_evcs_list(missing)
        message = ngettext(
            "Missing EVCS heartbeat within the last hour for %(evcs)s.",
            "Missing EVCS heartbeats within the last hour for %(evcs)s.",
            len(missing),
        ) % {"evcs": evcs_list}
        return _rule_failure(message)
=======
def _evaluate_node_rules() -> dict[str, object] | None:
    try:
        local_node = Node.get_local()
    except DatabaseError:
        return _rule_failure(_("Unable to determine local node status."))

    if local_node is None:
        return _rule_failure(_("Local node record is missing."))

    try:
        upstream_nodes = Node.objects.filter(
            current_relation=Node.Relation.UPSTREAM
        )
        has_upstream = upstream_nodes.exists()
    except DatabaseError:
        return _rule_failure(_("Unable to determine upstream node status."))

    if not has_upstream:
        return _rule_failure(_("At least one upstream node is required."))

    threshold = timezone.now() - timedelta(hours=24)
    try:
        if not upstream_nodes.filter(last_seen__gte=threshold).exists():
            return _rule_failure(
                _("No upstream nodes have checked in within the last 24 hours.")
            )
    except DatabaseError:
        return _rule_failure(_("Unable to verify upstream activity."))

    role_id = getattr(local_node, "role_id", None)
    if not role_id:
        return _rule_failure(_("Local node is missing an assigned role."))

    try:
        if not NodeRole.objects.filter(pk=role_id).exists():
            return _rule_failure(
                _("Local node has an invalid role assignment.")
            )
    except DatabaseError:
        return _rule_failure(_("Unable to validate the local node role."))
>>>>>>> 1b1fc380

    return _rule_success()


_MODEL_RULE_EVALUATORS = {
    "ocpp.Charger": _evaluate_evcs_heartbeat_rules,
    "ocpp.ChargerConfiguration": _evaluate_cp_configuration_rules,
    "ocpp.CPFirmware": _evaluate_cp_firmware_rules,
    "nodes.Node": _evaluate_node_rules,
}


@register.simple_tag
def safe_admin_url(view_name: str, *args, **kwargs) -> str:
    """Reverse an admin URL and gracefully handle missing patterns."""

    try:
        return reverse(view_name, args=args, kwargs=kwargs)
    except NoReverseMatch:
        return ""


@register.simple_tag
def admin_can_send_email() -> bool:
    """Return ``True`` when outbound email is configured for this node."""

    return mailer.can_send_email()


def _admin_model_instance(model_admin, request, user):
    model = model_admin.model
    if isinstance(user, model):
        return user
    try:
        queryset = model_admin.get_queryset(request)
    except Exception:
        queryset = model._default_manager.all()
    try:
        return queryset.get(pk=user.pk)
    except model.DoesNotExist:
        return None


def _admin_has_access(model_admin, request, obj):
    if hasattr(model_admin, "has_view_or_change_permission"):
        if model_admin.has_view_or_change_permission(request, obj=obj):
            return True
    else:
        has_change = getattr(model_admin, "has_change_permission", None)
        if has_change and has_change(request, obj):
            return True
        has_view = getattr(model_admin, "has_view_permission", None)
        if has_view and has_view(request, obj):
            return True
    return False


def _admin_change_url(model, user):
    opts = model._meta
    return reverse(f"admin:{opts.app_label}_{opts.model_name}_change", args=[user.pk])


@register.simple_tag(takes_context=True)
def admin_profile_url(context, user) -> str:
    """Return the first accessible admin change URL for the given user."""

    request = context.get("request")
    if request is None or user is None or not getattr(user, "pk", None):
        return ""

    candidate_models = (
        ("teams", "User"),
        ("core", "User"),
        ("auth", "User"),
    )

    for app_label, model_name in candidate_models:
        try:
            model = apps.get_model(app_label, model_name)
        except LookupError:
            continue

        model_admin = admin.site._registry.get(model)
        if not model_admin:
            continue

        obj = _admin_model_instance(model_admin, request, user)
        if obj is None:
            continue

        if not _admin_has_access(model_admin, request, obj):
            continue

        try:
            return _admin_change_url(model_admin.model, user)
        except NoReverseMatch:
            continue

    return ""


@register.simple_tag
def last_net_message() -> dict[str, object]:
    """Return the most recent NetMessage for the admin dashboard."""

    try:
        entry = (
            NetMessage.objects.order_by("-created")
            .values("subject", "body")
            .first()
        )
    except DatabaseError:
        return {"text": "", "has_content": False}

    if not entry:
        return {"text": "", "has_content": False}

    subject = (entry.get("subject") or "").strip()
    body = (entry.get("body") or "").strip()
    parts = [part for part in (subject, body) if part]
    text = " — ".join(parts) if parts else ""
    return {"text": text, "has_content": bool(parts)}

@register.simple_tag(takes_context=True)
def model_admin_actions(context, app_label, model_name):
    """Return available admin actions for the given model.

    Only custom actions are returned; the default ``delete_selected`` action is
    ignored. Each action is represented as a dict with ``url`` and ``label``
    keys so templates can render them as links.
    """
    request = context.get("request")
    try:
        model = apps.get_model(app_label, model_name)
    except LookupError:
        return []
    model_admin = admin.site._registry.get(model)
    if not model_admin:
        return []

    def uses_queryset(func):
        func = inspect.unwrap(func)
        try:
            source = textwrap.dedent(inspect.getsource(func))
        except (OSError, TypeError):
            return True
        try:
            tree = ast.parse(source)
        except SyntaxError:
            return True
        func_node = next(
            (
                n
                for n in tree.body
                if isinstance(n, (ast.FunctionDef, ast.AsyncFunctionDef))
            ),
            None,
        )
        if func_node is None:
            return True

        class Finder(ast.NodeVisitor):
            def __init__(self):
                self.found = False

            def visit_Name(self, node):
                if node.id == "queryset":
                    self.found = True

        finder = Finder()
        for node in func_node.body:
            if finder.found:
                break
            finder.visit(node)
        return finder.found

    actions = []
    seen = set()

    def add_action(action_name, func, label, url):
        if not url:
            return
        actions.append({"url": url, "label": label})
        seen.add(action_name)

    for action_name, (func, _name, description) in model_admin.get_actions(
        request
    ).items():
        if action_name == "delete_selected" or uses_queryset(func):
            continue
        url = None
        label = getattr(
            func,
            "label",
            description or _name.replace("_", " "),
        )
        if action_name == "my_profile":
            getter = getattr(model_admin, "get_my_profile_url", None)
            if callable(getter):
                url = getter(request)
            label_getter = getattr(model_admin, "get_my_profile_label", None)
            if callable(label_getter):
                try:
                    dynamic_label = label_getter(request)
                except Exception:  # pragma: no cover - defensive fallback
                    dynamic_label = None
                if dynamic_label:
                    label = dynamic_label
        base = f"admin:{model_admin.opts.app_label}_{model_admin.opts.model_name}_"
        if not url:
            try:
                url = reverse(base + action_name)
            except NoReverseMatch:
                try:
                    url = reverse(base + action_name.split("_")[0])
                except NoReverseMatch:
                    url = reverse(base + "changelist") + f"?action={action_name}"
        add_action(action_name, func, label, url)

    changelist_getter = getattr(model_admin, "get_changelist_actions", None)
    if callable(changelist_getter):
        try:
            changelist_actions = changelist_getter(request)
        except TypeError:
            changelist_actions = changelist_getter()
        for action_name in changelist_actions or []:
            if action_name in seen:
                continue
            func = getattr(model_admin, action_name, None)
            if func is None or uses_queryset(func):
                continue
            label = getattr(
                func,
                "label",
                getattr(
                    func,
                    "short_description",
                    action_name.replace("_", " "),
                ),
            )
            url = None
            tools_view_name = getattr(model_admin, "tools_view_name", None)
            if not tools_view_name:
                initializer = getattr(model_admin, "_get_action_urls", None)
                if callable(initializer):
                    try:
                        initializer()
                    except Exception:  # pragma: no cover - defensive
                        tools_view_name = None
                    else:
                        tools_view_name = getattr(
                            model_admin, "tools_view_name", None
                        )
            if tools_view_name:
                try:
                    url = reverse(tools_view_name, kwargs={"tool": action_name})
                except NoReverseMatch:
                    url = None
            if not url:
                base = f"admin:{model_admin.opts.app_label}_{model_admin.opts.model_name}_"
                try:
                    url = reverse(base + action_name)
                except NoReverseMatch:
                    try:
                        url = reverse(base + action_name.split("_")[0])
                    except NoReverseMatch:
                        url = reverse(base + "changelist") + f"?action={action_name}"
            add_action(action_name, func, label, url)

    return actions


@register.simple_tag
def admin_changelist_url(ct: ContentType) -> str:
    """Return the admin changelist URL for the given content type."""
    try:
        return reverse(f"admin:{ct.app_label}_{ct.model}_changelist")
    except NoReverseMatch:
        return ""


@register.simple_tag
def optional_url(viewname: str, *args, **kwargs) -> str:
    """Return ``reverse(viewname)`` or an empty string when missing."""

    try:
        return reverse(viewname, args=args or None, kwargs=kwargs or None)
    except NoReverseMatch:
        return ""


@register.simple_tag
def related_admin_models(opts):
    """Return changelist links for models related to the current model."""

    if not opts:
        return []

    model = getattr(opts, "model", None)
    if model is None:
        return []

    registry = admin.site._registry
    seen = set()
    related = []

    current_labels = {opts.label_lower, model._meta.label_lower}
    concrete = getattr(model._meta, "concrete_model", None)
    if concrete is not None:
        current_labels.add(concrete._meta.label_lower)

    def get_registered(model_cls):
        if not isinstance(model_cls, type) or not issubclass(model_cls, Model):
            return None
        if model_cls in registry:
            return model_cls
        concrete_model = getattr(model_cls, "_meta", None)
        if concrete_model is None:
            return None
        concrete_model = concrete_model.concrete_model
        if concrete_model in registry:
            return concrete_model
        return None

    def add_model(model_cls):
        registered_model = get_registered(model_cls)
        if registered_model is None:
            return
        model_opts = registered_model._meta
        label_lower = model_opts.label_lower
        if label_lower in current_labels or label_lower in seen:
            return
        concrete_label = model_opts.concrete_model._meta.label_lower
        if concrete_label in current_labels:
            return
        try:
            url = reverse(
                f"admin:{model_opts.app_label}_{model_opts.model_name}_changelist"
            )
        except NoReverseMatch:
            return
        related.append({
            "label": capfirst(model_opts.verbose_name_plural),
            "url": url,
        })
        seen.add(label_lower)

    for parent in opts.get_parent_list():
        add_model(parent)

    for field in opts.get_fields(include_parents=True, include_hidden=True):
        if not getattr(field, "is_relation", False):
            continue
        related_model = getattr(field, "related_model", None)
        if related_model is None:
            continue
        add_model(related_model)

    related.sort(key=lambda item: item["label"])
    return related


@register.simple_tag(takes_context=True)
def lead_open_count(context, app_label: str, model_name: str):
    """Return the number of open leads for the given model."""

    context_cache = context.setdefault("_lead_open_counts", {})
    cache_key = f"{app_label}.{model_name}".lower()
    if cache_key in context_cache:
        return context_cache[cache_key]

    try:
        model = apps.get_model(app_label, model_name)
    except LookupError:
        context_cache[cache_key] = None
        return None

    concrete = model._meta.concrete_model
    if not issubclass(concrete, Lead):
        context_cache[cache_key] = None
        return None

    concrete_key = concrete._meta.label_lower
    if concrete_key in context_cache:
        count = context_cache[concrete_key]
    else:
        global_cache_key = f"{_LEAD_OPEN_COUNT_CACHE_PREFIX}:{concrete_key}"
        cached_count = cache.get(global_cache_key, _CACHE_MISS)
        if cached_count is _CACHE_MISS:
            try:
                open_value = concrete.Status.OPEN
            except AttributeError:
                cached_count = None
            else:
                cached_count = (
                    concrete._default_manager.filter(status=open_value).count()
                )
            cache.set(global_cache_key, cached_count, _BADGE_CACHE_TIMEOUT)
        count = cached_count
        context_cache[concrete_key] = count

    context_cache[cache_key] = count
    return count


@register.simple_tag(takes_context=True)
def rfid_release_stats(context):
    """Return release statistics for the RFID model."""

    cache_key = "_rfid_release_stats"
    stats = context.get(cache_key)
    if stats is None:
        cached_stats = cache.get(_RFID_STATS_CACHE_KEY, _CACHE_MISS)
        if cached_stats is _CACHE_MISS:
            counts = RFID.objects.aggregate(
                total=Count("pk"),
                released_allowed=Count(
                    "pk", filter=Q(released=True, allowed=True)
                ),
            )
            cached_stats = {
                "released_allowed": counts.get("released_allowed") or 0,
                "total": counts.get("total") or 0,
            }
            cache.set(_RFID_STATS_CACHE_KEY, cached_stats, _BADGE_CACHE_TIMEOUT)
        stats = dict(cached_stats)
        context[cache_key] = stats
    return stats


@register.simple_tag(takes_context=True)
def charger_availability_stats(context):
    """Return availability statistics for the Charger model."""

    cache_key = "_charger_availability_stats"
    stats = context.get(cache_key)
    if stats is None:
        cached_stats = cache.get(_CHARGER_STATS_CACHE_KEY, _CACHE_MISS)
        if cached_stats is _CACHE_MISS:
            available = Charger.objects.filter(last_status__iexact="Available")
            available_with_cp_number = available.filter(
                connector_id__isnull=False
            ).count()

            available_without_cp_number = available.filter(
                connector_id__isnull=True
            )
            has_connector = Charger.objects.filter(
                charger_id=OuterRef("charger_id"),
                connector_id__isnull=False,
            )
            missing_connector_count = available_without_cp_number.annotate(
                has_connector=Exists(has_connector)
            ).filter(has_connector=False).count()

            available_total = available_with_cp_number + missing_connector_count
            cached_stats = {
                "available_total": available_total,
                "available_with_cp_number": available_with_cp_number,
                "available_missing_cp_number": missing_connector_count,
            }
            cache.set(
                _CHARGER_STATS_CACHE_KEY, cached_stats, _BADGE_CACHE_TIMEOUT
            )
        stats = dict(cached_stats)
        context[cache_key] = stats
    return stats


@register.simple_tag
def release_manager_todos(limit: int = 5) -> list[Todo]:
    """Return active Release Manager TODOs for the admin dashboard."""

    try:
        todos = Todo.refresh_active()
    except DatabaseError:
        return []

    if limit is None or limit <= 0:
        return todos

    return todos[:limit]


@register.simple_tag(takes_context=True)
def model_rule_status(context, app_label: str, model_name: str):
    """Return dashboard rule status metadata for the requested model."""

    cache_map = context.get(_MODEL_RULES_CACHE_KEY)
    if cache_map is None:
        cache_map = {}
        context[_MODEL_RULES_CACHE_KEY] = cache_map

    model_key = f"{app_label}.{model_name}"
    if model_key in cache_map:
        return cache_map[model_key]

    evaluator = _MODEL_RULE_EVALUATORS.get(model_key)
    if evaluator is None:
        result = None
    else:
        result = evaluator()

    cache_map[model_key] = result
    return result


@register.simple_tag(takes_context=True)
def user_google_calendar(context):
    """Return Google Calendar details for the authenticated user."""

    request = context.get("request")
    user = getattr(request, "user", None)
    if not user or not user.is_authenticated:
        return None

    profile = user.get_profile(GoogleCalendarProfile)
    if not profile:
        return None

    events = profile.fetch_events()
    title = profile.get_display_name() or str(GoogleCalendarProfile._meta.verbose_name)
    calendar_url = profile.build_calendar_url()

    return {
        "title": title,
        "events": events,
        "calendar_url": calendar_url,
        "identifier": profile.resolved_calendar_id(),
        "profile": profile,
    }


@register.simple_tag(takes_context=True)
def celery_feature_enabled(context) -> bool:
    """Return ``True`` when Celery support is enabled for the current node."""

    node = context.get("badge_node")
    if node is not None and hasattr(node, "has_feature"):
        try:
            if node.has_feature("celery-queue"):
                return True
        except Exception:  # pragma: no cover - defensive
            pass

    lock_path = Path(settings.BASE_DIR) / "locks" / "celery.lck"
    return lock_path.exists()


@register.filter
def supports_user_datum(admin_or_model) -> bool:
    """Return ``True`` when the admin or model supports user datum fixtures."""

    model = getattr(admin_or_model, "model", None) or admin_or_model
    if not isinstance(model, type):
        model = getattr(model, "__class__", None)
    if not isinstance(model, type):
        return False
    if issubclass(model, Entity):
        return True
    return bool(getattr(model, "supports_user_datum", False))


@register.filter
def list_index(sequence, index):
    """Return ``sequence[index]`` while guarding against lookup errors."""

    try:
        position = int(index)
        return sequence[position]
    except (TypeError, ValueError, IndexError):
        return None


@register.simple_tag
def user_data_toggle_url(cl, obj) -> str:
    """Return the admin URL that toggles user datum for ``obj``."""

    if not obj:
        return ""
    try:
        app_label = cl.opts.app_label
        model_name = cl.opts.model_name
    except AttributeError:
        return ""
    try:
        return reverse(
            "admin:user_data_toggle",
            args=(app_label, model_name, obj.pk),
        )
    except NoReverseMatch:
        return ""


@register.simple_tag
def admin_show_filters(cl) -> bool:
    """Return ``True`` when change list filters should be displayed."""

    has_filters = getattr(cl, "has_filters", False)
    if not has_filters:
        return False
    opts = getattr(cl, "opts", None)
    app_label = getattr(opts, "app_label", "") if opts else ""
    model_name = getattr(opts, "model_name", "") if opts else ""
    return not (app_label == "ocpp" and model_name == "charger")<|MERGE_RESOLUTION|>--- conflicted
+++ resolved
@@ -109,7 +109,6 @@
     return _rule_success()
 
 
-<<<<<<< HEAD
 def _evaluate_evcs_heartbeat_rules() -> dict[str, object] | None:
     cutoff = timezone.now() - timedelta(hours=1)
     chargers = list(
@@ -138,48 +137,6 @@
             len(missing),
         ) % {"evcs": evcs_list}
         return _rule_failure(message)
-=======
-def _evaluate_node_rules() -> dict[str, object] | None:
-    try:
-        local_node = Node.get_local()
-    except DatabaseError:
-        return _rule_failure(_("Unable to determine local node status."))
-
-    if local_node is None:
-        return _rule_failure(_("Local node record is missing."))
-
-    try:
-        upstream_nodes = Node.objects.filter(
-            current_relation=Node.Relation.UPSTREAM
-        )
-        has_upstream = upstream_nodes.exists()
-    except DatabaseError:
-        return _rule_failure(_("Unable to determine upstream node status."))
-
-    if not has_upstream:
-        return _rule_failure(_("At least one upstream node is required."))
-
-    threshold = timezone.now() - timedelta(hours=24)
-    try:
-        if not upstream_nodes.filter(last_seen__gte=threshold).exists():
-            return _rule_failure(
-                _("No upstream nodes have checked in within the last 24 hours.")
-            )
-    except DatabaseError:
-        return _rule_failure(_("Unable to verify upstream activity."))
-
-    role_id = getattr(local_node, "role_id", None)
-    if not role_id:
-        return _rule_failure(_("Local node is missing an assigned role."))
-
-    try:
-        if not NodeRole.objects.filter(pk=role_id).exists():
-            return _rule_failure(
-                _("Local node has an invalid role assignment.")
-            )
-    except DatabaseError:
-        return _rule_failure(_("Unable to validate the local node role."))
->>>>>>> 1b1fc380
 
     return _rule_success()
 

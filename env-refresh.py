#!/usr/bin/env python
"""Development maintenance tasks.

Ensures migrations are up to date and fixes inconsistent histories.
"""
from __future__ import annotations

import argparse
import os
import sys
from pathlib import Path
import json
from collections import defaultdict
import tempfile
import hashlib
import time
from weakref import WeakKeyDictionary
from typing import TYPE_CHECKING

import django
import importlib.util
from django.apps import apps
from django.conf import settings
from django.core.management import call_command
from django.core.management.base import CommandError
from django.db import connections, connection
from django.db.migrations.exceptions import (
    InconsistentMigrationHistory,
    InvalidBasesError,
)
from django.db.utils import OperationalError
from django.db.migrations.recorder import MigrationRecorder
from django.db.migrations.loader import MigrationLoader
from django.core.serializers.base import DeserializationError


os.environ.setdefault("DJANGO_SETTINGS_MODULE", "config.settings")
django.setup()

from django.db.models.signals import post_save
from pages.models import Module, Landing, _create_landings
from nodes.models import Node
from django.contrib.sites.models import Site
from django.contrib.auth import get_user_model

from core.models import PackageRelease
from core.sigil_builder import generate_model_sigils
from core.user_data import load_shared_user_fixtures, load_user_fixtures
from utils.env_refresh import unlink_sqlite_db as _unlink_sqlite_db


if TYPE_CHECKING:  # pragma: no cover - typing support
    from django.db.models import Model

_MODEL_SEED_FIELD_CACHE = WeakKeyDictionary()


def _model_defines_seed_flag(model: "type[Model]") -> bool:
    """Return whether *model* exposes the ``is_seed_data`` field.

    The result is cached per concrete model class to avoid recalculating the
    introspection for every object in the fixture stream.  A ``WeakKeyDictionary``
    keeps entries bounded to the lifetime of the model class so dynamically
    rendered models during the run remain isolated.
    """

    try:
        return _MODEL_SEED_FIELD_CACHE[model]
    except KeyError:
        has_field = any(field.name == "is_seed_data" for field in model._meta.fields)
        _MODEL_SEED_FIELD_CACHE[model] = has_field
        return has_field


def _local_app_labels() -> list[str]:
    base_dir = Path(settings.BASE_DIR)
    labels: list[str] = []
    for app_config in apps.get_app_configs():
        app_path = Path(app_config.path)
        try:
            app_path.relative_to(base_dir)
        except ValueError:
            continue
        labels.append(app_config.label)
    return labels


def _fixture_files() -> list[str]:
    """Return all JSON fixtures in the project."""
    base_dir = Path(settings.BASE_DIR)
    fixtures = [
        str(path.relative_to(base_dir)) for path in base_dir.glob("**/fixtures/*.json")
    ]
    return sorted(fixtures)


def _fixture_sort_key(name: str) -> tuple[int, str]:
    """Sort fixtures to satisfy foreign key dependencies."""
    filename = Path(name).name
    if filename.startswith("users__"):
        priority = 0
    elif "__application_" in filename or "__noderole_" in filename:
        priority = 1
    elif "__module_" in filename:
        priority = 2
    elif "__landing_" in filename:
        priority = 3
    else:
        priority = 4
    return (priority, filename)


def _migration_hash(app_labels: list[str]) -> str:
    """Return an md5 hash of all migration files for the given apps."""
    md5 = hashlib.md5(usedforsecurity=False)
    for label in app_labels:
        try:
            app_config = apps.get_app_config(label)
        except LookupError:  # pragma: no cover - defensive
            continue
        migrations_dir = Path(app_config.path) / "migrations"
        if not migrations_dir.is_dir():
            continue
        for path in sorted(migrations_dir.glob("*.py")):
            if path.name == "__init__.py":
                continue
            md5.update(path.read_bytes())
    return md5.hexdigest()


def _remove_integrator_from_auth_migration() -> None:
    """Strip lingering integrator imports from Django's auth migration."""
    spec = importlib.util.find_spec("django.contrib.auth.migrations.0013_userproxy")
    if not spec or not spec.origin:
        return
    path = Path(spec.origin)
    try:
        content = path.read_text()
    except OSError:
        return
    if "integrator" not in content:
        return
    patched = "\n".join(
        line for line in content.splitlines() if "integrator" not in line
    )
    path.write_text(patched + ("\n" if not patched.endswith("\n") else ""))


def run_database_tasks(*, latest: bool = False, clean: bool = False) -> None:
    """Run all database related maintenance steps."""
    default_db = settings.DATABASES["default"]
    using_sqlite = default_db["ENGINE"] == "django.db.backends.sqlite3"

    base_dir = Path(settings.BASE_DIR)
    local_apps = _local_app_labels()

    _remove_integrator_from_auth_migration()

    try:
        call_command("makemigrations", *local_apps, interactive=False)
    except CommandError as exc:
        call_command("makemigrations", *local_apps, merge=True, interactive=False)
    except InconsistentMigrationHistory:
        if using_sqlite:
            _unlink_sqlite_db(Path(default_db["NAME"]))
            call_command("makemigrations", *local_apps, interactive=False)
        else:  # pragma: no cover - unreachable in sqlite
            raise

    # Compute migrations hash and compare with stored value
    hash_file = base_dir / "migrations.md5"
    new_hash = _migration_hash(local_apps)
    stored_hash = hash_file.read_text().strip() if hash_file.exists() else ""

    if clean:
        if stored_hash and stored_hash != new_hash:
            if using_sqlite:
                _unlink_sqlite_db(Path(default_db["NAME"]))
            else:  # pragma: no cover - unreachable in sqlite
                for label in reversed(local_apps):
                    call_command("migrate", label, "zero", interactive=False)
        else:
            try:
                recorder = MigrationRecorder(connection)
                loader = MigrationLoader(connection)
            except OperationalError:
                recorder = loader = None
            if recorder and loader:
                for label in local_apps:
                    try:
                        qs = recorder.migration_qs.filter(app=label).order_by(
                            "-applied"
                        )
                        if qs.exists():
                            last = qs.first().name
                            node = loader.graph.node_map.get((label, last))
                            parents = list(node.parents) if node else []
                            prev = parents[0][1] if parents else "zero"
                            call_command("migrate", label, prev, interactive=False)
                    except OperationalError:
                        continue

    if not connection.in_atomic_block:
        try:
            call_command("migrate", interactive=False)
        except InconsistentMigrationHistory:
            call_command("reset_ocpp_migrations")
            call_command("migrate", interactive=False)
        except InvalidBasesError:
            raise
        except OperationalError as exc:
            if using_sqlite:
                _unlink_sqlite_db(Path(default_db["NAME"]))
                call_command("migrate", interactive=False)
            else:  # pragma: no cover - unreachable in sqlite
                try:
                    import psycopg
                    from psycopg import sql

                    params = {
                        "dbname": "postgres",
                        "user": default_db.get("USER", ""),
                        "password": default_db.get("PASSWORD", ""),
                        "host": default_db.get("HOST", ""),
                        "port": default_db.get("PORT", ""),
                    }
                    with psycopg.connect(**params, autocommit=True) as conn:
                        with conn.cursor() as cur:
                            cur.execute(
                                sql.SQL("CREATE DATABASE {}").format(
                                    sql.Identifier(default_db["NAME"])
                                )
                            )
                    call_command("migrate", interactive=False)
                except Exception:
                    raise exc

    # Remove auto-generated SigilRoot entries so fixtures define prefixes
    SigilRoot = apps.get_model("core", "SigilRoot")
    SigilRoot.objects.all().delete()

    # Remove existing Site entries to avoid duplicate domain constraints
    Site = apps.get_model("sites", "Site")
    Site.objects.all().delete()

    fixtures = _fixture_files()
    if fixtures:
        fixtures.sort(key=_fixture_sort_key)
        with tempfile.TemporaryDirectory() as tmpdir:
            patched: dict[int, list[str]] = {}
            user_pk_map: dict[int, int] = {}
            model_counts: dict[str, int] = defaultdict(int)
            for name in fixtures:
                priority, _ = _fixture_sort_key(name)
                source = Path(settings.BASE_DIR, name)
                with source.open() as f:
                    data = json.load(f)
                patched_data: list[dict] = []
                modified = False
                for obj in data:
                    model_label = obj.get("model", "")
                    try:
                        model = apps.get_model(model_label)
                    except LookupError:
                        modified = True
                        continue
                    # Update existing users instead of loading duplicates and
                    # record their primary key mapping for later references.
                    if model is get_user_model():
                        username = obj.get("fields", {}).get("username")
                        existing = None
                        if username:
                            existing = (
                                get_user_model()
                                .objects.filter(username=username)
                                .first()
                            )
                        if existing:
                            user_pk_map[obj.get("pk")] = existing.pk
                            for field, value in obj.get("fields", {}).items():
                                setattr(existing, field, value)
                            existing.save()
                            modified = True
                            continue
                    fields = obj.setdefault("fields", {})
                    if "user" in fields and isinstance(fields["user"], int):
                        original_user = fields["user"]
                        mapped_user = user_pk_map.get(original_user, original_user)
                        if mapped_user != original_user:
                            fields["user"] = mapped_user
                            modified = True
                    if model_label == "core.sigilroot":
                        content_type = fields.get("content_type")
                        app_label: str | None = None
                        if isinstance(content_type, (list, tuple)) and content_type:
                            app_label = content_type[0]
                        elif isinstance(content_type, dict):
                            app_label = content_type.get("app_label")
                        if app_label:
                            try:
                                apps.get_app_config(app_label)
                            except LookupError:
                                prefix = fields.get("prefix", "?")
                                print(
                                    f"Skipping SigilRoot '{prefix}' (missing app '{app_label}')"
                                )
                                modified = True
                                continue
                    if model is PackageRelease:
                        version = obj.get("fields", {}).get("version")
                        if (
                            version
                            and PackageRelease.objects.filter(version=version).exists()
                        ):
                            modified = True
                            continue
<<<<<<< HEAD
                    if _model_defines_seed_flag(model):
                        obj.setdefault("fields", {})["is_seed_data"] = True
=======
                    if any(f.name == "is_seed_data" for f in model._meta.fields):
                        if fields.get("is_seed_data") is not True:
                            fields["is_seed_data"] = True
                            modified = True
>>>>>>> e9c62cfb
                    patched_data.append(obj)
                    model_counts[model._meta.label] += 1
                if modified:
                    dest = Path(tmpdir, Path(name).name)
                    with dest.open("w") as f:
                        json.dump(patched_data, f)
                    target = str(dest)
                else:
                    target = str(source)
                if patched_data:
                    patched.setdefault(priority, []).append(target)
            post_save.disconnect(_create_landings, sender=Module)
            try:
                for priority in sorted(patched):
                    for fixture in patched[priority]:
                        try:
                            call_command("loaddata", fixture, verbosity=0)
                        except DeserializationError as exc:
                            print(f"Skipping fixture {fixture} due to: {exc}")
                        else:
                            print(".", end="", flush=True)
                for module in Module.objects.all():
                    module.create_landings()
                Landing.objects.update(is_seed_data=True)
                if model_counts:
                    print()
                    for label, count in sorted(model_counts.items()):
                        print(f"{label}: {count}")
            finally:
                post_save.connect(_create_landings, sender=Module)

    # Ensure Application and Module entries exist for local apps
    call_command("register_site_apps")
    Landing.objects.update(is_seed_data=True)

    # Ensure current node is registered or updated
    node, _ = Node.register_current()

    control_lock = Path(settings.BASE_DIR) / "locks" / "control.lck"
    if control_lock.exists():
        Site.objects.update_or_create(
            domain=node.public_endpoint,
            defaults={"name": "Control"},
        )

    # Load shared fixtures once before personal data
    load_shared_user_fixtures(force=True)

    # Load personal user data fixtures last
    for user in get_user_model().objects.all():
        load_user_fixtures(user)

    # Recreate any missing SigilRoots after loading fixtures
    generate_model_sigils()

    # Update the migrations hash file after a successful run.
    hash_file.write_text(new_hash)


TASKS = {"database": run_database_tasks}


def main(
    selected: list[str] | None = None, *, latest: bool = False, clean: bool = False
) -> None:
    """Run the selected maintenance tasks."""
    to_run = selected or list(TASKS)
    for name in to_run:
        TASKS[name](latest=latest, clean=clean)


if __name__ == "__main__":
    parser = argparse.ArgumentParser(description="Development maintenance tasks")
    parser.add_argument("tasks", nargs="*", choices=TASKS.keys(), help="Tasks to run")
    parser.add_argument(
        "--latest", action="store_true", help="Force rebuild if migrations changed"
    )
    parser.add_argument(
        "--clean", action="store_true", help="Reset database before applying migrations"
    )
    args = parser.parse_args()
    main(args.tasks, latest=args.latest, clean=args.clean)<|MERGE_RESOLUTION|>--- conflicted
+++ resolved
@@ -314,15 +314,12 @@
                         ):
                             modified = True
                             continue
-<<<<<<< HEAD
                     if _model_defines_seed_flag(model):
                         obj.setdefault("fields", {})["is_seed_data"] = True
-=======
                     if any(f.name == "is_seed_data" for f in model._meta.fields):
                         if fields.get("is_seed_data") is not True:
                             fields["is_seed_data"] = True
                             modified = True
->>>>>>> e9c62cfb
                     patched_data.append(obj)
                     model_counts[model._meta.label] += 1
                 if modified:

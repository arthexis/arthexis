import json
import logging
from uuid import uuid4
from unittest.mock import Mock

import requests

import pytest
from django.urls import reverse

from apps.nodes.models import Node
from django.contrib.sites.models import Site


@pytest.mark.django_db
def test_node_info_registers_missing_local(client, monkeypatch):
    node = Node.objects.create(
        hostname="local",
        address="127.0.0.1",
        mac_address="00:11:22:33:44:55",
        port=8888,
        public_endpoint="local-endpoint",
    )

    register_spy = Mock(return_value=(node, True))

    monkeypatch.setattr(Node, "get_local", classmethod(lambda cls: None))
    monkeypatch.setattr(Node, "register_current", classmethod(lambda cls: register_spy()))

    response = client.get(reverse("node-info"))

    register_spy.assert_called_once_with()
    assert response.status_code == 200
    payload = response.json()
    assert payload["mac_address"] == node.mac_address
    assert payload["network_hostname"] == node.network_hostname
    assert payload["features"] == []


@pytest.mark.django_db
def test_node_changelist_excludes_register_local_tool(admin_client):
    response = admin_client.get(reverse("admin:nodes_node_changelist"))

    assert response.status_code == 200
    assert "Register local host" not in response.content.decode()


@pytest.mark.django_db
def test_register_visitor_view_uses_clean_visitor_base(admin_client, monkeypatch):
    node = Node.objects.create(
        hostname="local",
        address="127.0.0.1",
        mac_address="00:11:22:33:44:55",
        port=8888,
        public_endpoint="local-endpoint",
    )

    call_count: dict[str, int] = {"count": 0}

    def fake_register_current(cls):
        call_count["count"] += 1
        return node, False

    monkeypatch.setattr(Node, "register_current", classmethod(fake_register_current))

    response = admin_client.get(
        reverse("admin:nodes_node_register_visitor"),
        {"visitor": "visitor.example.com:9999/extra/path"},
    )

    assert response.status_code == 200
    assert call_count["count"] == 1

    context = response.context[-1]
    assert context["token"]
    assert context["info_url"] == reverse("node-info")
    assert context["register_url"] == reverse("register-node")
    assert context["telemetry_url"] == reverse("register-telemetry")
    assert context["visitor_proxy_url"] == reverse("register-visitor-proxy")
    assert context["visitor_info_url"] == "http://visitor.example.com:9999/nodes/info/"
    assert (
        context["visitor_register_url"]
        == "http://visitor.example.com:9999/nodes/register/"
    )
    assert context["visitor_host"] == "visitor.example.com"
    assert context["visitor_port"] == 9999


@pytest.mark.django_db
def test_register_visitor_view_ignores_request_addr(admin_client, monkeypatch):
    node = Node.objects.create(
        hostname="local",
        address="127.0.0.1",
        mac_address="00:11:22:33:44:55",
        port=8888,
        public_endpoint="local-endpoint",
    )

    monkeypatch.setattr(Node, "register_current", classmethod(lambda cls: (node, False)))

    response = admin_client.get(
        reverse("admin:nodes_node_register_visitor"),
        REMOTE_ADDR="192.0.2.10",
    )

    assert response.status_code == 200
    context = response.context[-1]
    assert context["visitor_error"] is None
<<<<<<< HEAD
    assert context["visitor_info_url"] == "http://127.0.0.1:8888/nodes/info/"
    assert context["visitor_register_url"] == "http://127.0.0.1:8888/nodes/register/"
    assert context["visitor_host"] == "127.0.0.1"
    assert context["visitor_port"] == 8888
=======
    assert context["visitor_info_url"] == "http://192.0.2.10:8888/nodes/info/"
    assert context["visitor_register_url"] == "http://192.0.2.10:8888/nodes/register/"
>>>>>>> fc2155fe
    assert context["telemetry_url"] == reverse("register-telemetry")
    assert context["visitor_proxy_url"] == reverse("register-visitor-proxy")


@pytest.mark.django_db
def test_register_visitor_view_ignores_forwarded_for(admin_client, monkeypatch):
    node = Node.objects.create(
        hostname="local",
        address="127.0.0.1",
        mac_address="00:11:22:33:44:55",
        port=8888,
        public_endpoint="local-endpoint",
    )

    monkeypatch.setattr(Node, "register_current", classmethod(lambda cls: (node, False)))

    response = admin_client.get(
        reverse("admin:nodes_node_register_visitor"),
        REMOTE_ADDR="198.51.100.5",
        HTTP_X_FORWARDED_FOR="203.0.113.1, 203.0.113.2",
    )

    assert response.status_code == 200
    context = response.context[-1]
    assert context["visitor_error"] is None
<<<<<<< HEAD
    assert context["visitor_info_url"] == "http://127.0.0.1:8888/nodes/info/"
    assert context["visitor_register_url"] == "http://127.0.0.1:8888/nodes/register/"
    assert context["visitor_host"] == "127.0.0.1"
    assert context["visitor_port"] == 8888
=======
    assert context["visitor_info_url"] == "http://203.0.113.1:8888/nodes/info/"
    assert context["visitor_register_url"] == "http://203.0.113.1:8888/nodes/register/"
>>>>>>> fc2155fe
    assert context["telemetry_url"] == reverse("register-telemetry")
    assert context["visitor_proxy_url"] == reverse("register-visitor-proxy")


@pytest.mark.django_db
def test_node_info_uses_site_domain_port(monkeypatch, client):
    domain = f"{uuid4().hex}.example.com"
    site = Site.objects.create(domain=domain, name="Example", require_https=False)
    node = Node.objects.create(
        hostname="local",
        address="127.0.0.1",
        mac_address="00:11:22:33:44:55",
        port=8888,
        public_endpoint="local-endpoint",
        base_site=site,
    )

    monkeypatch.setattr(Node, "get_local", classmethod(lambda cls: node))

    response = client.get(reverse("node-info"))

    assert response.status_code == 200
    payload = response.json()
    assert payload["port"] == 443



def test_register_visitor_proxy_success(admin_client, monkeypatch):
    node = Node.objects.create(
        hostname="local",
        address="198.51.100.1",
        mac_address="00:11:22:33:44:55",
        port=8888,
        public_endpoint="local-endpoint",
        public_key="local-key",
    )

    monkeypatch.setattr(Node, "get_local", classmethod(lambda cls: node))

    class FakeResponse:
        def __init__(self, payload, status_code=200):
            self._payload = payload
            self.status_code = status_code

        def raise_for_status(self):
            if self.status_code >= 400:
                raise requests.HTTPError()

        def json(self):
            return self._payload

    class FakeSession:
        def __init__(self):
            self.requests = []

        def get(self, url, timeout=None):
            self.requests.append(("get", url))
            return FakeResponse(
                {
                    "hostname": "visitor-host",
                    "mac_address": "aa:bb:cc:dd:ee:ff",
                    "address": "203.0.113.10",
                    "port": 8000,
                    "public_key": "visitor-key",
                    "features": [],
                }
            )

        def post(self, url, json=None, timeout=None):
            self.requests.append(("post", url, json))
            return FakeResponse({"id": 2, "detail": "ok"})

    monkeypatch.setattr(requests, "Session", lambda: FakeSession())

    response = admin_client.post(
        reverse("register-visitor-proxy"),
        data=json.dumps(
            {
                "visitor_info_url": "http://visitor.test/nodes/info/",
                "visitor_register_url": "http://visitor.test/nodes/register/",
                "token": "",
            }
        ),
        content_type="application/json",
    )

    assert response.status_code == 200
    body = response.json()
    assert body["host"]["id"]
    assert body["visitor"]["id"] == 2


@pytest.mark.django_db
def test_register_visitor_proxy_fallbacks_to_8000(admin_client, monkeypatch):
    node = Node.objects.create(
        hostname="local",
        address="198.51.100.1",
        mac_address="00:11:22:33:44:55",
        port=8888,
        public_endpoint="local-endpoint",
        public_key="local-key",
    )

    monkeypatch.setattr(Node, "get_local", classmethod(lambda cls: node))

    class FakeResponse:
        def __init__(self, payload, status_code=200):
            self._payload = payload
            self.status_code = status_code

        def raise_for_status(self):
            if self.status_code >= 400:
                raise requests.HTTPError()

        def json(self):
            return self._payload

    class FakeSession:
        def __init__(self):
            self.requests = []

        def get(self, url, timeout=None):
            self.requests.append(("get", url))
            if url.startswith("http://visitor.test:8888"):
                raise requests.ConnectTimeout()
            return FakeResponse(
                {
                    "hostname": "visitor-host",
                    "mac_address": "aa:bb:cc:dd:ee:ff",
                    "address": "203.0.113.10",
                    "port": 8000,
                    "public_key": "visitor-key",
                    "features": [],
                }
            )

        def post(self, url, json=None, timeout=None):
            self.requests.append(("post", url, json))
            if url.startswith("http://visitor.test:8888"):
                raise requests.ConnectTimeout()
            return FakeResponse({"id": 3, "detail": "ok"})

    sessions: list[FakeSession] = []

    def fake_session_factory():
        session = FakeSession()
        sessions.append(session)
        return session

    monkeypatch.setattr(requests, "Session", fake_session_factory)

    response = admin_client.post(
        reverse("register-visitor-proxy"),
        data=json.dumps(
            {
                "visitor_info_url": "http://visitor.test:8888/nodes/info/",
                "visitor_register_url": "http://visitor.test:8888/nodes/register/",
                "token": "",
            }
        ),
        content_type="application/json",
    )

    assert response.status_code == 200
    assert sessions
    session = sessions[-1]
    assert session.requests[0][1].startswith("http://visitor.test:8888")
    assert session.requests[1][1].startswith("http://visitor.test:8000")
    assert session.requests[2][1].startswith("http://visitor.test:8888")
    assert session.requests[3][1].startswith("http://visitor.test:8000")


@pytest.mark.django_db
def test_register_visitor_view_defaults_loopback_port(admin_client, monkeypatch):
    node = Node.objects.create(
        hostname="local",
        address="127.0.0.1",
        mac_address="00:11:22:33:44:55",
        port=8888,
        public_endpoint="local-endpoint",
    )

    monkeypatch.setattr(Node, "register_current", classmethod(lambda cls: (node, False)))

    response = admin_client.get(
        reverse("admin:nodes_node_register_visitor"),
        REMOTE_ADDR="127.0.0.1",
    )

    assert response.status_code == 200
    context = response.context[-1]
    assert context["visitor_error"] is None
    assert context["visitor_info_url"] == "http://127.0.0.1:8888/nodes/info/"
    assert context["visitor_register_url"] == "http://127.0.0.1:8888/nodes/register/"
    assert context["telemetry_url"] == reverse("register-telemetry")


@pytest.mark.django_db
def test_register_visitor_telemetry_logs(client, caplog):
    url = reverse("register-telemetry")
    payload = {
        "stage": "integration-test",
        "message": "failed to fetch",
        "target": "http://example.com/nodes/info/",
        "token": "abc123",
        "extra": {"networkIssue": True},
    }

    with caplog.at_level(logging.INFO, logger="register_visitor_node"):
        response = client.post(
            url,
            data=json.dumps(payload),
            content_type="application/json",
            HTTP_USER_AGENT="pytest-agent/1.0",
        )

    assert response.status_code == 200
    assert response.json() == {"status": "ok"}
    assert "telemetry stage=integration-test" in caplog.text


@pytest.mark.django_db
def test_register_visitor_telemetry_adds_route_ip(client, caplog, monkeypatch):
    url = reverse("register-telemetry")
    payload = {
        "stage": "integration-test",
        "message": "failed to fetch",
        "target": "https://example.com/nodes/info/",
        "token": "abc123",
    }

    monkeypatch.setattr(
        "apps.nodes.views._get_route_address", lambda host, port: "10.0.0.5"
    )

    with caplog.at_level(logging.INFO, logger="register_visitor_node"):
        response = client.post(
            url,
            data=json.dumps(payload),
            content_type="application/json",
            HTTP_USER_AGENT="pytest-agent/1.0",
        )

    assert response.status_code == 200
    assert "host_ip=10.0.0.5" in caplog.text
    assert '"target_host": "example.com"' in caplog.text<|MERGE_RESOLUTION|>--- conflicted
+++ resolved
@@ -106,15 +106,8 @@
     assert response.status_code == 200
     context = response.context[-1]
     assert context["visitor_error"] is None
-<<<<<<< HEAD
-    assert context["visitor_info_url"] == "http://127.0.0.1:8888/nodes/info/"
-    assert context["visitor_register_url"] == "http://127.0.0.1:8888/nodes/register/"
-    assert context["visitor_host"] == "127.0.0.1"
-    assert context["visitor_port"] == 8888
-=======
     assert context["visitor_info_url"] == "http://192.0.2.10:8888/nodes/info/"
     assert context["visitor_register_url"] == "http://192.0.2.10:8888/nodes/register/"
->>>>>>> fc2155fe
     assert context["telemetry_url"] == reverse("register-telemetry")
     assert context["visitor_proxy_url"] == reverse("register-visitor-proxy")
 
@@ -140,15 +133,8 @@
     assert response.status_code == 200
     context = response.context[-1]
     assert context["visitor_error"] is None
-<<<<<<< HEAD
-    assert context["visitor_info_url"] == "http://127.0.0.1:8888/nodes/info/"
-    assert context["visitor_register_url"] == "http://127.0.0.1:8888/nodes/register/"
-    assert context["visitor_host"] == "127.0.0.1"
-    assert context["visitor_port"] == 8888
-=======
     assert context["visitor_info_url"] == "http://203.0.113.1:8888/nodes/info/"
     assert context["visitor_register_url"] == "http://203.0.113.1:8888/nodes/register/"
->>>>>>> fc2155fe
     assert context["telemetry_url"] == reverse("register-telemetry")
     assert context["visitor_proxy_url"] == reverse("register-visitor-proxy")
 

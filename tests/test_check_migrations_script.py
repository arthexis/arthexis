import importlib
import shutil
import subprocess
<<<<<<< HEAD
from types import SimpleNamespace

import scripts.check_migrations as check_migrations
=======
from pathlib import Path
from types import ModuleType

import pytest
>>>>>>> 6a388636

REPO_ROOT = Path(__file__).resolve().parent.parent


def clone_repo(tmp_path: Path) -> Path:
    clone_dir = tmp_path / "repo"
    shutil.copytree(REPO_ROOT, clone_dir)
    return clone_dir


def test_check_migrations_passes() -> None:
    result = subprocess.run(
        ["python", "scripts/check_migrations.py"],
        cwd=REPO_ROOT,
        capture_output=True,
        text=True,
    )
    assert result.returncode == 0


def test_check_migrations_fails_on_merge(tmp_path: Path) -> None:
    repo = clone_repo(tmp_path)
    merge_file = repo / "core" / "migrations" / "0012_merge_fake.py"
    merge_file.parent.mkdir(parents=True, exist_ok=True)
    merge_file.write_text(
        """from django.db import migrations


class Migration(migrations.Migration):
    dependencies = [
        ("core", "0010_businesspowerlead"),
        ("core", "0009_merge_20250901_2230"),
    ]
    operations = []
"""
    )
    result = subprocess.run(
        ["python", "scripts/check_migrations.py"],
        cwd=repo,
        capture_output=True,
        text=True,
    )
    assert result.returncode != 0
    assert "Merge migrations detected" in result.stderr


<<<<<<< HEAD
def test_check_migrations_attempts_merge(monkeypatch, capsys) -> None:
    calls: list[tuple[str, ...]] = []

    def fake_run_manage(*args: str) -> SimpleNamespace:
        calls.append(args)
        if "--merge" in args:
            return SimpleNamespace(returncode=0, stdout="Merged", stderr="")
        if "--check" in args and len(calls) == 1:
            return SimpleNamespace(
                returncode=1,
                stdout="",
                stderr="Conflicting migrations detected; run makemigrations --merge.",
            )
        return SimpleNamespace(returncode=0, stdout="OK", stderr="")

    monkeypatch.setattr(check_migrations, "_run_manage", fake_run_manage)
    result = check_migrations._check_migrations(["core"])

    assert result == 0
    assert calls == [
        ("makemigrations", "core", "--check", "--dry-run", "--noinput"),
        ("makemigrations", "core", "--merge", "--noinput"),
        ("makemigrations", "core", "--check", "--dry-run", "--noinput"),
    ]

    captured = capsys.readouterr()
    assert "Conflicting migrations detected" in captured.err
    assert "Migrations check passed" in captured.out
=======
@pytest.fixture
def conflicting_migration_state(monkeypatch: pytest.MonkeyPatch):
    module = importlib.import_module("scripts.check_migrations")
    monkeypatch.setattr(module, "_local_app_labels", lambda: ["core"])
    monkeypatch.setattr(module.django, "setup", lambda: None)

    calls: list[list[str]] = []
    state = {"first": True}

    def fake_run(args: list[str], **kwargs):
        calls.append(args)
        if "--merge" in args:
            return subprocess.CompletedProcess(args, 0, stdout="", stderr="")
        if "--check" in args and "--dry-run" in args:
            if state["first"]:
                state["first"] = False
                error = subprocess.CalledProcessError(
                    1,
                    args,
                    output=(
                        "Conflicting migrations detected; multiple leaf nodes in the migration graph: "
                        "core.0001, core.0002"
                    ),
                    stderr="",
                )
                # ``CalledProcessError`` produced by ``subprocess.run`` exposes both
                # ``output`` and ``stdout`` attributes. Mirror that behaviour so the
                # script can inspect the captured output just like in production.
                error.stdout = error.output  # type: ignore[attr-defined]
                raise error
            return subprocess.CompletedProcess(args, 0, stdout="", stderr="")
        raise AssertionError(f"Unexpected command: {args}")

    monkeypatch.setattr(module.subprocess, "run", fake_run)
    return module, calls


def test_conflicting_migrations_trigger_merge(
    conflicting_migration_state: tuple[ModuleType, list[list[str]]]
) -> None:
    module, calls = conflicting_migration_state
    exit_code = module.main()

    assert exit_code == 0
    check_calls = [cmd for cmd in calls if "--check" in cmd and "--dry-run" in cmd]
    merge_calls = [cmd for cmd in calls if "--merge" in cmd]

    assert len(check_calls) == 2
    assert len(merge_calls) == 1
>>>>>>> 6a388636
<|MERGE_RESOLUTION|>--- conflicted
+++ resolved
@@ -1,16 +1,9 @@
 import importlib
 import shutil
 import subprocess
-<<<<<<< HEAD
 from types import SimpleNamespace
 
 import scripts.check_migrations as check_migrations
-=======
-from pathlib import Path
-from types import ModuleType
-
-import pytest
->>>>>>> 6a388636
 
 REPO_ROOT = Path(__file__).resolve().parent.parent
 
@@ -57,7 +50,6 @@
     assert "Merge migrations detected" in result.stderr
 
 
-<<<<<<< HEAD
 def test_check_migrations_attempts_merge(monkeypatch, capsys) -> None:
     calls: list[tuple[str, ...]] = []
 
@@ -85,55 +77,4 @@
 
     captured = capsys.readouterr()
     assert "Conflicting migrations detected" in captured.err
-    assert "Migrations check passed" in captured.out
-=======
-@pytest.fixture
-def conflicting_migration_state(monkeypatch: pytest.MonkeyPatch):
-    module = importlib.import_module("scripts.check_migrations")
-    monkeypatch.setattr(module, "_local_app_labels", lambda: ["core"])
-    monkeypatch.setattr(module.django, "setup", lambda: None)
-
-    calls: list[list[str]] = []
-    state = {"first": True}
-
-    def fake_run(args: list[str], **kwargs):
-        calls.append(args)
-        if "--merge" in args:
-            return subprocess.CompletedProcess(args, 0, stdout="", stderr="")
-        if "--check" in args and "--dry-run" in args:
-            if state["first"]:
-                state["first"] = False
-                error = subprocess.CalledProcessError(
-                    1,
-                    args,
-                    output=(
-                        "Conflicting migrations detected; multiple leaf nodes in the migration graph: "
-                        "core.0001, core.0002"
-                    ),
-                    stderr="",
-                )
-                # ``CalledProcessError`` produced by ``subprocess.run`` exposes both
-                # ``output`` and ``stdout`` attributes. Mirror that behaviour so the
-                # script can inspect the captured output just like in production.
-                error.stdout = error.output  # type: ignore[attr-defined]
-                raise error
-            return subprocess.CompletedProcess(args, 0, stdout="", stderr="")
-        raise AssertionError(f"Unexpected command: {args}")
-
-    monkeypatch.setattr(module.subprocess, "run", fake_run)
-    return module, calls
-
-
-def test_conflicting_migrations_trigger_merge(
-    conflicting_migration_state: tuple[ModuleType, list[list[str]]]
-) -> None:
-    module, calls = conflicting_migration_state
-    exit_code = module.main()
-
-    assert exit_code == 0
-    check_calls = [cmd for cmd in calls if "--check" in cmd and "--dry-run" in cmd]
-    merge_calls = [cmd for cmd in calls if "--merge" in cmd]
-
-    assert len(check_calls) == 2
-    assert len(merge_calls) == 1
->>>>>>> 6a388636
+    assert "Migrations check passed" in captured.out
--- conflicted
+++ resolved
@@ -21,19 +21,14 @@
         self.factory = RequestFactory()
 
     def test_spanish_readme_selected(self):
-<<<<<<< HEAD
         self.client.post("/i18n/setlang/", {"language": "es", "next": "/"})
         response = self.client.get("/")
-=======
-        response = self.client.get("/", HTTP_ACCEPT_LANGUAGE="es")
->>>>>>> ee6b325f
         self.assertContains(response, "Constelación Arthexis")
 
     def test_vary_headers_present(self):
         response = self.client.get("/")
         vary = response.headers.get("Vary", "")
         self.assertIn("Accept-Language", vary)
-<<<<<<< HEAD
         self.assertIn("Cookie", vary)
 
     def test_cache_headers_prevent_stale_readme(self):
@@ -46,6 +41,9 @@
         request.LANGUAGE_CODE = "ES"
         response = index(request)
         self.assertContains(response, "Constelación Arthexis")
-=======
-        self.assertIn("Cookie", vary)
->>>>>>> ee6b325f
+
+    def test_vary_headers_present(self):
+        response = self.client.get("/")
+        vary = response.headers.get("Vary", "")
+        self.assertIn("Accept-Language", vary)
+        self.assertIn("Cookie", vary)
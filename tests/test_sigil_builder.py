--- conflicted
+++ resolved
@@ -53,7 +53,6 @@
         content = response.content.decode()
         self.assertEqual(content.count("Email Inbox"), 1)
 
-<<<<<<< HEAD
     def test_auto_fields_include_roots(self):
         from django.contrib.contenttypes.models import ContentType
         from core.models import EmailInbox, SigilRoot
@@ -68,17 +67,3 @@
         content = response.content.decode()
         self.assertIn("<th>Root</th>", content)
         self.assertGreater(content.count("[INBOX]"), 1)
-=======
-
-class GenerateModelSigilsTests(TestCase):
-    def test_idempotent_generation(self):
-        from core.models import SigilRoot
-
-        SigilRoot.objects.create(prefix="ENV", context_type=SigilRoot.Context.ENTITY)
-        generate_model_sigils()
-        # Second call should not raise an error or create duplicates
-        generate_model_sigils()
-        sigils = SigilRoot.objects.filter(prefix="ENV")
-        self.assertEqual(sigils.count(), 1)
-        self.assertEqual(sigils.get().context_type, SigilRoot.Context.CONFIG)
->>>>>>> a1366548

--- conflicted
+++ resolved
@@ -895,7 +895,6 @@
                     startup()
                 return
 
-<<<<<<< HEAD
             if release_version and release_revision:
                 matches_revision = False
                 model = _get_package_release_model()
@@ -922,24 +921,6 @@
                         startup()
                     return
 
-=======
-            if (
-                mode == "stable"
-                and local_version
-                and remote_version
-                and remote_version != local_version
-                and _shares_stable_series(local_version, remote_version)
-                and remote_severity != SEVERITY_CRITICAL
-            ):
-                _ensure_runtime_services(
-                    base_dir,
-                    restart_if_active=False,
-                    revert_on_failure=False,
-                )
-                if startup:
-                    startup()
-                return
->>>>>>> dd2f757a
             if notify:
                 notify("Upgrading...", upgrade_stamp)
             args = ["./upgrade.sh", "--stable"]

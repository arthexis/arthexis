--- conflicted
+++ resolved
@@ -1,11 +1,8 @@
 import os
 from pathlib import Path
-<<<<<<< HEAD
 from subprocess import CompletedProcess
 from unittest.mock import patch
-=======
-from tempfile import TemporaryDirectory
->>>>>>> 9258e468
+
 
 os.environ.setdefault("DJANGO_SETTINGS_MODULE", "config.settings")
 
@@ -50,7 +47,6 @@
                 lock_dir.rmdir()
 
 
-<<<<<<< HEAD
 class SystemInfoRunserverDetectionTests(SimpleTestCase):
     @patch("core.system.subprocess.run")
     def test_detects_runserver_process_port(self, mock_run):
@@ -72,51 +68,3 @@
 
         self.assertTrue(info["running"])
         self.assertEqual(info["port"], 8000)
-=======
-class SystemInfoFeatureTests(TestCase):
-    @override_settings(NODE_ROLE="Terminal")
-    def test_features_include_expected_and_actual(self):
-        role = NodeRole.objects.create(name="Terminal")
-
-        expected_only = NodeFeature.objects.create(
-            slug="rfid-scanner", display="RFID Scanner"
-        )
-        expected_only.roles.add(role)
-
-        both = NodeFeature.objects.create(
-            slug="celery-queue", display="Celery Queue"
-        )
-        both.roles.add(role)
-
-        NodeFeature.objects.create(slug="lcd-screen", display="LCD Screen")
-
-        with TemporaryDirectory() as tmpdir:
-            base_path = Path(tmpdir)
-            locks_dir = base_path / "locks"
-            locks_dir.mkdir()
-            (locks_dir / "celery.lck").touch()
-            (locks_dir / "lcd_screen.lck").touch()
-
-            Node.objects.create(
-                hostname="local",
-                address="127.0.0.1",
-                port=8000,
-                mac_address=Node.get_current_mac(),
-                role=role,
-                base_path=str(base_path),
-            )
-
-            info = _gather_info()
-
-        features = {feature["slug"]: feature for feature in info["features"]}
-
-        self.assertEqual(
-            set(features.keys()), {"celery-queue", "lcd-screen", "rfid-scanner"}
-        )
-        self.assertTrue(features["celery-queue"]["expected"])
-        self.assertTrue(features["celery-queue"]["actual"])
-        self.assertFalse(features["lcd-screen"]["expected"])
-        self.assertTrue(features["lcd-screen"]["actual"])
-        self.assertTrue(features["rfid-scanner"]["expected"])
-        self.assertFalse(features["rfid-scanner"]["actual"])
->>>>>>> 9258e468

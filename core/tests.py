--- conflicted
+++ resolved
@@ -310,7 +310,6 @@
         self.assertEqual(acc.vehicles.count(), 2)
 
 
-<<<<<<< HEAD
 class AddressTests(TestCase):
     def test_invalid_municipality_state(self):
         addr = Address(
@@ -336,9 +335,6 @@
 
 
 class LiveSubscriptionTests(TestCase):
-=======
-class SubscriptionTests(TestCase):
->>>>>>> e658312b
     def setUp(self):
         self.client = Client()
         self.user = User.objects.create_user(username="bob", password="pwd")

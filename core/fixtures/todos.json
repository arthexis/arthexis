--- conflicted
+++ resolved
@@ -3,34 +3,8 @@
     "model": "core.todo",
     "pk": 1,
     "fields": {
-<<<<<<< HEAD
       "description": "Validate screen Admin Index",
       "url": "/admin/"
     }
   }
-]
-=======
-      "is_seed_data": true,
-      "is_deleted": false,
-      "description": "Validate screen Manuals",
-      "url": "/admin/doc/manuals/"
-    }
-  },
-  {
-    "model": "core.todo",
-    "pk": 2,
-    "fields": {
-      "description": "Validate view manual_list",
-      "url": ""
-    }
-  },
-  {
-    "model": "core.todo",
-    "pk": 3,
-    "fields": {
-      "description": "Validate view manual_html",
-      "url": ""
-    }
-  }
-]
->>>>>>> f3526ad1
+]
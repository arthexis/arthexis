--- conflicted
+++ resolved
@@ -1117,13 +1117,8 @@
     )
     version = models.CharField(max_length=20, unique=True, default="0.0.0")
     revision = models.CharField(max_length=40, blank=True)
-<<<<<<< HEAD
     pypi_url = models.URLField("PyPI URL", blank=True, editable=False)
     pr_url = models.URLField("PR URL", blank=True, editable=False)
-=======
-    pypi_url = models.URLField(blank=True, editable=False)
-    pr_url = models.URLField(blank=True)
->>>>>>> 13e25bb9
 
     class Meta:
         verbose_name = "Package Release"

--- conflicted
+++ resolved
@@ -615,54 +615,8 @@
         return model._meta.verbose_name_plural if model else self.content_type.name
 
 
-<<<<<<< HEAD
 class PackageRelease(Entity):
     """Store metadata and credentials for building a PyPI release."""
-=======
-class Message(Entity):
-    """System message that can be sent to LCD or GUI."""
-
-    subject = models.CharField(max_length=32, blank=True)
-    body = models.CharField(max_length=32, blank=True)
-    node = models.ForeignKey(
-        "nodes.Node",
-        on_delete=models.SET_NULL,
-        null=True,
-        blank=True,
-        related_name="messages",
-    )
-    created = models.DateTimeField(auto_now_add=True)
-
-    class Meta:
-        ordering = ["-created"]
-
-    def __str__(self) -> str:  # pragma: no cover - simple representation
-        return f"{self.subject} {self.body}".strip()
-
-
-class PackagerProfile(Entity):
-    """Store credentials for publishing packages."""
-
-    name = models.CharField(max_length=100)
-    token = models.CharField(max_length=200, blank=True)
-
-    class Meta:
-        verbose_name = "Packager Profile"
-        verbose_name_plural = "Packager Profiles"
-
-    def __str__(self) -> str:  # pragma: no cover - trivial
-        return self.name
-
-    def to_credentials(self) -> Credentials | None:
-        """Return credentials for this profile."""
-        if self.token:
-            return Credentials(token=self.token)
-        return None
-
-
-class PackageHub(Entity):
-    """Package details shared across releases."""
->>>>>>> 026989a5
 
     name = models.CharField(max_length=100, default=DEFAULT_PACKAGE.name)
     description = models.CharField(

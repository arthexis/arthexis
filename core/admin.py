from django import forms
from django.contrib import admin
from django.contrib.admin.widgets import RelatedFieldWidgetWrapper
from django.urls import NoReverseMatch, path, reverse
from urllib.parse import urlencode
from django.shortcuts import redirect, render
from django.http import JsonResponse, HttpResponseBase, HttpResponseRedirect
from django.template.response import TemplateResponse
from django.conf import settings
from django.views.decorators.csrf import csrf_exempt
from django.core.exceptions import ValidationError
from django.core.validators import EmailValidator
from django.contrib import messages
from django.contrib.auth import get_user_model
from django.contrib.auth.admin import (
    GroupAdmin as DjangoGroupAdmin,
    UserAdmin as DjangoUserAdmin,
)
import logging
from import_export import resources, fields
from import_export.admin import ImportExportModelAdmin
from import_export.widgets import ForeignKeyWidget
from django.contrib.auth.models import Group
from django.templatetags.static import static
from django.utils import timezone
from django.utils.dateparse import parse_datetime
from django.utils.html import format_html
from django.utils.translation import gettext_lazy as _
from django.forms.models import BaseInlineFormSet
import json
import uuid
import requests
import datetime
import calendar
import re
from django_object_actions import DjangoObjectActions
from ocpp.models import Transaction
from ocpp.rfid.utils import build_mode_toggle
from nodes.models import EmailOutbox
from .models import (
    User,
    UserPhoneNumber,
    EnergyAccount,
    ElectricVehicle,
    Brand,
    EVModel,
    WMICode,
    EnergyCredit,
    ClientReport,
    ClientReportSchedule,
    Product,
    RFID,
    SigilRoot,
    CustomSigil,
    Reference,
    OdooProfile,
    EmailInbox,
    SocialProfile,
    EmailCollector,
    Package,
    PackageRelease,
    ReleaseManager,
    SecurityGroup,
    InviteLead,
    PublicWifiAccess,
    AssistantProfile,
    Todo,
    hash_key,
)
from .user_data import (
    EntityModelAdmin,
    UserDatumAdminMixin,
    delete_user_fixture,
    dump_user_fixture,
    _fixture_path,
    _resolve_fixture_user,
    _user_allows_user_data,
)
from .widgets import OdooProductWidget
from .mcp import process as mcp_process
from .mcp.server import resolve_base_urls

logger = logging.getLogger(__name__)


admin.site.unregister(Group)


def _append_operate_as(fieldsets):
    updated = []
    for name, options in fieldsets:
        opts = options.copy()
        fields = opts.get("fields")
        if fields and "is_staff" in fields and "operate_as" not in fields:
            if not isinstance(fields, (list, tuple)):
                fields = list(fields)
            else:
                fields = list(fields)
            fields.append("operate_as")
            opts["fields"] = tuple(fields)
        updated.append((name, opts))
    return tuple(updated)


# Add object links for small datasets in changelist view
original_changelist_view = admin.ModelAdmin.changelist_view


def changelist_view_with_object_links(self, request, extra_context=None):
    extra_context = extra_context or {}
    count = self.model._default_manager.count()
    if 1 <= count <= 4:
        links = []
        for obj in self.model._default_manager.all():
            url = reverse(
                f"admin:{self.model._meta.app_label}_{self.model._meta.model_name}_change",
                args=[obj.pk],
            )
            links.append({"url": url, "label": str(obj)})
        extra_context["global_object_links"] = links
    return original_changelist_view(self, request, extra_context=extra_context)


admin.ModelAdmin.changelist_view = changelist_view_with_object_links


class ExperienceReference(Reference):
    class Meta:
        proxy = True
        app_label = "pages"
        verbose_name = Reference._meta.verbose_name
        verbose_name_plural = Reference._meta.verbose_name_plural


class CustomSigilAdminForm(forms.ModelForm):
    class Meta:
        model = CustomSigil
        fields = ["prefix", "content_type"]


@admin.register(CustomSigil)
class CustomSigilAdmin(EntityModelAdmin):
    form = CustomSigilAdminForm
    list_display = ("prefix", "content_type")

    def get_queryset(self, request):
        qs = super().get_queryset(request)
        return qs.filter(context_type=SigilRoot.Context.ENTITY)

    def save_model(self, request, obj, form, change):
        obj.context_type = SigilRoot.Context.ENTITY
        super().save_model(request, obj, form, change)


class SaveBeforeChangeAction(DjangoObjectActions):
    def changeform_view(self, request, object_id=None, form_url="", extra_context=None):
        extra_context = extra_context or {}
        extra_context.update(
            {
                "objectactions": [
                    self._get_tool_dict(action)
                    for action in self.get_change_actions(request, object_id, form_url)
                ],
                "tools_view_name": self.tools_view_name,
            }
        )
        return super().changeform_view(request, object_id, form_url, extra_context)

    def response_change(self, request, obj):
        action = request.POST.get("_action")
        if action:
            allowed = self.get_change_actions(request, str(obj.pk), None)
            if action in allowed and hasattr(self, action):
                response = getattr(self, action)(request, obj)
                if isinstance(response, HttpResponseBase):
                    return response
                return redirect(request.path)
        return super().response_change(request, obj)


class ProfileAdminMixin:
    """Reusable actions for profile-bound admin classes."""

    def _resolve_my_profile_target(self, request):
        opts = self.model._meta
        changelist_url = reverse(
            f"admin:{opts.app_label}_{opts.model_name}_changelist"
        )
        user = getattr(request, "user", None)
        if not getattr(user, "is_authenticated", False):
            return (
                changelist_url,
                _("You must be logged in to manage your profile."),
                messages.ERROR,
            )

        profile = self.model._default_manager.filter(user=user).first()
        if profile is not None:
            permission_check = getattr(self, "has_view_or_change_permission", None)
            has_permission = (
                permission_check(request, obj=profile)
                if callable(permission_check)
                else self.has_change_permission(request, obj=profile)
            )
            if has_permission:
                change_url = reverse(
                    f"admin:{opts.app_label}_{opts.model_name}_change",
                    args=[profile.pk],
                )
                return change_url, None, None
            return (
                changelist_url,
                _("You do not have permission to view this profile."),
                messages.ERROR,
            )

        if self.has_add_permission(request):
            add_url = reverse(f"admin:{opts.app_label}_{opts.model_name}_add")
            params = {}
            user_id = getattr(user, "pk", None)
            if user_id:
                params["user"] = user_id
            if params:
                add_url = f"{add_url}?{urlencode(params)}"
            return add_url, None, None

        return (
            changelist_url,
            _("You do not have permission to create this profile."),
            messages.ERROR,
        )

    def get_my_profile_url(self, request):
        url, _message, _level = self._resolve_my_profile_target(request)
        return url

    def _redirect_to_my_profile(self, request):
        target_url, message, level = self._resolve_my_profile_target(request)
        if message:
            self.message_user(request, message, level=level)
        return HttpResponseRedirect(target_url)

    @admin.action(description=_("Active Profile"))
    def my_profile(self, request, queryset=None):
        return self._redirect_to_my_profile(request)

    def my_profile_action(self, request, obj=None):
        return self._redirect_to_my_profile(request)

    my_profile_action.label = _("Active Profile")
    my_profile_action.short_description = _("Active Profile")

    def get_actions(self, request):
        actions = super().get_actions(request)
        if "my_profile" not in actions:
            action = getattr(self, "my_profile", None)
            if action is not None:
                actions["my_profile"] = (
                    action,
                    "my_profile",
                    getattr(action, "short_description", _("Active Profile")),
                )
        return actions


@admin.register(ExperienceReference)
class ReferenceAdmin(EntityModelAdmin):
    list_display = (
        "alt_text",
        "content_type",
        "link",
        "header",
        "footer",
        "visibility",
        "author",
        "transaction_uuid",
    )
    readonly_fields = ("uses", "qr_code", "author")
    fields = (
        "alt_text",
        "content_type",
        "value",
        "file",
        "method",
        "roles",
        "features",
        "sites",
        "include_in_footer",
        "show_in_header",
        "footer_visibility",
        "transaction_uuid",
        "author",
        "uses",
        "qr_code",
    )
    filter_horizontal = ("roles", "features", "sites")

    def get_readonly_fields(self, request, obj=None):
        ro = list(super().get_readonly_fields(request, obj))
        if obj:
            ro.append("transaction_uuid")
        return ro

    @admin.display(description="Footer", boolean=True, ordering="include_in_footer")
    def footer(self, obj):
        return obj.include_in_footer

    @admin.display(description="Header", boolean=True, ordering="show_in_header")
    def header(self, obj):
        return obj.show_in_header

    @admin.display(description="Visibility", ordering="footer_visibility")
    def visibility(self, obj):
        return obj.get_footer_visibility_display()

    @admin.display(description="LINK")
    def link(self, obj):
        if obj.value:
            return format_html(
                '<a href="{}" target="_blank" rel="noopener noreferrer">open</a>',
                obj.value,
            )
        return ""

    def get_urls(self):
        urls = super().get_urls()
        custom = [
            path(
                "bulk/",
                self.admin_site.admin_view(csrf_exempt(self.bulk_create)),
                name="core_reference_bulk",
            ),
        ]
        return custom + urls

    def bulk_create(self, request):
        if request.method != "POST":
            return JsonResponse({"error": "POST required"}, status=405)
        try:
            payload = json.loads(request.body or "{}")
        except json.JSONDecodeError:
            return JsonResponse({"error": "Invalid JSON"}, status=400)
        refs = payload.get("references", [])
        transaction_uuid = payload.get("transaction_uuid") or uuid.uuid4()
        created_ids = []
        for data in refs:
            ref = Reference.objects.create(
                alt_text=data.get("alt_text", ""),
                value=data.get("value", ""),
                transaction_uuid=transaction_uuid,
                author=request.user if request.user.is_authenticated else None,
            )
            created_ids.append(ref.id)
        return JsonResponse(
            {"transaction_uuid": str(transaction_uuid), "ids": created_ids}
        )

    def qr_code(self, obj):
        if obj.image:
            return format_html(
                '<img src="{}" alt="{}" style="height:200px;"/>',
                obj.image.url,
                obj.alt_text,
            )
        return ""

    qr_code.short_description = "QR Code"


class ReleaseManagerAdminForm(forms.ModelForm):
    class Meta:
        model = ReleaseManager
        fields = "__all__"
        widgets = {
            "pypi_token": forms.Textarea(attrs={"rows": 3, "style": "width: 40em;"}),
            "github_token": forms.Textarea(attrs={"rows": 3, "style": "width: 40em;"}),
        }

    def __init__(self, *args, **kwargs):
        super().__init__(*args, **kwargs)
        self.fields["pypi_token"].help_text = format_html(
            "{} <a href=\"{}\" target=\"_blank\" rel=\"noopener noreferrer\">{}</a>{}",
            "Generate an API token from your PyPI account settings.",
            "https://pypi.org/manage/account/token/",
            "pypi.org/manage/account/token/",
            (
                " by clicking “Add API token”, optionally scoping it to the package, "
                "and paste the full `pypi-***` value here."
            ),
        )
        self.fields["github_token"].help_text = format_html(
            "{} <a href=\"{}\" target=\"_blank\" rel=\"noopener noreferrer\">{}</a>{}",
            "Create a personal access token at GitHub → Settings → Developer settings →",
            "https://github.com/settings/tokens",
            "github.com/settings/tokens",
            (
                " with the repository access needed for releases (repo scope for classic tokens "
                "or an equivalent fine-grained token) and paste it here."
            ),
        )


@admin.register(ReleaseManager)
class ReleaseManagerAdmin(ProfileAdminMixin, SaveBeforeChangeAction, EntityModelAdmin):
    form = ReleaseManagerAdminForm
    list_display = ("owner", "pypi_username", "pypi_url")
    actions = ["test_credentials"]
    change_actions = ["test_credentials_action", "my_profile_action"]
    changelist_actions = ["my_profile"]
    fieldsets = (
        ("Owner", {"fields": ("user", "group")}),
        (
            "Credentials",
            {
                "fields": (
                    "pypi_username",
                    "pypi_token",
                    "pypi_password",
                    "github_token",
                    "pypi_url",
                )
            },
        ),
    )

    def owner(self, obj):
        return obj.owner_display()

    owner.short_description = "Owner"

    @admin.action(description="Test credentials")
    def test_credentials(self, request, queryset):
        for manager in queryset:
            self._test_credentials(request, manager)

    def test_credentials_action(self, request, obj):
        self._test_credentials(request, obj)

    test_credentials_action.label = "Test credentials"
    test_credentials_action.short_description = "Test credentials"

    def _test_credentials(self, request, manager):
        creds = manager.to_credentials()
        if not creds:
            self.message_user(request, f"{manager} has no credentials", messages.ERROR)
            return
        url = manager.pypi_url or "https://upload.pypi.org/legacy/"
        auth = (
            ("__token__", creds.token)
            if creds.token
            else (creds.username, creds.password)
        )
        try:
            resp = requests.get(url, auth=auth, timeout=10)
            if resp.ok:
                self.message_user(
                    request, f"{manager} credentials valid", messages.SUCCESS
                )
            else:
                self.message_user(
                    request,
                    f"{manager} credentials invalid ({resp.status_code})",
                    messages.ERROR,
                )
        except Exception as exc:  # pragma: no cover - admin feedback
            self.message_user(
                request, f"{manager} credentials check failed: {exc}", messages.ERROR
            )


@admin.register(Package)
class PackageAdmin(SaveBeforeChangeAction, EntityModelAdmin):
    list_display = (
        "name",
        "description",
        "homepage_url",
        "release_manager",
        "is_active",
    )
    change_actions = ["prepare_next_release_action"]

    def _prepare(self, request, package):
        from pathlib import Path
        from packaging.version import Version

        ver_file = Path("VERSION")
        repo_version = (
            Version(ver_file.read_text().strip())
            if ver_file.exists()
            else Version("0.0.0")
        )

        pypi_latest = Version("0.0.0")
        try:
            resp = requests.get(
                f"https://pypi.org/pypi/{package.name}/json", timeout=10
            )
            if resp.ok:
                releases = resp.json().get("releases", {})
                if releases:
                    pypi_latest = max(Version(v) for v in releases)
        except Exception:
            pass
        pypi_plus_one = Version(
            f"{pypi_latest.major}.{pypi_latest.minor}.{pypi_latest.micro + 1}"
        )
        next_version = max(repo_version, pypi_plus_one)
        release, _created = PackageRelease.all_objects.update_or_create(
            package=package,
            version=str(next_version),
            defaults={
                "release_manager": package.release_manager,
                "is_deleted": False,
            },
        )
        return redirect(reverse("admin:core_packagerelease_change", args=[release.pk]))

    def get_urls(self):
        urls = super().get_urls()
        custom = [
            path(
                "prepare-next-release/",
                self.admin_site.admin_view(self.prepare_next_release_active),
                name="core_package_prepare_next_release",
            )
        ]
        return custom + urls

    def prepare_next_release_active(self, request):
        package = Package.objects.filter(is_active=True).first()
        if not package:
            self.message_user(request, "No active package", messages.ERROR)
            return redirect("admin:core_package_changelist")
        return self._prepare(request, package)

    def prepare_next_release_action(self, request, obj):
        return self._prepare(request, obj)

    prepare_next_release_action.label = "Prepare next Release"
    prepare_next_release_action.short_description = "Prepare next release"


class SecurityGroupAdminForm(forms.ModelForm):
    users = forms.ModelMultipleChoiceField(
        queryset=get_user_model().objects.all(),
        required=False,
        widget=admin.widgets.FilteredSelectMultiple("users", False),
    )

    class Meta:
        model = SecurityGroup
        fields = "__all__"

    def __init__(self, *args, **kwargs):
        super().__init__(*args, **kwargs)
        if self.instance.pk:
            self.fields["users"].initial = self.instance.user_set.all()

    def save(self, commit=True):
        instance = super().save(commit)
        users = self.cleaned_data.get("users")
        if commit:
            instance.user_set.set(users)
        else:
            self.save_m2m = lambda: instance.user_set.set(users)
        return instance


class SecurityGroupAdmin(DjangoGroupAdmin):
    form = SecurityGroupAdminForm
    fieldsets = ((None, {"fields": ("name", "parent", "users", "permissions")}),)
    filter_horizontal = ("permissions",)


class InviteLeadAdmin(EntityModelAdmin):
    list_display = (
        "email",
        "mac_address",
        "created_on",
        "sent_on",
        "sent_via_outbox",
        "short_error",
    )
    search_fields = ("email", "comment")
    readonly_fields = (
        "created_on",
        "user",
        "path",
        "referer",
        "user_agent",
        "ip_address",
        "mac_address",
        "sent_on",
        "sent_via_outbox",
        "error",
    )

    def short_error(self, obj):
        return (obj.error[:40] + "…") if len(obj.error) > 40 else obj.error

    short_error.short_description = "error"


@admin.register(PublicWifiAccess)
class PublicWifiAccessAdmin(EntityModelAdmin):
    list_display = ("user", "mac_address", "created_on", "revoked_on")
    search_fields = ("user__username", "mac_address")
    readonly_fields = ("user", "mac_address", "created_on", "updated_on", "revoked_on")
    ordering = ("-created_on",)


class EnergyAccountRFIDForm(forms.ModelForm):
    """Form for assigning existing RFIDs to an energy account."""

    class Meta:
        model = EnergyAccount.rfids.through
        fields = ["rfid"]

    def clean_rfid(self):
        rfid = self.cleaned_data["rfid"]
        if rfid.energy_accounts.exclude(pk=self.instance.energyaccount_id).exists():
            raise forms.ValidationError(
                "RFID is already assigned to another energy account"
            )
        return rfid


class EnergyAccountRFIDInline(admin.TabularInline):
    model = EnergyAccount.rfids.through
    form = EnergyAccountRFIDForm
    autocomplete_fields = ["rfid"]
    extra = 0
    verbose_name = "RFID"
    verbose_name_plural = "RFIDs"


def _raw_instance_value(instance, field_name):
    """Return the stored value for ``field_name`` without resolving sigils."""

    field = instance._meta.get_field(field_name)
    if not instance.pk:
        return field.value_from_object(instance)
    manager = type(instance)._default_manager
    try:
        return (
            manager.filter(pk=instance.pk).values_list(field.attname, flat=True).get()
        )
    except type(instance).DoesNotExist:  # pragma: no cover - instance deleted
        return field.value_from_object(instance)


class KeepExistingValue:
    """Sentinel indicating a field should retain its stored value."""

    __slots__ = ("field",)

    def __init__(self, field: str):
        self.field = field

    def __bool__(self) -> bool:  # pragma: no cover - trivial
        return False

    def __repr__(self) -> str:  # pragma: no cover - debugging helper
        return f"<KeepExistingValue field={self.field!r}>"


def keep_existing(field: str) -> KeepExistingValue:
    return KeepExistingValue(field)


def _restore_sigil_values(form, field_names):
    """Reset sigil fields on ``form.instance`` to their raw form values."""

    for name in field_names:
        if name not in form.fields:
            continue
        if name in form.cleaned_data:
            raw = form.cleaned_data[name]
            if isinstance(raw, KeepExistingValue):
                raw = _raw_instance_value(form.instance, name)
        else:
            raw = _raw_instance_value(form.instance, name)
        setattr(form.instance, name, raw)


class OdooProfileAdminForm(forms.ModelForm):
    """Admin form for :class:`core.models.OdooProfile` with hidden password."""

    password = forms.CharField(
        widget=forms.PasswordInput(render_value=True),
        required=False,
        help_text="Leave blank to keep the current password.",
    )

    class Meta:
        model = OdooProfile
        fields = "__all__"

    def __init__(self, *args, **kwargs):
        super().__init__(*args, **kwargs)
        if self.instance.pk:
            self.fields["password"].initial = ""
            self.initial["password"] = ""
        else:
            self.fields["password"].required = True

    def clean_password(self):
        pwd = self.cleaned_data.get("password")
        if not pwd and self.instance.pk:
            return keep_existing("password")
        return pwd

    def _post_clean(self):
        super()._post_clean()
        _restore_sigil_values(
            self,
            ["host", "database", "username", "password"],
        )


class MaskedPasswordFormMixin:
    """Mixin that hides stored passwords while allowing updates."""

    password_sigil_fields: tuple[str, ...] = ()

    def __init__(self, *args, **kwargs):
        super().__init__(*args, **kwargs)
        field = self.fields.get("password")
        if field is None:
            return
        if not isinstance(field.widget, forms.PasswordInput):
            field.widget = forms.PasswordInput()
        field.widget.attrs.setdefault("autocomplete", "new-password")
        field.help_text = field.help_text or "Leave blank to keep the current password."
        if self.instance.pk:
            field.initial = ""
            self.initial["password"] = ""
        else:
            field.required = True

    def clean_password(self):
        field = self.fields.get("password")
        if field is None:
            return self.cleaned_data.get("password")
        pwd = self.cleaned_data.get("password")
        if not pwd and self.instance.pk:
            return keep_existing("password")
        return pwd

    def _post_clean(self):
        super()._post_clean()
        if self.password_sigil_fields:
            _restore_sigil_values(self, self.password_sigil_fields)


class EmailInboxAdminForm(MaskedPasswordFormMixin, forms.ModelForm):
    """Admin form for :class:`core.models.EmailInbox` with hidden password."""

    password = forms.CharField(
        widget=forms.PasswordInput(attrs={"autocomplete": "new-password"}),
        required=False,
        help_text="Leave blank to keep the current password.",
    )
    password_sigil_fields = ("username", "host", "password", "protocol")

    class Meta:
        model = EmailInbox
        fields = "__all__"


class ProfileInlineFormSet(BaseInlineFormSet):
    """Hide deletion controls and allow implicit removal when empty."""

    @classmethod
    def get_default_prefix(cls):
        prefix = super().get_default_prefix()
        if prefix:
            return prefix
        model_name = cls.model._meta.model_name
        remote_field = getattr(cls.fk, "remote_field", None)
        if remote_field is not None and getattr(remote_field, "one_to_one", False):
            return model_name
        return f"{model_name}_set"

    def add_fields(self, form, index):
        super().add_fields(form, index)
        if "DELETE" in form.fields:
            form.fields["DELETE"].widget = forms.HiddenInput()
            form.fields["DELETE"].required = False


def _title_case(value):
    text = str(value or "")
    return " ".join(
        word[:1].upper() + word[1:] if word else word for word in text.split()
    )


class ProfileFormMixin(forms.ModelForm):
    """Mark profiles for deletion when no data is provided."""

    profile_fields: tuple[str, ...] = ()
    user_datum = forms.BooleanField(
        required=False,
        label=_("User Datum"),
        help_text=_("Store this profile in the user's data directory."),
    )

    def __init__(self, *args, **kwargs):
        super().__init__(*args, **kwargs)
        model_fields = getattr(self._meta.model, "profile_fields", tuple())
        explicit = getattr(self, "profile_fields", tuple())
        self._profile_fields = tuple(explicit or model_fields)
        for name in self._profile_fields:
            field = self.fields.get(name)
            if field is not None:
                field.required = False
        if "user_datum" in self.fields:
            self.fields["user_datum"].initial = getattr(
                self.instance, "is_user_data", False
            )

    @staticmethod
    def _is_empty_value(value) -> bool:
        if isinstance(value, KeepExistingValue):
            return True
        if isinstance(value, bool):
            return not value
        if value in (None, "", [], (), {}, set()):
            return True
        if isinstance(value, str):
            return value.strip() == ""
        return False

    def _has_profile_data(self) -> bool:
        for name in self._profile_fields:
            field = self.fields.get(name)
            raw_value = None
            if field is not None and not isinstance(field, forms.BooleanField):
                try:
                    if hasattr(self, "_raw_value"):
                        raw_value = self._raw_value(name)
                    elif self.is_bound:
                        bound = self[name]
                        raw_value = bound.field.widget.value_from_datadict(
                            self.data,
                            self.files,
                            bound.html_name,
                        )
                except (AttributeError, KeyError):
                    raw_value = None
            if raw_value is not None:
                if not isinstance(raw_value, (list, tuple)):
                    values = [raw_value]
                else:
                    values = raw_value
                if any(not self._is_empty_value(value) for value in values):
                    return True
                # When raw form data is present but empty (e.g. ""), skip the
                # instance fallback so empty submissions mark the form deleted.
                continue

            if name in self.cleaned_data:
                value = self.cleaned_data.get(name)
            elif hasattr(self.instance, name):
                value = getattr(self.instance, name)
            else:
                continue
            if not self._is_empty_value(value):
                return True
        return False

    def clean(self):
        cleaned = super().clean()
        if cleaned.get("DELETE") or not self._profile_fields:
            return cleaned
        if not self._has_profile_data():
            cleaned["DELETE"] = True
        return cleaned


class OdooProfileInlineForm(ProfileFormMixin, OdooProfileAdminForm):
    profile_fields = OdooProfile.profile_fields

    class Meta(OdooProfileAdminForm.Meta):
        exclude = ("user", "group", "verified_on", "odoo_uid", "name", "email")

    def clean(self):
        cleaned = super().clean()
        if cleaned.get("DELETE") or self.errors:
            return cleaned

        provided = [
            name
            for name in self._profile_fields
            if not self._is_empty_value(cleaned.get(name))
        ]
        missing = [
            name
            for name in self._profile_fields
            if self._is_empty_value(cleaned.get(name))
        ]
        if provided and missing:
            raise forms.ValidationError(
                "Provide host, database, username, and password to create an Odoo employee.",
            )

        return cleaned


class EmailInboxInlineForm(ProfileFormMixin, EmailInboxAdminForm):
    profile_fields = EmailInbox.profile_fields

    class Meta(EmailInboxAdminForm.Meta):
        exclude = ("user", "group")


class SocialProfileInlineForm(ProfileFormMixin, forms.ModelForm):
    profile_fields = SocialProfile.profile_fields

    class Meta:
        model = SocialProfile
        fields = ("network", "handle", "domain", "did")


class EmailOutboxAdminForm(MaskedPasswordFormMixin, forms.ModelForm):
    """Admin form for :class:`nodes.models.EmailOutbox` with hidden password."""

    password = forms.CharField(
        widget=forms.PasswordInput(attrs={"autocomplete": "new-password"}),
        required=False,
        help_text="Leave blank to keep the current password.",
    )
    password_sigil_fields = ("password", "host", "username", "from_email")

    class Meta:
        model = EmailOutbox
        fields = "__all__"


class EmailOutboxInlineForm(ProfileFormMixin, EmailOutboxAdminForm):
    profile_fields = EmailOutbox.profile_fields

    class Meta(EmailOutboxAdminForm.Meta):
        fields = (
            "password",
            "host",
            "port",
            "username",
            "use_tls",
            "use_ssl",
            "from_email",
            "is_enabled",
        )


class ReleaseManagerInlineForm(ProfileFormMixin, forms.ModelForm):
    profile_fields = ReleaseManager.profile_fields

    class Meta:
        model = ReleaseManager
        fields = (
            "pypi_username",
            "pypi_token",
            "github_token",
            "pypi_password",
            "pypi_url",
        )
        widgets = {
            "pypi_token": forms.Textarea(attrs={"rows": 3, "style": "width: 40em;"}),
            "github_token": forms.Textarea(attrs={"rows": 3, "style": "width: 40em;"}),
        }


class AssistantProfileInlineForm(ProfileFormMixin, forms.ModelForm):
    user_key = forms.CharField(
        required=False,
        widget=forms.PasswordInput(render_value=True),
        help_text="Provide a plain key to create or rotate credentials.",
    )
    profile_fields = ("user_key", "scopes", "is_active")

    class Meta:
        model = AssistantProfile
        fields = ("scopes", "is_active")

    def __init__(self, *args, **kwargs):
        super().__init__(*args, **kwargs)
        if not self.instance.pk and "is_active" in self.fields:
            self.fields["is_active"].initial = False

    def clean(self):
        cleaned = super().clean()
        if cleaned.get("DELETE"):
            return cleaned
        if not self.instance.pk and not cleaned.get("user_key"):
            if cleaned.get("scopes") or cleaned.get("is_active"):
                raise forms.ValidationError(
                    "Provide a user key to create an assistant profile."
                )
        return cleaned

    def save(self, commit=True):
        instance = super().save(commit=False)
        user_key = self.cleaned_data.get("user_key")
        if user_key:
            instance.user_key_hash = hash_key(user_key)
            instance.last_used_at = None
        if commit:
            instance.save()
            self.save_m2m()
        return instance


PROFILE_INLINE_CONFIG = {
    OdooProfile: {
        "form": OdooProfileInlineForm,
        "fieldsets": (
            (
                None,
                {
                    "fields": (
                        "host",
                        "database",
                        "username",
                        "password",
                    )
                },
            ),
            (
                "Odoo Employee",
                {
                    "fields": ("verified_on", "odoo_uid", "name", "email"),
                },
            ),
        ),
        "readonly_fields": ("verified_on", "odoo_uid", "name", "email"),
    },
    EmailInbox: {
        "form": EmailInboxInlineForm,
        "fields": (
            "username",
            "host",
            "port",
            "password",
            "protocol",
            "use_ssl",
        ),
    },
    EmailOutbox: {
        "form": EmailOutboxInlineForm,
        "fields": (
            "password",
            "host",
            "port",
            "username",
            "use_tls",
            "use_ssl",
            "from_email",
        ),
    },
    SocialProfile: {
        "form": SocialProfileInlineForm,
        "fieldsets": (
            (
                _("Configuration: Bluesky"),
                {
                    "fields": ("network", "handle", "domain", "did"),
                    "description": _(
                        "1. Set your Bluesky handle to the domain managed by Arthexis. "
                        "2. Publish a _atproto TXT record or /.well-known/atproto-did file pointing to the DID below. "
                        "3. Save once Bluesky confirms the domain matches the DID."
                    ),
                },
            ),
        ),
    },
    ReleaseManager: {
        "form": ReleaseManagerInlineForm,
        "fields": (
            "pypi_username",
            "pypi_token",
            "github_token",
            "pypi_password",
            "pypi_url",
        ),
    },
    AssistantProfile: {
        "form": AssistantProfileInlineForm,
        "fields": ("user_key", "scopes", "is_active"),
        "readonly_fields": ("user_key_hash", "created_at", "last_used_at"),
        "template": "admin/edit_inline/profile_stacked.html",
    },
}


def _build_profile_inline(model, owner_field):
    config = PROFILE_INLINE_CONFIG[model]
    verbose_name = config.get("verbose_name")
    if verbose_name is None:
        verbose_name = _title_case(model._meta.verbose_name)
    verbose_name_plural = config.get("verbose_name_plural")
    if verbose_name_plural is None:
        verbose_name_plural = _title_case(model._meta.verbose_name_plural)
    attrs = {
        "model": model,
        "fk_name": owner_field,
        "form": config["form"],
        "formset": ProfileInlineFormSet,
        "extra": 1,
        "max_num": 1,
        "can_delete": True,
        "verbose_name": verbose_name,
        "verbose_name_plural": verbose_name_plural,
        "template": "admin/edit_inline/profile_stacked.html",
    }
    if "fieldsets" in config:
        attrs["fieldsets"] = config["fieldsets"]
    if "fields" in config:
        attrs["fields"] = config["fields"]
    if "readonly_fields" in config:
        attrs["readonly_fields"] = config["readonly_fields"]
    if "template" in config:
        attrs["template"] = config["template"]
    return type(
        f"{model.__name__}{owner_field.title()}Inline",
        (admin.StackedInline,),
        attrs,
    )


PROFILE_MODELS = (
    OdooProfile,
    EmailInbox,
    EmailOutbox,
    SocialProfile,
    ReleaseManager,
    AssistantProfile,
)
USER_PROFILE_INLINES = [
    _build_profile_inline(model, "user") for model in PROFILE_MODELS
]
GROUP_PROFILE_INLINES = [
    _build_profile_inline(model, "group") for model in PROFILE_MODELS
]

SecurityGroupAdmin.inlines = GROUP_PROFILE_INLINES


class UserPhoneNumberInline(admin.TabularInline):
    model = UserPhoneNumber
    extra = 0
    fields = ("number", "priority")


class UserAdmin(UserDatumAdminMixin, DjangoUserAdmin):
    fieldsets = _append_operate_as(DjangoUserAdmin.fieldsets)
    add_fieldsets = _append_operate_as(DjangoUserAdmin.add_fieldsets)
    inlines = USER_PROFILE_INLINES + [UserPhoneNumberInline]
    change_form_template = "admin/user_profile_change_form.html"
    _skip_entity_user_datum = True

    def _get_operate_as_profile_template(self):
        opts = self.model._meta
        try:
            return reverse(
                f"{self.admin_site.name}:{opts.app_label}_{opts.model_name}_change",
                args=["__ID__"],
            )
        except NoReverseMatch:
            user_opts = User._meta
            try:
                return reverse(
                    f"{self.admin_site.name}:{user_opts.app_label}_{user_opts.model_name}_change",
                    args=["__ID__"],
                )
            except NoReverseMatch:
                return None

    def render_change_form(
        self, request, context, add=False, change=False, form_url="", obj=None
    ):
        response = super().render_change_form(
            request, context, add=add, change=change, form_url=form_url, obj=obj
        )
        if isinstance(response, dict):
            context_data = response
        else:
            context_data = getattr(response, "context_data", None)
        if context_data is not None:
            context_data["show_user_datum"] = False
            context_data["show_seed_datum"] = False
            context_data["show_save_as_copy"] = False
        operate_as_user = None
        operate_as_template = self._get_operate_as_profile_template()
        operate_as_url = None
        if obj and getattr(obj, "operate_as_id", None):
            try:
                operate_as_user = obj.operate_as
            except User.DoesNotExist:
                operate_as_user = None
            if operate_as_user and operate_as_template:
                operate_as_url = operate_as_template.replace(
                    "__ID__", str(operate_as_user.pk)
                )
        if context_data is not None:
            context_data["operate_as_user"] = operate_as_user
            context_data["operate_as_profile_url_template"] = operate_as_template
            context_data["operate_as_profile_url"] = operate_as_url
        return response

    def get_inline_instances(self, request, obj=None):
        inline_instances = super().get_inline_instances(request, obj)
        if obj and getattr(obj, "is_profile_restricted", False):
            profile_inline_classes = tuple(USER_PROFILE_INLINES)
            inline_instances = [
                inline
                for inline in inline_instances
                if inline.__class__ not in profile_inline_classes
            ]
        return inline_instances

    def _update_profile_fixture(self, instance, owner, *, store: bool) -> None:
        if not getattr(instance, "pk", None):
            return
        manager = getattr(type(instance), "all_objects", None)
        if manager is not None:
            manager.filter(pk=instance.pk).update(is_user_data=store)
        instance.is_user_data = store
        if owner is None:
            owner = getattr(instance, "user", None)
        if owner is None:
            return
        if store:
            dump_user_fixture(instance, owner)
        else:
            delete_user_fixture(instance, owner)

    def save_formset(self, request, form, formset, change):
        super().save_formset(request, form, formset, change)
        owner = form.instance if isinstance(form.instance, User) else None
        for deleted in getattr(formset, "deleted_objects", []):
            owner_user = getattr(deleted, "user", None) or owner
            self._update_profile_fixture(deleted, owner_user, store=False)
        for inline_form in getattr(formset, "forms", []):
            if not hasattr(inline_form, "cleaned_data"):
                continue
            if inline_form.cleaned_data.get("DELETE"):
                continue
            if "user_datum" not in inline_form.cleaned_data:
                continue
            instance = inline_form.instance
            owner_user = getattr(instance, "user", None) or owner
            should_store = bool(inline_form.cleaned_data.get("user_datum"))
            self._update_profile_fixture(instance, owner_user, store=should_store)

    def save_model(self, request, obj, form, change):
        super().save_model(request, obj, form, change)
        if not getattr(obj, "pk", None):
            return
        target_user = _resolve_fixture_user(obj, obj)
        allow_user_data = _user_allows_user_data(target_user)
        if request.POST.get("_user_datum") == "on":
            type(obj).all_objects.filter(pk=obj.pk).update(is_user_data=False)
            obj.is_user_data = False
            delete_user_fixture(obj, target_user)
            self.message_user(
                request,
                _("User data for user accounts is managed through the profile sections."),
            )
        elif obj.is_user_data:
            type(obj).all_objects.filter(pk=obj.pk).update(is_user_data=False)
            obj.is_user_data = False
            delete_user_fixture(obj, target_user)


class EmailCollectorInline(admin.TabularInline):
    model = EmailCollector
    extra = 0


class EmailCollectorAdmin(EntityModelAdmin):
    list_display = ("name", "inbox", "subject", "sender", "body", "fragment")
    search_fields = ("name", "subject", "sender", "body", "fragment")
    actions = ["preview_messages"]

    @admin.action(description=_("Preview matches"))
    def preview_messages(self, request, queryset):
        results = []
        for collector in queryset.select_related("inbox"):
            try:
                messages = collector.search_messages(limit=5)
                error = None
            except ValidationError as exc:
                messages = []
                error = str(exc)
            except Exception as exc:  # pragma: no cover - admin feedback
                messages = []
                error = str(exc)
            results.append(
                {
                    "collector": collector,
                    "messages": messages,
                    "error": error,
                }
            )
        context = {
            "title": _("Preview Email Collectors"),
            "results": results,
            "opts": self.model._meta,
            "queryset": queryset,
        }
        return TemplateResponse(
            request, "admin/core/emailcollector/preview.html", context
        )


@admin.register(SocialProfile)
class SocialProfileAdmin(
    ProfileAdminMixin, SaveBeforeChangeAction, EntityModelAdmin
):
    list_display = ("owner", "network", "handle", "domain")
    list_filter = ("network",)
    search_fields = ("handle", "domain", "did")
    changelist_actions = ["my_profile"]
    change_actions = ["my_profile_action"]
    fieldsets = (
        (_("Owner"), {"fields": ("user", "group")}),
        (
            _("Configuration: Bluesky"),
            {
                "fields": ("network", "handle", "domain", "did"),
                "description": _(
                    "Link Arthexis to Bluesky by using a verified domain handle. "
                    "Publish a _atproto TXT record or /.well-known/atproto-did file "
                    "that returns the DID stored here before saving."
                ),
            },
        ),
    )

    @admin.display(description=_("Owner"))
    def owner(self, obj):
        return obj.owner_display()


@admin.register(OdooProfile)
class OdooProfileAdmin(ProfileAdminMixin, SaveBeforeChangeAction, EntityModelAdmin):
    change_form_template = "django_object_actions/change_form.html"
    form = OdooProfileAdminForm
    list_display = ("owner", "host", "database", "verified_on")
    readonly_fields = ("verified_on", "odoo_uid", "name", "email")
    actions = ["verify_credentials"]
    change_actions = ["verify_credentials_action", "my_profile_action"]
    changelist_actions = ["my_profile"]
    fieldsets = (
        ("Owner", {"fields": ("user", "group")}),
        ("Configuration", {"fields": ("host", "database")}),
        ("Credentials", {"fields": ("username", "password")}),
        (
            "Odoo Employee",
            {"fields": ("verified_on", "odoo_uid", "name", "email")},
        ),
    )

    def owner(self, obj):
        return obj.owner_display()

    owner.short_description = "Owner"

    def _verify_credentials(self, request, profile):
        try:
            profile.verify()
            self.message_user(request, f"{profile.owner_display()} verified")
        except Exception as exc:  # pragma: no cover - admin feedback
            self.message_user(
                request, f"{profile.owner_display()}: {exc}", level=messages.ERROR
            )

    @admin.action(description="Test credentials")
    def verify_credentials(self, request, queryset):
        for profile in queryset:
            self._verify_credentials(request, profile)

    def verify_credentials_action(self, request, obj):
        self._verify_credentials(request, obj)

    verify_credentials_action.label = "Test credentials"
    verify_credentials_action.short_description = "Test credentials"


class EmailSearchForm(forms.Form):
    subject = forms.CharField(
        required=False, widget=forms.TextInput(attrs={"style": "width: 40em;"})
    )
    from_address = forms.CharField(
        label="From",
        required=False,
        widget=forms.TextInput(attrs={"style": "width: 40em;"}),
    )
    body = forms.CharField(
        required=False,
        widget=forms.Textarea(attrs={"style": "width: 40em; height: 10em;"}),
    )


class EmailInboxAdmin(ProfileAdminMixin, SaveBeforeChangeAction, EntityModelAdmin):
    form = EmailInboxAdminForm
    list_display = ("owner_label", "username", "host", "protocol")
    actions = ["test_connection", "search_inbox", "test_collectors"]
    change_actions = ["test_collectors_action", "my_profile_action"]
    changelist_actions = ["my_profile"]
    change_form_template = "admin/core/emailinbox/change_form.html"
    inlines = [EmailCollectorInline]

    def get_urls(self):
        urls = super().get_urls()
        custom = [
            path(
                "<path:object_id>/test/",
                self.admin_site.admin_view(self.test_inbox),
                name="core_emailinbox_test",
            )
        ]
        return custom + urls

    def test_inbox(self, request, object_id):
        inbox = self.get_object(request, object_id)
        if not inbox:
            self.message_user(request, "Unknown inbox", messages.ERROR)
            return redirect("..")
        try:
            inbox.test_connection()
            self.message_user(request, "Inbox connection successful", messages.SUCCESS)
        except Exception as exc:  # pragma: no cover - admin feedback
            self.message_user(request, str(exc), messages.ERROR)
        return redirect("..")

    def changeform_view(self, request, object_id=None, form_url="", extra_context=None):
        extra_context = extra_context or {}
        if object_id:
            extra_context["test_url"] = reverse(
                "admin:core_emailinbox_test", args=[object_id]
            )
        return super().changeform_view(request, object_id, form_url, extra_context)

    fieldsets = (
        ("Owner", {"fields": ("user", "group")}),
        ("Credentials", {"fields": ("username", "password")}),
        (
            "Configuration",
            {"fields": ("host", "port", "protocol", "use_ssl")},
        ),
    )

    @admin.display(description="Owner")
    def owner_label(self, obj):
        return obj.owner_display()

    def save_model(self, request, obj, form, change):
        super().save_model(request, obj, form, change)

    @admin.action(description="Test selected inboxes")
    def test_connection(self, request, queryset):
        for inbox in queryset:
            try:
                inbox.test_connection()
                self.message_user(request, f"{inbox} connection successful")
            except Exception as exc:  # pragma: no cover - admin feedback
                self.message_user(request, f"{inbox}: {exc}", level=messages.ERROR)

    def _test_collectors(self, request, inbox):
        for collector in inbox.collectors.all():
            before = collector.artifacts.count()
            try:
                collector.collect(limit=1)
                after = collector.artifacts.count()
                if after > before:
                    msg = f"{collector} collected {after - before} email(s)"
                    self.message_user(request, msg)
                else:
                    self.message_user(
                        request, f"{collector} found no emails", level=messages.WARNING
                    )
            except Exception as exc:  # pragma: no cover - admin feedback
                self.message_user(request, f"{collector}: {exc}", level=messages.ERROR)

    @admin.action(description="Test collectors")
    def test_collectors(self, request, queryset):
        for inbox in queryset:
            self._test_collectors(request, inbox)

    def test_collectors_action(self, request, obj):
        self._test_collectors(request, obj)

    test_collectors_action.label = "Test collectors"
    test_collectors_action.short_description = "Test collectors"

    @admin.action(description="Search selected inbox")
    def search_inbox(self, request, queryset):
        if queryset.count() != 1:
            self.message_user(
                request, "Please select exactly one inbox.", level=messages.ERROR
            )
            return None
        inbox = queryset.first()
        if request.POST.get("apply"):
            form = EmailSearchForm(request.POST)
            if form.is_valid():
                results = inbox.search_messages(
                    subject=form.cleaned_data["subject"],
                    from_address=form.cleaned_data["from_address"],
                    body=form.cleaned_data["body"],
                    use_regular_expressions=False,
                )
                context = {
                    "form": form,
                    "results": results,
                    "queryset": queryset,
                    "action": "search_inbox",
                    "opts": self.model._meta,
                }
                return TemplateResponse(
                    request, "admin/core/emailinbox/search.html", context
                )
        else:
            form = EmailSearchForm()
        context = {
            "form": form,
            "queryset": queryset,
            "action": "search_inbox",
            "opts": self.model._meta,
        }
        return TemplateResponse(request, "admin/core/emailinbox/search.html", context)


@admin.register(AssistantProfile)
class AssistantProfileAdmin(
    ProfileAdminMixin, SaveBeforeChangeAction, EntityModelAdmin
):
    list_display = ("owner", "created_at", "last_used_at", "is_active")
    readonly_fields = ("user_key_hash", "created_at", "last_used_at")

    change_form_template = "admin/workgroupassistantprofile_change_form.html"
    change_list_template = "admin/assistantprofile_change_list.html"
    change_actions = ["my_profile_action"]
    changelist_actions = ["my_profile"]
    fieldsets = (
        ("Owner", {"fields": ("user", "group")}),
        ("Credentials", {"fields": ("user_key_hash",)}),
        (
            "Configuration",
            {"fields": ("scopes", "is_active", "created_at", "last_used_at")},
        ),
    )

    def owner(self, obj):
        return obj.owner_display()

    owner.short_description = "Owner"

    def get_urls(self):
        urls = super().get_urls()
        opts = self.model._meta
        app_label = opts.app_label
        model_name = opts.model_name
        custom = [
            path(
                "<path:object_id>/generate-key/",
                self.admin_site.admin_view(self.generate_key),
                name=f"{app_label}_{model_name}_generate_key",
            ),
            path(
                "server/start/",
                self.admin_site.admin_view(self.start_server),
                name=f"{app_label}_{model_name}_start_server",
            ),
            path(
                "server/stop/",
                self.admin_site.admin_view(self.stop_server),
                name=f"{app_label}_{model_name}_stop_server",
            ),
            path(
                "server/status/",
                self.admin_site.admin_view(self.server_status),
                name=f"{app_label}_{model_name}_status",
            ),
        ]
        return custom + urls

    def changelist_view(self, request, extra_context=None):
        extra_context = extra_context or {}
        status = mcp_process.get_status()
        opts = self.model._meta
        app_label = opts.app_label
        model_name = opts.model_name
        extra_context.update(
            {
                "mcp_status": status,
                "mcp_server_actions": {
                    "start": reverse(f"admin:{app_label}_{model_name}_start_server"),
                    "stop": reverse(f"admin:{app_label}_{model_name}_stop_server"),
                    "status": reverse(f"admin:{app_label}_{model_name}_status"),
                },
            }
        )
        return super().changelist_view(request, extra_context=extra_context)

    def _redirect_to_changelist(self):
        opts = self.model._meta
        return HttpResponseRedirect(
            reverse(f"admin:{opts.app_label}_{opts.model_name}_changelist")
        )

    def generate_key(self, request, object_id, *args, **kwargs):
        profile = self.get_object(request, object_id)
        if profile is None:
            return HttpResponseRedirect("../")
        if profile.user is None:
            self.message_user(
                request,
                "Assign a user before generating a key.",
                level=messages.ERROR,
            )
            return HttpResponseRedirect("../")
        profile, key = AssistantProfile.issue_key(profile.user)
        context = {
            **self.admin_site.each_context(request),
            "opts": self.model._meta,
            "original": profile,
            "user_key": key,
        }
        return TemplateResponse(request, "admin/assistantprofile_key.html", context)

    def render_change_form(
        self, request, context, add=False, change=False, form_url="", obj=None
    ):
        response = super().render_change_form(
            request, context, add=add, change=change, form_url=form_url, obj=obj
        )
        config = dict(getattr(settings, "MCP_SIGIL_SERVER", {}))
        host = config.get("host") or "127.0.0.1"
        port = config.get("port", 8800)
        base_url, issuer_url = resolve_base_urls(config)
        if isinstance(response, dict):
            response.setdefault("mcp_server_host", host)
            response.setdefault("mcp_server_port", port)
            response.setdefault("mcp_server_base_url", base_url)
            response.setdefault("mcp_server_issuer_url", issuer_url)
        else:
            context_data = getattr(response, "context_data", None)
            if context_data is not None:
                context_data.setdefault("mcp_server_host", host)
                context_data.setdefault("mcp_server_port", port)
                context_data.setdefault("mcp_server_base_url", base_url)
                context_data.setdefault("mcp_server_issuer_url", issuer_url)
        return response

    def start_server(self, request):
        try:
            pid = mcp_process.start_server()
        except mcp_process.ServerAlreadyRunningError as exc:
            self.message_user(request, str(exc), level=messages.WARNING)
        except mcp_process.ServerStartError as exc:
            self.message_user(request, str(exc), level=messages.ERROR)
        else:
            self.message_user(
                request,
                f"Started MCP server (PID {pid}).",
                level=messages.SUCCESS,
            )
        return self._redirect_to_changelist()

    def stop_server(self, request):
        try:
            pid = mcp_process.stop_server()
        except mcp_process.ServerNotRunningError as exc:
            self.message_user(request, str(exc), level=messages.WARNING)
        except mcp_process.ServerStopError as exc:
            self.message_user(request, str(exc), level=messages.ERROR)
        else:
            self.message_user(
                request,
                f"Stopped MCP server (PID {pid}).",
                level=messages.SUCCESS,
            )
        return self._redirect_to_changelist()

    def server_status(self, request):
        status = mcp_process.get_status()
        if status["running"]:
            msg = f"MCP server is running (PID {status['pid']})."
            level = messages.INFO
        else:
            msg = "MCP server is not running."
            level = messages.WARNING
        if status.get("last_error"):
            msg = f"{msg} {status['last_error']}"
        self.message_user(request, msg, level=level)
        return self._redirect_to_changelist()


class EnergyCreditInline(admin.TabularInline):
    model = EnergyCredit
    fields = ("amount_kw", "created_by", "created_on")
    readonly_fields = ("created_by", "created_on")
    extra = 0


@admin.register(EnergyAccount)
class EnergyAccountAdmin(EntityModelAdmin):
    change_list_template = "admin/core/energyaccount/change_list.html"
    change_form_template = "admin/user_datum_change_form.html"
    list_display = (
        "name",
        "user",
        "credits_kw",
        "total_kw_spent",
        "balance_kw",
        "service_account",
        "authorized",
    )
    search_fields = (
        "name",
        "user__username",
        "user__email",
        "user__first_name",
        "user__last_name",
    )
    readonly_fields = (
        "credits_kw",
        "total_kw_spent",
        "balance_kw",
        "authorized",
    )
    inlines = [EnergyAccountRFIDInline, EnergyCreditInline]
    actions = ["test_authorization"]
    fieldsets = (
        (
            None,
            {
                "fields": (
                    "name",
                    "user",
                    ("service_account", "authorized"),
                    ("credits_kw", "total_kw_spent", "balance_kw"),
                )
            },
        ),
        (
            "Live Subscription",
            {
                "fields": (
                    "live_subscription_product",
                    ("live_subscription_start_date", "live_subscription_next_renewal"),
                )
            },
        ),
    )

    def authorized(self, obj):
        return obj.can_authorize()

    authorized.boolean = True
    authorized.short_description = "Authorized"

    def test_authorization(self, request, queryset):
        for acc in queryset:
            if acc.can_authorize():
                self.message_user(request, f"{acc.user} authorized")
            else:
                self.message_user(request, f"{acc.user} denied")

    test_authorization.short_description = "Test authorization"

    def save_formset(self, request, form, formset, change):
        objs = formset.save(commit=False)
        for obj in objs:
            if isinstance(obj, EnergyCredit) and not obj.created_by:
                obj.created_by = request.user
            obj.save()
        formset.save_m2m()

    # Onboarding wizard view
    def get_urls(self):
        urls = super().get_urls()
        custom = [
            path(
                "onboard/",
                self.admin_site.admin_view(self.onboard_details),
                name="core_energyaccount_onboard_details",
            ),
        ]
        return custom + urls

    def onboard_details(self, request):
        class OnboardForm(forms.Form):
            first_name = forms.CharField(label="First name")
            last_name = forms.CharField(label="Last name")
            rfid = forms.CharField(required=False, label="RFID")
            allow_login = forms.BooleanField(
                required=False, initial=False, label="Allow login"
            )
            vehicle_id = forms.CharField(required=False, label="Electric Vehicle ID")

        if request.method == "POST":
            form = OnboardForm(request.POST)
            if form.is_valid():
                User = get_user_model()
                first = form.cleaned_data["first_name"]
                last = form.cleaned_data["last_name"]
                allow = form.cleaned_data["allow_login"]
                username = f"{first}.{last}".lower()
                user = User.objects.create_user(
                    username=username,
                    first_name=first,
                    last_name=last,
                    is_active=allow,
                )
                account = EnergyAccount.objects.create(user=user, name=username.upper())
                rfid_val = form.cleaned_data["rfid"].upper()
                if rfid_val:
                    tag, _ = RFID.objects.get_or_create(rfid=rfid_val)
                    account.rfids.add(tag)
                vehicle_vin = form.cleaned_data["vehicle_id"]
                if vehicle_vin:
                    ElectricVehicle.objects.create(account=account, vin=vehicle_vin)
                self.message_user(request, "Customer onboarded")
                return redirect("admin:core_energyaccount_changelist")
        else:
            form = OnboardForm()

        context = self.admin_site.each_context(request)
        context.update({"form": form})
        return render(request, "core/onboard_details.html", context)


@admin.register(ElectricVehicle)
class ElectricVehicleAdmin(EntityModelAdmin):
    list_display = ("vin", "license_plate", "brand", "model", "account")
    search_fields = (
        "vin",
        "license_plate",
        "brand__name",
        "model__name",
        "account__name",
    )
    fields = ("account", "vin", "license_plate", "brand", "model")


class WMICodeInline(admin.TabularInline):
    model = WMICode
    extra = 0


@admin.register(Brand)
class BrandAdmin(EntityModelAdmin):
    fields = ("name",)
    list_display = ("name", "wmi_codes_display")
    inlines = [WMICodeInline]

    def wmi_codes_display(self, obj):
        return ", ".join(obj.wmi_codes.values_list("code", flat=True))

    wmi_codes_display.short_description = "WMI codes"


@admin.register(EVModel)
class EVModelAdmin(EntityModelAdmin):
    fields = ("brand", "name")
    list_display = ("name", "brand", "brand_wmi_codes")

    def get_queryset(self, request):
        queryset = super().get_queryset(request)
        return queryset.select_related("brand").prefetch_related("brand__wmi_codes")

    def brand_wmi_codes(self, obj):
        if not obj.brand:
            return ""
        codes = [wmi.code for wmi in obj.brand.wmi_codes.all()]
        return ", ".join(codes)

    brand_wmi_codes.short_description = "WMI codes"


@admin.register(EnergyCredit)
class EnergyCreditAdmin(EntityModelAdmin):
    list_display = ("account", "amount_kw", "created_by", "created_on")
    readonly_fields = ("created_by", "created_on")

    def save_model(self, request, obj, form, change):
        if not obj.created_by:
            obj.created_by = request.user
        super().save_model(request, obj, form, change)

    def get_model_perms(self, request):
        return {}


class ProductAdminForm(forms.ModelForm):
    class Meta:
        model = Product
        fields = "__all__"
        widgets = {"odoo_product": OdooProductWidget}


class ProductFetchWizardForm(forms.Form):
    name = forms.CharField(label="Name", required=False)
    default_code = forms.CharField(label="Internal reference", required=False)
    barcode = forms.CharField(label="Barcode", required=False)
    renewal_period = forms.IntegerField(
        label="Renewal period (days)", min_value=1, initial=30
    )

    def __init__(self, *args, require_search_terms=True, **kwargs):
        self.require_search_terms = require_search_terms
        super().__init__(*args, **kwargs)

    def clean(self):
        cleaned = super().clean()
        if self.require_search_terms:
            if not any(
                cleaned.get(field) for field in ("name", "default_code", "barcode")
            ):
                raise forms.ValidationError(
                    _("Enter at least one field to search for a product.")
                )
        return cleaned

    def build_domain(self):
        domain = []
        if self.cleaned_data.get("name"):
            domain.append(("name", "ilike", self.cleaned_data["name"]))
        if self.cleaned_data.get("default_code"):
            domain.append(("default_code", "ilike", self.cleaned_data["default_code"]))
        if self.cleaned_data.get("barcode"):
            domain.append(("barcode", "ilike", self.cleaned_data["barcode"]))
        return domain


@admin.register(Product)
class ProductAdmin(EntityModelAdmin):
    form = ProductAdminForm
    actions = ["fetch_odoo_product", "register_from_odoo"]

    def _odoo_profile_admin(self):
        return self.admin_site._registry.get(OdooProfile)

    def _search_odoo_products(self, profile, form):
        domain = form.build_domain()
        return profile.execute(
            "product.product",
            "search_read",
            [domain],
            {
                "fields": [
                    "name",
                    "default_code",
                    "barcode",
                    "description_sale",
                ],
                "limit": 50,
            },
        )

    @admin.action(description="Fetch Odoo Product")
    def fetch_odoo_product(self, request, queryset):
        profile = getattr(request.user, "odoo_profile", None)
        has_credentials = bool(profile and profile.is_verified)
        profile_admin = self._odoo_profile_admin()
        profile_url = None
        if profile_admin is not None:
            profile_url = profile_admin.get_my_profile_url(request)

        context = {
            "opts": self.model._meta,
            "queryset": queryset,
            "action": "fetch_odoo_product",
            "has_credentials": has_credentials,
            "profile_url": profile_url,
        }

        if not has_credentials:
            context["credential_error"] = _(
                "Configure your Odoo employee credentials before fetching products."
            )
            return TemplateResponse(
                request, "admin/core/product/fetch_odoo.html", context
            )

        is_import = "import" in request.POST
        form_kwargs = {"require_search_terms": not is_import}
        if request.method == "POST":
            form = ProductFetchWizardForm(request.POST, **form_kwargs)
        else:
            form = ProductFetchWizardForm()

        results = None
        selected_product_id = request.POST.get("product_id", "")

        if request.method == "POST" and form.is_valid():
            try:
                results = self._search_odoo_products(profile, form)
            except Exception:
                logger.exception(
                    "Failed to fetch Odoo products for user %s (profile_id=%s, host=%s, database=%s)",
                    getattr(getattr(request, "user", None), "pk", None),
                    getattr(profile, "pk", None),
                    getattr(profile, "host", None),
                    getattr(profile, "database", None),
                )
                form.add_error(None, _("Unable to fetch products from Odoo."))
                results = []
            else:
                if is_import:
                    if not self.has_add_permission(request):
                        form.add_error(
                            None, _("You do not have permission to add products.")
                        )
                    else:
                        product_id = request.POST.get("product_id")
                        if not product_id:
                            form.add_error(None, _("Select a product to import."))
                        else:
                            try:
                                odoo_id = int(product_id)
                            except (TypeError, ValueError):
                                form.add_error(None, _("Invalid product selection."))
                            else:
                                match = next(
                                    (item for item in results if item.get("id") == odoo_id),
                                    None,
                                )
                                if not match:
                                    form.add_error(
                                        None,
                                        _(
                                            "The selected product was not found. Run the search again."
                                        ),
                                    )
                                else:
                                    existing = self.model.objects.filter(
                                        odoo_product__id=odoo_id
                                    ).first()
                                    if existing:
                                        self.message_user(
                                            request,
                                            _(
                                                "Product %(name)s already imported; opening existing record."
                                            )
                                            % {"name": existing.name},
                                            level=messages.WARNING,
                                        )
                                        return HttpResponseRedirect(
                                            reverse(
                                                "admin:%s_%s_change"
                                                % (
                                                    existing._meta.app_label,
                                                    existing._meta.model_name,
                                                ),
                                                args=[existing.pk],
                                            )
                                        )
                                    product = self.model.objects.create(
                                        name=match.get("name") or f"Odoo Product {odoo_id}",
                                        description=match.get("description_sale", "") or "",
                                        renewal_period=form.cleaned_data["renewal_period"],
                                        odoo_product={
                                            "id": odoo_id,
                                            "name": match.get("name", ""),
                                        },
                                    )
                                    self.log_addition(
                                        request, product, "Imported product from Odoo"
                                    )
                                    self.message_user(
                                        request,
                                        _("Imported %(name)s from Odoo.")
                                        % {"name": product.name},
                                    )
                                    return HttpResponseRedirect(
                                        reverse(
                                            "admin:%s_%s_change"
                                            % (
                                                product._meta.app_label,
                                                product._meta.model_name,
                                            ),
                                            args=[product.pk],
                                        )
                                    )
        context.update(
            {
                "form": form,
                "results": results,
                "selected_product_id": selected_product_id,
            }
        )
        context["media"] = self.media + form.media
        return TemplateResponse(request, "admin/core/product/fetch_odoo.html", context)

    def get_urls(self):
        urls = super().get_urls()
        custom = [
            path(
                "register-from-odoo/",
                self.admin_site.admin_view(self.register_from_odoo_view),
                name=f"{self.opts.app_label}_{self.opts.model_name}_register_from_odoo",
            )
        ]
        return custom + urls

    @admin.action(description="Register from Odoo")
    def register_from_odoo(self, request, queryset=None):  # pragma: no cover - simple redirect
        return HttpResponseRedirect(
            reverse(
                f"admin:{self.opts.app_label}_{self.opts.model_name}_register_from_odoo"
            )
        )

    def _build_register_context(self, request):
        opts = self.model._meta
        context = self.admin_site.each_context(request)
        context.update(
            {
                "opts": opts,
                "title": _("Register from Odoo"),
                "has_credentials": False,
                "profile_url": None,
                "products": [],
                "selected_product_id": request.POST.get("product_id", ""),
            }
        )

        profile_admin = self._odoo_profile_admin()
        if profile_admin is not None:
            context["profile_url"] = profile_admin.get_my_profile_url(request)

        profile = getattr(request.user, "odoo_profile", None)
        if not profile or not profile.is_verified:
            context["credential_error"] = _(
                "Configure your Odoo employee credentials before registering products."
            )
            return context, None

        try:
            products = profile.execute(
                "product.product",
                "search_read",
                [[]],
                {
                    "fields": [
                        "name",
                        "description_sale",
                        "list_price",
                        "standard_price",
                    ],
                    "limit": 0,
                },
            )
        except Exception:
            context["error"] = _("Unable to fetch products from Odoo.")
            return context, []

        context["has_credentials"] = True
        simplified = []
        for product in products:
            simplified.append(
                {
                    "id": product.get("id"),
                    "name": product.get("name", ""),
                    "description_sale": product.get("description_sale", ""),
                    "list_price": product.get("list_price"),
                    "standard_price": product.get("standard_price"),
                }
            )
        context["products"] = simplified
        return context, simplified

    def register_from_odoo_view(self, request):
        context, products = self._build_register_context(request)
        if products is None:
            return TemplateResponse(
                request, "admin/core/product/register_from_odoo.html", context
            )

        if request.method == "POST" and context.get("has_credentials"):
            if not self.has_add_permission(request):
                context["form_error"] = _(
                    "You do not have permission to add products."
                )
            else:
                product_id = request.POST.get("product_id")
                if not product_id:
                    context["form_error"] = _("Select a product to register.")
                else:
                    try:
                        odoo_id = int(product_id)
                    except (TypeError, ValueError):
                        context["form_error"] = _("Invalid product selection.")
                    else:
                        match = next(
                            (item for item in products if item.get("id") == odoo_id),
                            None,
                        )
                        if not match:
                            context["form_error"] = _(
                                "The selected product was not found. Reload the page and try again."
                            )
                        else:
                            existing = self.model.objects.filter(
                                odoo_product__id=odoo_id
                            ).first()
                            if existing:
                                self.message_user(
                                    request,
                                    _(
                                        "Product %(name)s already imported; opening existing record."
                                    )
                                    % {"name": existing.name},
                                    level=messages.WARNING,
                                )
                                return HttpResponseRedirect(
                                    reverse(
                                        "admin:%s_%s_change"
                                        % (
                                            existing._meta.app_label,
                                            existing._meta.model_name,
                                        ),
                                        args=[existing.pk],
                                    )
                                )
                            product = self.model.objects.create(
                                name=match.get("name") or f"Odoo Product {odoo_id}",
                                description=match.get("description_sale", "") or "",
                                renewal_period=30,
                                odoo_product={
                                    "id": odoo_id,
                                    "name": match.get("name", ""),
                                },
                            )
                            self.log_addition(
                                request, product, "Registered product from Odoo"
                            )
                            self.message_user(
                                request,
                                _("Imported %(name)s from Odoo.")
                                % {"name": product.name},
                            )
                            return HttpResponseRedirect(
                                reverse(
                                    "admin:%s_%s_change"
                                    % (
                                        product._meta.app_label,
                                        product._meta.model_name,
                                    ),
                                    args=[product.pk],
                                )
                            )

        return TemplateResponse(
            request, "admin/core/product/register_from_odoo.html", context
        )


class RFIDResource(resources.ModelResource):
    reference = fields.Field(
        column_name="reference",
        attribute="reference",
        widget=ForeignKeyWidget(Reference, "value"),
    )

    class Meta:
        model = RFID
        fields = (
            "label_id",
            "rfid",
            "custom_label",
            "reference",
            "allowed",
            "color",
            "kind",
            "released",
            "last_seen_on",
        )
        import_id_fields = ("label_id",)


class RFIDForm(forms.ModelForm):
    """RFID admin form with optional reference field."""

    class Meta:
        model = RFID
        fields = "__all__"

    def __init__(self, *args, **kwargs):
        super().__init__(*args, **kwargs)
        self.fields["reference"].required = False
        rel = RFID._meta.get_field("reference").remote_field
        rel.model = ExperienceReference
        widget = self.fields["reference"].widget
        self.fields["reference"].widget = RelatedFieldWidgetWrapper(
            widget,
            rel,
            admin.site,
            can_add_related=True,
            can_change_related=True,
            can_view_related=True,
        )


@admin.register(RFID)
class RFIDAdmin(EntityModelAdmin, ImportExportModelAdmin):
    change_list_template = "admin/core/rfid/change_list.html"
    resource_class = RFIDResource
    list_display = (
        "label",
        "rfid",
        "custom_label",
        "color",
        "kind",
        "released",
        "allowed",
        "last_seen_on",
    )
    list_filter = ("color", "released", "allowed")
    search_fields = ("label_id", "rfid", "custom_label")
    autocomplete_fields = ["energy_accounts"]
    raw_id_fields = ["reference"]
    actions = ["scan_rfids"]
    readonly_fields = ("added_on", "last_seen_on")
    form = RFIDForm

    def label(self, obj):
        return obj.label_id

    label.admin_order_field = "label_id"
    label.short_description = "Label"

    def scan_rfids(self, request, queryset):
        return redirect("admin:core_rfid_scan")

    scan_rfids.short_description = "Scan RFIDs"

    def get_urls(self):
        urls = super().get_urls()
        custom = [
            path(
                "report/",
                self.admin_site.admin_view(self.report_view),
                name="core_rfid_report",
            ),
            path(
                "scan/",
                self.admin_site.admin_view(csrf_exempt(self.scan_view)),
                name="core_rfid_scan",
            ),
            path(
                "scan/next/",
                self.admin_site.admin_view(csrf_exempt(self.scan_next)),
                name="core_rfid_scan_next",
            ),
        ]
        return custom + urls

    def report_view(self, request):
        context = self.admin_site.each_context(request)
        context["report"] = ClientReport.build_rows()
        return TemplateResponse(request, "admin/core/rfid/report.html", context)

    def scan_view(self, request):
        context = self.admin_site.each_context(request)
        table_mode, toggle_url, toggle_label = build_mode_toggle(request)
        public_view_url = reverse("rfid-reader")
        if table_mode:
            public_view_url = f"{public_view_url}?mode=table"
        context.update(
            {
                "scan_url": reverse("admin:core_rfid_scan_next"),
                "admin_change_url_template": reverse(
                    "admin:core_rfid_change", args=[0]
                ),
                "title": _("Scan RFIDs"),
                "opts": self.model._meta,
                "table_mode": table_mode,
                "toggle_url": toggle_url,
                "toggle_label": toggle_label,
                "public_view_url": public_view_url,
            }
        )
<<<<<<< HEAD
        context["title"] = _("Scan RFIDs")
        context["opts"] = self.model._meta
        context["show_release_info"] = True
=======
>>>>>>> 588769a8
        return render(request, "admin/core/rfid/scan.html", context)

    def scan_next(self, request):
        from ocpp.rfid.scanner import scan_sources
        from ocpp.rfid.reader import validate_rfid_value

        if request.method == "POST":
            try:
                payload = json.loads(request.body.decode("utf-8") or "{}")
            except (json.JSONDecodeError, UnicodeDecodeError):
                return JsonResponse({"error": "Invalid JSON payload"}, status=400)
            rfid = payload.get("rfid") or payload.get("value")
            kind = payload.get("kind")
            result = validate_rfid_value(rfid, kind=kind)
        else:
            result = scan_sources(request)
        status = 500 if result.get("error") else 200
        return JsonResponse(result, status=status)


@admin.register(ClientReport)
class ClientReportAdmin(EntityModelAdmin):
    list_display = ("created_on", "start_date", "end_date")
    readonly_fields = ("created_on", "data")

    change_list_template = "admin/core/clientreport/change_list.html"

    class ClientReportForm(forms.Form):
        PERIOD_CHOICES = [
            ("range", "Date range"),
            ("week", "Week"),
            ("month", "Month"),
        ]
        RECURRENCE_CHOICES = ClientReportSchedule.PERIODICITY_CHOICES
        period = forms.ChoiceField(
            choices=PERIOD_CHOICES,
            widget=forms.RadioSelect,
            initial="range",
            help_text="Choose how the reporting window will be calculated.",
        )
        start = forms.DateField(
            label="Start date",
            required=False,
            widget=forms.DateInput(attrs={"type": "date"}),
            help_text="First day included when using a custom date range.",
        )
        end = forms.DateField(
            label="End date",
            required=False,
            widget=forms.DateInput(attrs={"type": "date"}),
            help_text="Last day included when using a custom date range.",
        )
        week = forms.CharField(
            label="Week",
            required=False,
            widget=forms.TextInput(attrs={"type": "week"}),
            help_text="Generates the report for the ISO week that you select.",
        )
        month = forms.DateField(
            label="Month",
            required=False,
            widget=forms.DateInput(attrs={"type": "month"}),
            help_text="Generates the report for the calendar month that you select.",
        )
        owner = forms.ModelChoiceField(
            queryset=get_user_model().objects.all(),
            required=False,
            help_text="Sets who owns the report schedule and is listed as the requestor.",
        )
        destinations = forms.CharField(
            label="Email destinations",
            required=False,
            widget=forms.Textarea(attrs={"rows": 2}),
            help_text="Separate addresses with commas or new lines.",
        )
        recurrence = forms.ChoiceField(
            label="Recurrency",
            choices=RECURRENCE_CHOICES,
            initial=ClientReportSchedule.PERIODICITY_NONE,
            help_text="Defines how often the report should be generated automatically.",
        )
        disable_emails = forms.BooleanField(
            label="Disable email delivery",
            required=False,
            help_text="Generate files without sending emails.",
        )

        def __init__(self, *args, request=None, **kwargs):
            self.request = request
            super().__init__(*args, **kwargs)
            if (
                request
                and getattr(request, "user", None)
                and request.user.is_authenticated
            ):
                self.fields["owner"].initial = request.user.pk

        def clean(self):
            cleaned = super().clean()
            period = cleaned.get("period")
            if period == "range":
                if not cleaned.get("start") or not cleaned.get("end"):
                    raise forms.ValidationError("Please provide start and end dates.")
            elif period == "week":
                week_str = cleaned.get("week")
                if not week_str:
                    raise forms.ValidationError("Please select a week.")
                year, week_num = week_str.split("-W")
                start = datetime.date.fromisocalendar(int(year), int(week_num), 1)
                cleaned["start"] = start
                cleaned["end"] = start + datetime.timedelta(days=6)
            elif period == "month":
                month_dt = cleaned.get("month")
                if not month_dt:
                    raise forms.ValidationError("Please select a month.")
                start = month_dt.replace(day=1)
                last_day = calendar.monthrange(month_dt.year, month_dt.month)[1]
                cleaned["start"] = start
                cleaned["end"] = month_dt.replace(day=last_day)
            return cleaned

        def clean_destinations(self):
            raw = self.cleaned_data.get("destinations", "")
            if not raw:
                return []
            validator = EmailValidator()
            seen: set[str] = set()
            emails: list[str] = []
            for part in re.split(r"[\s,]+", raw):
                candidate = part.strip()
                if not candidate:
                    continue
                validator(candidate)
                key = candidate.lower()
                if key in seen:
                    continue
                seen.add(key)
                emails.append(candidate)
            return emails

    def get_urls(self):
        urls = super().get_urls()
        custom = [
            path(
                "generate/",
                self.admin_site.admin_view(self.generate_view),
                name="core_clientreport_generate",
            ),
        ]
        return custom + urls

    def generate_view(self, request):
        form = self.ClientReportForm(request.POST or None, request=request)
        report = None
        schedule = None
        if request.method == "POST" and form.is_valid():
            owner = form.cleaned_data.get("owner")
            if not owner and request.user.is_authenticated:
                owner = request.user
            report = ClientReport.generate(
                form.cleaned_data["start"],
                form.cleaned_data["end"],
                owner=owner,
                recipients=form.cleaned_data.get("destinations"),
                disable_emails=form.cleaned_data.get("disable_emails", False),
            )
            report.store_local_copy()
            recurrence = form.cleaned_data.get("recurrence")
            if recurrence and recurrence != ClientReportSchedule.PERIODICITY_NONE:
                schedule = ClientReportSchedule.objects.create(
                    owner=owner,
                    created_by=request.user if request.user.is_authenticated else None,
                    periodicity=recurrence,
                    email_recipients=form.cleaned_data.get("destinations", []),
                    disable_emails=form.cleaned_data.get("disable_emails", False),
                )
                report.schedule = schedule
                report.save(update_fields=["schedule"])
                self.message_user(
                    request,
                    "Client report schedule created; future reports will be generated automatically.",
                    messages.SUCCESS,
                )
        context = self.admin_site.each_context(request)
        context.update({"form": form, "report": report, "schedule": schedule})
        return TemplateResponse(
            request, "admin/core/clientreport/generate.html", context
        )


@admin.register(PackageRelease)
class PackageReleaseAdmin(SaveBeforeChangeAction, EntityModelAdmin):
    change_list_template = "admin/core/packagerelease/change_list.html"
    list_display = (
        "version",
        "package_link",
        "is_current",
        "pypi_url",
        "release_on",
        "revision_short",
        "published_status",
    )
    list_display_links = ("version",)
    actions = ["publish_release", "validate_releases"]
    change_actions = ["publish_release_action"]
    changelist_actions = ["refresh_from_pypi", "prepare_next_release"]
    readonly_fields = ("pypi_url", "release_on", "is_current", "revision")
    fields = (
        "package",
        "release_manager",
        "version",
        "revision",
        "is_current",
        "pypi_url",
        "release_on",
    )

    @admin.display(description="package", ordering="package")
    def package_link(self, obj):
        url = reverse("admin:core_package_change", args=[obj.package_id])
        return format_html('<a href="{}">{}</a>', url, obj.package)

    def revision_short(self, obj):
        return obj.revision_short

    revision_short.short_description = "revision"

    def refresh_from_pypi(self, request, queryset):
        package = Package.objects.filter(is_active=True).first()
        if not package:
            self.message_user(request, "No active package", messages.ERROR)
            return
        try:
            resp = requests.get(
                f"https://pypi.org/pypi/{package.name}/json", timeout=10
            )
            resp.raise_for_status()
        except Exception as exc:  # pragma: no cover - network failure
            self.message_user(request, str(exc), messages.ERROR)
            return
        releases = resp.json().get("releases", {})
        created = 0
        updated = 0
        restored = 0

        for version, files in releases.items():
            release_on = self._release_on_from_files(files)
            release = PackageRelease.all_objects.filter(
                package=package, version=version
            ).first()
            if release:
                update_fields = []
                if release.is_deleted:
                    release.is_deleted = False
                    update_fields.append("is_deleted")
                    restored += 1
                if not release.pypi_url:
                    release.pypi_url = (
                        f"https://pypi.org/project/{package.name}/{version}/"
                    )
                    update_fields.append("pypi_url")
                if release_on and release.release_on != release_on:
                    release.release_on = release_on
                    update_fields.append("release_on")
                    updated += 1
                if update_fields:
                    release.save(update_fields=update_fields)
                continue
            PackageRelease.objects.create(
                package=package,
                release_manager=package.release_manager,
                version=version,
                revision="",
                pypi_url=f"https://pypi.org/project/{package.name}/{version}/",
                release_on=release_on,
            )
            created += 1

        if created or updated or restored:
            PackageRelease.dump_fixture()
            message_parts = []
            if created:
                message_parts.append(
                    f"Created {created} release{'s' if created != 1 else ''} from PyPI"
                )
            if updated:
                message_parts.append(
                    f"Updated release date for {updated} release"
                    f"{'s' if updated != 1 else ''}"
                )
            if restored:
                message_parts.append(
                    f"Restored {restored} release{'s' if restored != 1 else ''}"
                )
            self.message_user(request, "; ".join(message_parts), messages.SUCCESS)
        else:
            self.message_user(request, "No new releases found", messages.INFO)

    refresh_from_pypi.label = "Refresh from PyPI"
    refresh_from_pypi.short_description = "Refresh from PyPI"

    @staticmethod
    def _release_on_from_files(files):
        if not files:
            return None
        candidates = []
        for item in files:
            stamp = item.get("upload_time_iso_8601") or item.get("upload_time")
            if not stamp:
                continue
            when = parse_datetime(stamp)
            if when is None:
                continue
            if timezone.is_naive(when):
                when = timezone.make_aware(when, datetime.timezone.utc)
            candidates.append(when.astimezone(datetime.timezone.utc))
        if not candidates:
            return None
        return min(candidates)

    def prepare_next_release(self, request, queryset):
        package = Package.objects.filter(is_active=True).first()
        if not package:
            self.message_user(request, "No active package", messages.ERROR)
            return redirect("admin:core_packagerelease_changelist")
        return PackageAdmin._prepare(self, request, package)

    prepare_next_release.label = "Prepare next Release"
    prepare_next_release.short_description = "Prepare next release"

    def _publish_release(self, request, release):
        try:
            release.full_clean()
        except ValidationError as exc:
            self.message_user(request, "; ".join(exc.messages), messages.ERROR)
            return
        return redirect(reverse("release-progress", args=[release.pk, "publish"]))

    @admin.action(description="Publish selected release(s)")
    def publish_release(self, request, queryset):
        if queryset.count() != 1:
            self.message_user(
                request, "Select exactly one release to publish", messages.ERROR
            )
            return
        return self._publish_release(request, queryset.first())

    def publish_release_action(self, request, obj):
        return self._publish_release(request, obj)

    publish_release_action.label = "Publish selected Release"
    publish_release_action.short_description = "Publish this release"

    @admin.action(description="Validate selected Releases")
    def validate_releases(self, request, queryset):
        deleted = False
        for release in queryset:
            if not release.pypi_url:
                self.message_user(
                    request,
                    f"{release} has not been published yet",
                    messages.WARNING,
                )
                continue
            url = f"https://pypi.org/pypi/{release.package.name}/{release.version}/json"
            try:
                resp = requests.get(url, timeout=10)
            except Exception as exc:  # pragma: no cover - network failure
                self.message_user(request, f"{release}: {exc}", messages.ERROR)
                continue
            if resp.status_code == 200:
                continue
            release.delete()
            deleted = True
            self.message_user(
                request,
                f"Deleted {release} as it was not found on PyPI",
                messages.WARNING,
            )
        if deleted:
            PackageRelease.dump_fixture()

    @staticmethod
    def _boolean_icon(value: bool) -> str:
        icon = static("admin/img/icon-yes.svg" if value else "admin/img/icon-no.svg")
        alt = "True" if value else "False"
        return format_html('<img src="{}" alt="{}">', icon, alt)

    @admin.display(description="Published")
    def published_status(self, obj):
        return self._boolean_icon(obj.is_published)

    @admin.display(description="Is current")
    def is_current(self, obj):
        return self._boolean_icon(obj.is_current)


@admin.register(Todo)
class TodoAdmin(EntityModelAdmin):
    list_display = ("request", "url")

    def has_add_permission(self, request, obj=None):
        return False

    def get_model_perms(self, request):
        return {}

    def render_change_form(
        self, request, context, add=False, change=False, form_url="", obj=None
    ):
        context = super().render_change_form(
            request, context, add=add, change=change, form_url=form_url, obj=obj
        )
        context["show_user_datum"] = False
        context["show_seed_datum"] = False
        context["show_save_as_copy"] = False
        return context<|MERGE_RESOLUTION|>--- conflicted
+++ resolved
@@ -2387,12 +2387,9 @@
                 "public_view_url": public_view_url,
             }
         )
-<<<<<<< HEAD
         context["title"] = _("Scan RFIDs")
         context["opts"] = self.model._meta
         context["show_release_info"] = True
-=======
->>>>>>> 588769a8
         return render(request, "admin/core/rfid/scan.html", context)
 
     def scan_next(self, request):

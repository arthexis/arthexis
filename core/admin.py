from collections import defaultdict
import contextlib
from io import BytesIO
import os
from typing import Any

from django import forms
from django.apps import apps as django_apps
from django.contrib import admin
from django.contrib.admin.widgets import RelatedFieldWidgetWrapper
from django.urls import NoReverseMatch, path, reverse
from urllib.parse import urlencode, urlparse
from django.shortcuts import get_object_or_404, redirect, render
from django.http import (
    FileResponse,
    Http404,
    HttpResponse,
    JsonResponse,
    HttpResponseBase,
    HttpResponseRedirect,
    HttpResponseNotAllowed,
)
from django.template.response import TemplateResponse
from django.conf import settings
from django.views.decorators.csrf import csrf_exempt
from django.core.exceptions import PermissionDenied, ValidationError
from django.core.validators import EmailValidator
from django.contrib import messages
from django.contrib.auth import get_user_model, login
from django.contrib.auth.admin import (
    GroupAdmin as DjangoGroupAdmin,
    UserAdmin as DjangoUserAdmin,
)
import logging
from import_export import resources, fields
from import_export.admin import ImportExportModelAdmin
from import_export.forms import (
    ConfirmImportForm,
    ImportForm,
    SelectableFieldsExportForm,
)
from import_export.widgets import ForeignKeyWidget
from django.contrib.auth.forms import UserCreationForm
from django.contrib.auth.models import Group
from django.templatetags.static import static
from django.utils import timezone, translation
from django.utils.formats import date_format
from django.utils.dateparse import parse_datetime
from django.utils.html import format_html
from django.utils.text import slugify
from django.utils.translation import gettext_lazy as _, ngettext
from django.forms.models import BaseInlineFormSet
import json
import secrets
import uuid
import requests
import datetime
from django.db import IntegrityError, transaction
from django.db.models import Q
import calendar
import re
from django_object_actions import DjangoObjectActions
from reportlab.lib import colors
from reportlab.lib.pagesizes import landscape, letter
from reportlab.lib.units import mm
from reportlab.pdfgen import canvas
from reportlab.pdfbase import pdfmetrics
from reportlab.graphics import renderPDF
from reportlab.graphics.barcode import qr
from reportlab.graphics.shapes import Drawing
from reportlab.lib.styles import getSampleStyleSheet
from reportlab.platypus import Paragraph, SimpleDocTemplate, Spacer, Table, TableStyle
from ocpp.models import Charger, ElectricVehicle, Transaction
from ocpp.rfid.utils import build_mode_toggle
<<<<<<< HEAD
from teams.models import EmailInbox, EmailCollector, EmailOutbox
from accounts.models import (
    ClientReport,
    ClientReportSchedule,
=======
from teams.models import EmailInbox, EmailCollector, EmailOutbox, SocialProfile
from .github_helper import GitHubRepositoryError, create_repository_for_package
from .models import (
    User,
    UserPhoneNumber,
>>>>>>> 232fad94
    CustomerAccount,
    EnergyCredit,
    EnergyTariff,
    EnergyTransaction,
    Location,
)
from .github_helper import GitHubRepositoryError, create_repository_for_package
from .models import (
    User,
    UserPhoneNumber,
    Product,
    RFID,
    SigilRoot,
    CustomSigil,
    Reference,
    OdooProfile,
    OpenPayProfile,
    GoogleCalendarProfile,
    Package,
    PackageRelease,
    ReleaseManager,
    SecurityGroup,
    InviteLead,
)
from .user_data import (
    EntityModelAdmin,
    UserDatumAdminMixin,
    delete_user_fixture,
    dump_user_fixture,
    _fixture_path,
    _resolve_fixture_user,
    _user_allows_user_data,
)
from .widgets import OdooProductWidget, RFIDDataWidget
from .rfid_import_export import (
    account_column_for_field,
    parse_accounts,
    serialize_accounts,
)
from . import release as release_utils, temp_passwords

logger = logging.getLogger(__name__)


admin.site.unregister(Group)


def _append_operate_as(fieldsets):
    updated = []
    for name, options in fieldsets:
        opts = options.copy()
        fields = opts.get("fields")
        if fields and "is_staff" in fields and "operate_as" not in fields:
            if not isinstance(fields, (list, tuple)):
                fields = list(fields)
            else:
                fields = list(fields)
            fields.append("operate_as")
            opts["fields"] = tuple(fields)
        updated.append((name, opts))
    return tuple(updated)


def _include_require_2fa(fieldsets):
    updated = []
    for name, options in fieldsets:
        opts = options.copy()
        fields = list(opts.get("fields", ()))
        if "is_active" in fields and "require_2fa" not in fields:
            insert_at = fields.index("is_active") + 1
            fields.insert(insert_at, "require_2fa")
            opts["fields"] = tuple(fields)
        updated.append((name, opts))
    return tuple(updated)


def _include_temporary_expiration(fieldsets):
    updated = []
    for name, options in fieldsets:
        opts = options.copy()
        fields = list(opts.get("fields", ()))
        if "is_active" in fields and "temporary_expires_at" not in fields:
            insert_at = fields.index("is_active") + 1
            fields.insert(insert_at, "temporary_expires_at")
            opts["fields"] = tuple(fields)
        updated.append((name, opts))
    return tuple(updated)


# Add object links for small datasets in changelist view
original_changelist_view = admin.ModelAdmin.changelist_view


def changelist_view_with_object_links(self, request, extra_context=None):
    extra_context = extra_context or {}
    count = self.model._default_manager.count()
    if 1 <= count <= 4:
        links = []
        for obj in self.model._default_manager.all():
            url = reverse(
                f"admin:{self.model._meta.app_label}_{self.model._meta.model_name}_change",
                args=[obj.pk],
            )
            links.append({"url": url, "label": str(obj)})
        extra_context["global_object_links"] = links
    return original_changelist_view(self, request, extra_context=extra_context)


admin.ModelAdmin.changelist_view = changelist_view_with_object_links


_original_admin_get_app_list = admin.AdminSite.get_app_list

TEST_CREDENTIALS_LABEL = _("Test credentials")

GUEST_NAME_ADJECTIVES = (
    "brisk",
    "calm",
    "clever",
    "daring",
    "eager",
    "gentle",
    "honest",
    "lively",
    "merry",
    "nimble",
)

GUEST_NAME_NOUNS = (
    "badger",
    "heron",
    "lynx",
    "otter",
    "panda",
    "panther",
    "sparrow",
    "terrapin",
    "whale",
    "wren",
)


def _build_credentials_actions(action_name, handler_name, description=TEST_CREDENTIALS_LABEL):
    def bulk_action(self, request, queryset):
        handler = getattr(self, handler_name)
        for obj in queryset:
            handler(request, obj)

    bulk_action.__name__ = action_name
    bulk_action = admin.action(description=description)(bulk_action)
    bulk_action.__name__ = action_name

    def change_action(self, request, obj):
        getattr(self, handler_name)(request, obj)

    change_action.__name__ = f"{action_name}_action"
    change_action.label = description
    change_action.short_description = description
    return bulk_action, change_action


def get_app_list_with_protocol_forwarder(self, request, app_label=None):
    if app_label == "protocols":
        return _original_admin_get_app_list(self, request, app_label=app_label)

    full_list = list(_original_admin_get_app_list(self, request, app_label=None))
    merged_list = []
    ocpp_entry = None
    protocols_entry = None

    for entry in full_list:
        label = entry.get("app_label")
        if label == "ocpp":
            ocpp_entry = entry
            merged_list.append(entry)
        elif label == "protocols":
            protocols_entry = entry
        else:
            merged_list.append(entry)

    result = merged_list
    if ocpp_entry and protocols_entry and protocols_entry.get("models"):
        cp_models = [model.copy() for model in protocols_entry["models"]]
        existing = {model["object_name"] for model in ocpp_entry["models"]}
        additional = [model for model in cp_models if model["object_name"] not in existing]
        if additional:
            ocpp_entry["models"].extend(additional)
            ocpp_entry["models"].sort(key=lambda model: model["name"])
        if protocols_entry.get("has_module_perms"):
            ocpp_entry["has_module_perms"] = True
    else:
        result = full_list

    if result is not full_list:
        # On protocol-forwarder nodes we collapse the Protocols app into OCPP.
        # When the Protocols entry has models, Django returns only ``merged_list``
        # (without the untouched items from ``full_list``). That list may omit the
        # Experience group, which carries ``SiteTemplate``. Pull the original
        # Experience entry back in so the dashboard shows those models.
        experience_app_label = ExperienceReference._meta.app_label
        experience_entry = next(
            (
                entry
                for entry in result
                if entry.get("app_label") == experience_app_label
            ),
            None,
        )
        full_experience_entry = next(
            (
                entry
                for entry in full_list
                if entry.get("app_label") == experience_app_label
            ),
            None,
        )

        if full_experience_entry:
            if experience_entry is None:
                result.append(full_experience_entry)
            else:
                existing = {model.get("object_name") for model in experience_entry["models"]}
                for model in full_experience_entry.get("models", []):
                    object_name = model.get("object_name")
                    if object_name not in existing:
                        experience_entry["models"].append(model)
                experience_entry["models"].sort(key=lambda model: model["name"])

    if app_label:
        result = [entry for entry in result if entry.get("app_label") == app_label]

    Application = django_apps.get_model("pages", "Application")
    order_map = Application.order_map()

    ordered_result = []
    for entry in result:
        entry_order = order_map.get(entry.get("app_label"))
        if entry_order is None:
            continue
        ordered_entry = entry.copy()
        ordered_entry["order"] = entry_order
        ordered_entry["name"] = Application.format_display_name(
            entry_order, str(entry.get("name") or entry.get("app_label"))
        )
        ordered_result.append(ordered_entry)

    ordered_result.sort(key=lambda entry: entry.get("order"))
    return ordered_result


admin.AdminSite.get_app_list = get_app_list_with_protocol_forwarder


class ExperienceReference(Reference):
    class Meta:
        proxy = True
        app_label = "pages"
        verbose_name = Reference._meta.verbose_name
        verbose_name_plural = Reference._meta.verbose_name_plural


class CustomSigilAdminForm(forms.ModelForm):
    class Meta:
        model = CustomSigil
        fields = ["prefix", "content_type"]


@admin.register(CustomSigil)
class CustomSigilAdmin(EntityModelAdmin):
    form = CustomSigilAdminForm
    list_display = ("prefix", "content_type")

    def get_queryset(self, request):
        qs = super().get_queryset(request)
        return qs.filter(context_type=SigilRoot.Context.ENTITY)

    def save_model(self, request, obj, form, change):
        obj.context_type = SigilRoot.Context.ENTITY
        super().save_model(request, obj, form, change)


class SaveBeforeChangeAction(DjangoObjectActions):
    def changeform_view(self, request, object_id=None, form_url="", extra_context=None):
        extra_context = extra_context or {}
        extra_context.update(
            {
                "objectactions": [
                    self._get_tool_dict(action)
                    for action in self.get_change_actions(request, object_id, form_url)
                ],
                "tools_view_name": self.tools_view_name,
            }
        )
        return super().changeform_view(request, object_id, form_url, extra_context)

    def response_change(self, request, obj):
        action = request.POST.get("_action")
        if action:
            allowed = self.get_change_actions(request, str(obj.pk), None)
            if action in allowed and hasattr(self, action):
                response = getattr(self, action)(request, obj)
                if isinstance(response, HttpResponseBase):
                    return response
                return redirect(request.path)
        return super().response_change(request, obj)


class ProfileAdminMixin:
    """Reusable actions for profile-bound admin classes."""

    def _get_user_profile_info(self, request):
        user = getattr(request, "user", None)
        if not getattr(user, "is_authenticated", False):
            return user, None, 0

        queryset = self.model._default_manager.filter(user=user)
        profiles = list(queryset[:2])
        if not profiles:
            return user, None, 0
        if len(profiles) == 1:
            return user, profiles[0], 1
        return user, profiles[0], 2

    def get_my_profile_label(self, request):
        _user, profile, profile_count = self._get_user_profile_info(request)
        if profile_count == 0:
            return _("Active Profile (Unset)")
        if profile_count == 1 and profile is not None:
            return _("Active Profile (%(name)s)") % {"name": str(profile)}
        return _("Active Profile")

    def _resolve_my_profile_target(self, request):
        opts = self.model._meta
        changelist_url = reverse(
            f"admin:{opts.app_label}_{opts.model_name}_changelist"
        )
        user = getattr(request, "user", None)
        if not getattr(user, "is_authenticated", False):
            return (
                changelist_url,
                _("You must be logged in to manage your profile."),
                messages.ERROR,
            )

        _user, profile, profile_count = self._get_user_profile_info(request)
        if profile is not None:
            permission_check = getattr(self, "has_view_or_change_permission", None)
            has_permission = (
                permission_check(request, obj=profile)
                if callable(permission_check)
                else self.has_change_permission(request, obj=profile)
            )
            if has_permission:
                change_url = reverse(
                    f"admin:{opts.app_label}_{opts.model_name}_change",
                    args=[profile.pk],
                )
                return change_url, None, None
            return (
                changelist_url,
                _("You do not have permission to view this profile."),
                messages.ERROR,
            )

        if profile_count == 0 and self.has_add_permission(request):
            add_url = reverse(f"admin:{opts.app_label}_{opts.model_name}_add")
            params = {}
            user_id = getattr(user, "pk", None)
            if user_id:
                params["user"] = user_id
            if params:
                add_url = f"{add_url}?{urlencode(params)}"
            return add_url, None, None

        return (
            changelist_url,
            _("You do not have permission to create this profile."),
            messages.ERROR,
        )

    def get_my_profile_url(self, request):
        url, _message, _level = self._resolve_my_profile_target(request)
        return url

    def _redirect_to_my_profile(self, request):
        target_url, message, level = self._resolve_my_profile_target(request)
        if message:
            self.message_user(request, message, level=level)
        return HttpResponseRedirect(target_url)

    @admin.action(description=_("Active Profile"))
    def my_profile(self, request, queryset=None):
        return self._redirect_to_my_profile(request)

    def my_profile_action(self, request, obj=None):
        return self._redirect_to_my_profile(request)

    my_profile_action.label = _("Active Profile")
    my_profile_action.short_description = _("Active Profile")

    def get_actions(self, request):
        actions = super().get_actions(request)
        if "my_profile" not in actions:
            action = getattr(self, "my_profile", None)
            if action is not None:
                actions["my_profile"] = (
                    action,
                    "my_profile",
                    getattr(action, "short_description", _("Active Profile")),
                )
        return actions


@admin.register(ExperienceReference)
class ReferenceAdmin(EntityModelAdmin):
    list_display = (
        "alt_text",
        "content_type",
        "link",
        "header",
        "footer",
        "visibility",
        "validation_status",
        "validated_url_at",
        "author",
        "transaction_uuid",
    )
    readonly_fields = (
        "uses",
        "qr_code",
        "author",
        "validated_url_at",
        "validation_status",
    )
    fields = (
        "alt_text",
        "content_type",
        "value",
        "file",
        "method",
        "validation_status",
        "validated_url_at",
        "roles",
        "features",
        "sites",
        "include_in_footer",
        "show_in_header",
        "footer_visibility",
        "transaction_uuid",
        "author",
        "uses",
        "qr_code",
    )
    filter_horizontal = ("roles", "features", "sites")

    def get_readonly_fields(self, request, obj=None):
        ro = list(super().get_readonly_fields(request, obj))
        if obj:
            ro.append("transaction_uuid")
        return ro

    @admin.display(description="Footer", boolean=True, ordering="include_in_footer")
    def footer(self, obj):
        return obj.include_in_footer

    @admin.display(description="Header", boolean=True, ordering="show_in_header")
    def header(self, obj):
        return obj.show_in_header

    @admin.display(description="Visibility", ordering="footer_visibility")
    def visibility(self, obj):
        return obj.get_footer_visibility_display()

    @admin.display(description="LINK")
    def link(self, obj):
        if obj.value:
            return format_html(
                '<a href="{}" target="_blank" rel="noopener noreferrer">open</a>',
                obj.value,
            )
        return ""

    def get_urls(self):
        urls = super().get_urls()
        custom = [
            path(
                "bulk/",
                self.admin_site.admin_view(csrf_exempt(self.bulk_create)),
                name="core_reference_bulk",
            ),
        ]
        return custom + urls

    def bulk_create(self, request):
        if request.method != "POST":
            return JsonResponse({"error": "POST required"}, status=405)
        try:
            payload = json.loads(request.body or "{}")
        except json.JSONDecodeError:
            return JsonResponse({"error": "Invalid JSON"}, status=400)
        refs = payload.get("references", [])
        transaction_uuid = payload.get("transaction_uuid") or uuid.uuid4()
        created_ids = []
        for data in refs:
            ref = Reference.objects.create(
                alt_text=data.get("alt_text", ""),
                value=data.get("value", ""),
                transaction_uuid=transaction_uuid,
                author=request.user if request.user.is_authenticated else None,
            )
            created_ids.append(ref.id)
        return JsonResponse(
            {"transaction_uuid": str(transaction_uuid), "ids": created_ids}
        )

    def qr_code(self, obj):
        if obj.image:
            return format_html(
                '<img src="{}" alt="{}" style="height:200px;"/>',
                obj.image.url,
                obj.alt_text,
            )
        return ""

    qr_code.short_description = "QR Code"


class ReleaseManagerAdminForm(forms.ModelForm):
    class Meta:
        model = ReleaseManager
        fields = "__all__"
        widgets = {
            "pypi_token": forms.Textarea(attrs={"rows": 3, "style": "width: 40em;"}),
            "github_token": forms.Textarea(attrs={"rows": 3, "style": "width: 40em;"}),
            "git_password": forms.Textarea(attrs={"rows": 3, "style": "width: 40em;"}),
        }

    def __init__(self, *args, **kwargs):
        super().__init__(*args, **kwargs)
        self.fields["pypi_token"].help_text = format_html(
            "{} <a href=\"{}\" target=\"_blank\" rel=\"noopener noreferrer\">{}</a>{}",
            "Generate an API token from your PyPI account settings.",
            "https://pypi.org/manage/account/token/",
            "pypi.org/manage/account/token/",
            (
                " by clicking “Add API token”, optionally scoping it to the package, "
                "and paste the full `pypi-***` value here."
            ),
        )
        self.fields["github_token"].help_text = format_html(
            "{} <a href=\"{}\" target=\"_blank\" rel=\"noopener noreferrer\">{}</a>{}",
            "Create a personal access token at GitHub → Settings → Developer settings →",
            "https://github.com/settings/tokens",
            "github.com/settings/tokens",
            (
                " with the repository access needed for releases (repo scope for classic tokens "
                "or an equivalent fine-grained token) and paste it here."
            ),
        )
        self.fields["git_username"].help_text = (
            "Username used for HTTPS git pushes (for example, your GitHub username)."
        )
        self.fields["git_password"].help_text = format_html(
            "{} <a href=\"{}\" target=\"_blank\" rel=\"noopener noreferrer\">{}</a>{}",
            "Provide the password or personal access token used for pushing tags. ",
            "https://docs.github.com/en/authentication/keeping-your-account-and-data-secure/creating-a-personal-access-token",
            "docs.github.com/.../creating-a-personal-access-token",
            " If left blank, the GitHub token will be used instead.",
        )


@admin.register(ReleaseManager)
class ReleaseManagerAdmin(ProfileAdminMixin, SaveBeforeChangeAction, EntityModelAdmin):
    form = ReleaseManagerAdminForm
    list_display = (
        "owner",
        "has_github_credentials",
        "has_pypi_credentials",
        "pypi_username",
        "pypi_url",
        "secondary_pypi_url",
    )
    actions = ["test_credentials"]
    change_actions = ["test_credentials_action", "my_profile_action"]
    changelist_actions = ["my_profile"]
    fieldsets = (
        ("Owner", {"fields": ("user", "group")}),
        (
            "PyPI",
            {
                "fields": (
                    "pypi_username",
                    "pypi_token",
                    "pypi_password",
                    "pypi_url",
                    "secondary_pypi_url",
                )
            },
        ),
        (
            "GitHub",
            {
                "fields": (
                    "github_token",
                    "git_username",
                    "git_password",
                )
            },
        ),
    )

    def owner(self, obj):
        return obj.owner_display()

    owner.short_description = "Owner"

    def has_github_credentials(self, obj):
        return obj.to_git_credentials() is not None

    has_github_credentials.boolean = True
    has_github_credentials.short_description = "GitHub"

    def has_pypi_credentials(self, obj):
        return obj.to_credentials() is not None

    has_pypi_credentials.boolean = True
    has_pypi_credentials.short_description = "PyPI"

    def _test_credentials(self, request, manager):
        creds = manager.to_credentials()
        if not creds:
            self.message_user(request, f"{manager} has no credentials", messages.ERROR)
            return
        env_url = os.environ.get("PYPI_REPOSITORY_URL", "").strip()
        url = env_url or "https://upload.pypi.org/legacy/"
        auth = (
            ("__token__", creds.token)
            if creds.token
            else (creds.username, creds.password)
        )
        resp = None
        try:
            resp = requests.post(
                url,
                auth=auth,
                data={"verify_credentials": "1"},
                timeout=10,
                allow_redirects=False,
            )
            status = resp.status_code
            if status in {401, 403}:
                self.message_user(
                    request,
                    f"{manager} credentials invalid ({status})",
                    messages.ERROR,
                )
            elif status <= 400:
                suffix = f" ({status})" if status != 200 else ""
                self.message_user(
                    request,
                    f"{manager} credentials valid{suffix}",
                    messages.SUCCESS,
                )
            else:
                self.message_user(
                    request,
                    f"{manager} credentials check returned unexpected status {status}",
                    messages.ERROR,
                )
        except Exception as exc:  # pragma: no cover - admin feedback
            self.message_user(
                request, f"{manager} credentials check failed: {exc}", messages.ERROR
            )
        finally:
            if resp is not None:
                close = getattr(resp, "close", None)
                if callable(close):
                    with contextlib.suppress(Exception):
                        close()

    (
        test_credentials,
        test_credentials_action,
    ) = _build_credentials_actions("test_credentials", "_test_credentials")


class PackageRepositoryForm(forms.Form):
    owner_repo = forms.CharField(
        label=_("Owner/Repository"),
        help_text=_("Enter the repository slug in the form owner/repository."),
        widget=forms.TextInput(attrs={"placeholder": "owner/repository"}),
    )
    description = forms.CharField(
        label=_("Description"),
        required=False,
        widget=forms.Textarea(attrs={"rows": 3}),
    )
    private = forms.BooleanField(
        label=_("Private repository"),
        required=False,
        help_text=_("Mark the repository as private when checked."),
    )

    def clean_owner_repo(self):
        value = self.cleaned_data.get("owner_repo", "").strip()
        if "/" not in value:
            raise forms.ValidationError(_("Enter the owner/repository slug."))
        owner, repo = value.split("/", 1)
        owner = owner.strip()
        repo = repo.strip()
        if not owner or not repo:
            raise forms.ValidationError(_("Enter the owner/repository slug."))
        if " " in owner or " " in repo:
            raise forms.ValidationError(
                _("Owner and repository cannot contain spaces."),
            )
        self.cleaned_data["owner"] = owner
        self.cleaned_data["repo"] = repo
        return value


@admin.register(Package)
class PackageAdmin(SaveBeforeChangeAction, EntityModelAdmin):
    actions = ["create_repository_bulk_action"]
    list_display = (
        "name",
        "description",
        "homepage_url",
        "release_manager",
        "is_active",
    )
    change_actions = ["create_repository_action", "prepare_next_release_action"]

    def _prepare(self, request, package):
        if request.method not in {"POST", "GET"}:
            return HttpResponseNotAllowed(["GET", "POST"])
        from pathlib import Path
        from packaging.version import Version

        ver_file = Path("VERSION")
        if ver_file.exists():
            raw_version = ver_file.read_text().strip()
            repo_version_text = PackageRelease.normalize_version(raw_version) or "0.0.0"
            repo_version = Version(repo_version_text)
        else:
            repo_version = Version("0.0.0")

        pypi_latest = Version("0.0.0")
        resp = None
        try:
            resp = requests.get(
                f"https://pypi.org/pypi/{package.name}/json", timeout=10
            )
            if resp.ok:
                releases = resp.json().get("releases", {})
                if releases:
                    pypi_latest = max(Version(v) for v in releases)
        except Exception:
            pass
        finally:
            if resp is not None:
                close = getattr(resp, "close", None)
                if callable(close):
                    with contextlib.suppress(Exception):
                        close()
        pypi_plus_one = Version(
            PackageRelease._format_patch_with_epoch(pypi_latest)
        )
        next_version = max(repo_version, pypi_plus_one)
        release, _created = PackageRelease.all_objects.update_or_create(
            package=package,
            version=str(next_version),
            defaults={
                "release_manager": package.release_manager,
                "is_deleted": False,
            },
        )
        return redirect(reverse("admin:core_packagerelease_change", args=[release.pk]))

    def get_urls(self):
        urls = super().get_urls()
        custom = [
            path(
                "<int:object_id>/create-repository/",
                self.admin_site.admin_view(self.create_repository_view),
                name="core_package_create_repository",
            ),
            path(
                "prepare-next-release/",
                self.admin_site.admin_view(self.prepare_next_release_active),
                name="core_package_prepare_next_release",
            )
        ]
        return custom + urls

    def create_repository_action(self, request, obj):
        url = reverse("admin:core_package_create_repository", args=[obj.pk])
        return redirect(url)

    create_repository_action.label = _("Create GitHub repository")
    create_repository_action.short_description = _("Create GitHub repository")

    def prepare_next_release_active(self, request):
        package = Package.objects.filter(is_active=True).first()
        if not package:
            self.message_user(request, "No active package", messages.ERROR)
            return redirect("admin:core_package_changelist")
        return self._prepare(request, package)

    def prepare_next_release_action(self, request, obj):
        return self._prepare(request, obj)

    prepare_next_release_action.label = "Prepare next Release"
    prepare_next_release_action.short_description = "Prepare next release"

    @admin.action(description=_("Create GitHub repository"))
    def create_repository_bulk_action(self, request, queryset):
        selected = list(queryset[:2])
        if len(selected) != 1:
            self.message_user(
                request,
                _("Select exactly one package to create a GitHub repository."),
                messages.WARNING,
            )
            return None

        package = selected[0]
        url = reverse("admin:core_package_create_repository", args=[package.pk])
        return redirect(url)

    @staticmethod
    def _slug_from_repository_url(repository_url: str) -> str:
        if not repository_url:
            return ""
        if repository_url.startswith("git@"):
            path = repository_url.partition(":")[2]
        else:
            parsed = urlparse(repository_url)
            path = parsed.path
        path = path.strip("/")
        if path.endswith(".git"):
            path = path[:-4]
        segments = [segment for segment in path.split("/") if segment]
        if len(segments) >= 2:
            return "/".join(segments[-2:])
        return ""

    def _repository_form_initial(self, package: Package) -> dict[str, object]:
        initial: dict[str, object] = {"description": package.description}
        slug = self._slug_from_repository_url(package.repository_url)
        if slug:
            initial["owner_repo"] = slug
        return initial

    def create_repository_view(self, request, object_id: int):
        package = get_object_or_404(Package, pk=object_id)

        if request.method == "POST":
            form = PackageRepositoryForm(request.POST)
            if form.is_valid():
                description = form.cleaned_data.get("description") or None
                try:
                    repository_url = create_repository_for_package(
                        package,
                        owner=form.cleaned_data["owner"],
                        repo=form.cleaned_data["repo"],
                        private=form.cleaned_data.get("private", False),
                        description=description,
                    )
                except GitHubRepositoryError as exc:
                    self.message_user(
                        request,
                        _("GitHub repository creation failed: %s") % exc,
                        messages.ERROR,
                    )
                except Exception as exc:  # pragma: no cover - defensive guard
                    logger.exception(
                        "Unexpected error while creating GitHub repository for %s",
                        package,
                    )
                    self.message_user(
                        request,
                        _("GitHub repository creation failed: %s") % exc,
                        messages.ERROR,
                    )
                else:
                    package.repository_url = repository_url
                    package.save(update_fields=["repository_url"])
                    self.message_user(
                        request,
                        _("GitHub repository created: %s") % repository_url,
                        messages.SUCCESS,
                    )
                    change_url = reverse(
                        "admin:core_package_change", args=[package.pk]
                    )
                    return redirect(change_url)
        else:
            form = PackageRepositoryForm(initial=self._repository_form_initial(package))

        context = self.admin_site.each_context(request)
        context.update(
            {
                "opts": self.model._meta,
                "original": package,
                "title": _("Create GitHub repository"),
                "form": form,
            }
        )
        return TemplateResponse(
            request, "admin/core/package/create_repository.html", context
        )


class SecurityGroupAdminForm(forms.ModelForm):
    users = forms.ModelMultipleChoiceField(
        queryset=get_user_model().objects.all(),
        required=False,
        widget=admin.widgets.FilteredSelectMultiple("users", False),
    )

    class Meta:
        model = SecurityGroup
        fields = "__all__"

    def __init__(self, *args, **kwargs):
        super().__init__(*args, **kwargs)
        if self.instance.pk:
            self.fields["users"].initial = self.instance.user_set.all()

    def save(self, commit=True):
        instance = super().save(commit)
        users = self.cleaned_data.get("users")
        if commit:
            instance.user_set.set(users)
        else:
            self.save_m2m = lambda: instance.user_set.set(users)
        return instance


class SecurityGroupAdmin(DjangoGroupAdmin):
    form = SecurityGroupAdminForm
    fieldsets = ((None, {"fields": ("name", "parent", "users", "permissions")}),)
    filter_horizontal = ("permissions",)
    search_fields = ("name", "parent__name")


class InviteLeadAdmin(EntityModelAdmin):
    list_display = (
        "email",
        "status",
        "assign_to",
        "mac_address",
        "created_on",
        "sent_on",
        "sent_via_outbox",
        "short_error",
    )
    list_filter = ("status",)
    search_fields = ("email", "comment")
    raw_id_fields = ("assign_to",)
    readonly_fields = (
        "created_on",
        "user",
        "path",
        "referer",
        "user_agent",
        "ip_address",
        "mac_address",
        "sent_on",
        "sent_via_outbox",
        "error",
    )

    def short_error(self, obj):
        return (obj.error[:40] + "…") if len(obj.error) > 40 else obj.error

    short_error.short_description = "error"


class CustomerAccountRFIDForm(forms.ModelForm):
    """Form for assigning existing RFIDs to a customer account."""

    class Meta:
        model = CustomerAccount.rfids.through
        fields = ["rfid"]

    def clean_rfid(self):
        rfid = self.cleaned_data["rfid"]
        if rfid.energy_accounts.exclude(pk=self.instance.customeraccount_id).exists():
            raise forms.ValidationError(
                "RFID is already assigned to another customer account"
            )
        return rfid


class CustomerAccountRFIDInline(admin.TabularInline):
    model = CustomerAccount.rfids.through
    form = CustomerAccountRFIDForm
    autocomplete_fields = ["rfid"]
    extra = 0
    verbose_name = "RFID"
    verbose_name_plural = "RFIDs"


class UserCreationWithExpirationForm(UserCreationForm):
    class Meta(UserCreationForm.Meta):
        model = User
        fields = ("username", "temporary_expires_at")

    def __init__(self, *args, **kwargs):
        super().__init__(*args, **kwargs)
        if "temporary_expires_at" in self.fields:
            self.fields["temporary_expires_at"].required = False


class UserChangeRFIDForm(forms.ModelForm):
    """Admin change form exposing login RFID assignment."""

    login_rfid = forms.ModelChoiceField(
        label=_("Login RFID"),
        queryset=RFID.objects.none(),
        required=False,
        help_text=_("Assign an RFID card to this user for RFID logins."),
    )

    class Meta:
        model = User
        fields = "__all__"

    def __init__(self, *args, **kwargs):
        super().__init__(*args, **kwargs)
        user = self.instance
        field = self.fields["login_rfid"]
        account = getattr(user, "customer_account", None)
        if account is not None:
            queryset = RFID.objects.filter(
                Q(energy_accounts__isnull=True) | Q(energy_accounts=account)
            )
            current = account.rfids.order_by("label_id").first()
            if current:
                field.initial = current.pk
        else:
            queryset = RFID.objects.filter(energy_accounts__isnull=True)
        field.queryset = queryset.order_by("label_id")
        field.empty_label = _("Keep current assignment")

    def _ensure_customer_account(self, user):
        account = getattr(user, "customer_account", None)
        if account is not None:
            if account.user_id != user.pk:
                account.user = user
                account.save(update_fields=["user"])
            return account
        account = CustomerAccount.objects.filter(user=user).first()
        if account is not None:
            if account.user_id != user.pk:
                account.user = user
                account.save(update_fields=["user"])
            return account
        base_slug = slugify(
            user.username
            or user.get_full_name()
            or user.email
            or (str(user.pk) if user.pk is not None else "")
        )
        if not base_slug:
            base_slug = f"user-{uuid.uuid4().hex[:8]}"
        base_name = base_slug.upper()
        candidate = base_name
        suffix = 1
        while CustomerAccount.objects.filter(name=candidate).exists():
            suffix += 1
            candidate = f"{base_name}-{suffix}"
        return CustomerAccount.objects.create(user=user, name=candidate)

    def save(self, commit=True):
        user = super().save(commit)
        rfid = self.cleaned_data.get("login_rfid")
        if not rfid:
            return user
        account = self._ensure_customer_account(user)
        if account.pk is None:
            account.save()
        other_accounts = list(rfid.energy_accounts.exclude(pk=account.pk))
        if other_accounts:
            rfid.energy_accounts.remove(*other_accounts)
        if not account.rfids.filter(pk=rfid.pk).exists():
            account.rfids.add(rfid)
        return user


def _raw_instance_value(instance, field_name):
    """Return the stored value for ``field_name`` without resolving sigils."""

    field = instance._meta.get_field(field_name)
    if not instance.pk:
        return field.value_from_object(instance)
    manager = type(instance)._default_manager
    try:
        return (
            manager.filter(pk=instance.pk).values_list(field.attname, flat=True).get()
        )
    except type(instance).DoesNotExist:  # pragma: no cover - instance deleted
        return field.value_from_object(instance)


class KeepExistingValue:
    """Sentinel indicating a field should retain its stored value."""

    __slots__ = ("field",)

    def __init__(self, field: str):
        self.field = field

    def __bool__(self) -> bool:  # pragma: no cover - trivial
        return False

    def __repr__(self) -> str:  # pragma: no cover - debugging helper
        return f"<KeepExistingValue field={self.field!r}>"


def keep_existing(field: str) -> KeepExistingValue:
    return KeepExistingValue(field)


def _restore_sigil_values(form, field_names):
    """Reset sigil fields on ``form.instance`` to their raw form values."""

    for name in field_names:
        if name not in form.fields:
            continue
        if name in form.cleaned_data:
            raw = form.cleaned_data[name]
            if isinstance(raw, KeepExistingValue):
                raw = _raw_instance_value(form.instance, name)
        else:
            raw = _raw_instance_value(form.instance, name)
        setattr(form.instance, name, raw)


class OdooProfileAdminForm(forms.ModelForm):
    """Admin form for :class:`core.models.OdooProfile` with hidden password."""

    password = forms.CharField(
        widget=forms.PasswordInput(render_value=True),
        required=False,
        help_text="Leave blank to keep the current password.",
    )

    class Meta:
        model = OdooProfile
        fields = "__all__"

    def __init__(self, *args, **kwargs):
        super().__init__(*args, **kwargs)
        if self.instance.pk:
            self.fields["password"].initial = ""
            self.initial["password"] = ""
        else:
            self.fields["password"].required = True

    def clean_password(self):
        pwd = self.cleaned_data.get("password")
        if not pwd and self.instance.pk:
            return keep_existing("password")
        return pwd

    def _post_clean(self):
        super()._post_clean()
        _restore_sigil_values(
            self,
            ["host", "database", "username", "password"],
        )


class OpenPayProfileAdminForm(forms.ModelForm):
    """Admin form for :class:`core.models.OpenPayProfile` with masked secrets."""

    private_key = forms.CharField(
        widget=forms.PasswordInput(render_value=True),
        required=False,
        help_text="Leave blank to keep the current key.",
    )
    webhook_secret = forms.CharField(
        widget=forms.PasswordInput(render_value=True),
        required=False,
        help_text="Leave blank to keep the current secret.",
    )
    paypal_client_secret = forms.CharField(
        widget=forms.PasswordInput(render_value=True),
        required=False,
        help_text="Leave blank to keep the current secret.",
    )
    paypal_webhook_id = forms.CharField(
        required=False,
        help_text="Leave blank to keep the current webhook identifier.",
    )
    stripe_secret_key = forms.CharField(
        widget=forms.PasswordInput(render_value=True),
        required=False,
        help_text="Leave blank to keep the current key.",
    )
    stripe_webhook_secret = forms.CharField(
        widget=forms.PasswordInput(render_value=True),
        required=False,
        help_text="Leave blank to keep the current secret.",
    )

    class Meta:
        model = OpenPayProfile
        fields = "__all__"

    def __init__(self, *args, **kwargs):
        super().__init__(*args, **kwargs)
        openpay_help = _(
            "Provide merchant ID, public and private keys, and webhook secret from OpenPay."
        )
        self.fields["merchant_id"].help_text = openpay_help
        self.fields["public_key"].help_text = _(
            "OpenPay public key used for browser integrations."
        )
        self.fields["private_key"].help_text = _(
            "OpenPay private key used for server-side requests. Leave blank to keep the current key."
        )
        self.fields["webhook_secret"].help_text = _(
            "Secret used to sign OpenPay webhooks. Leave blank to keep the current secret."
        )
        self.fields["is_production"].help_text = _(
            "Enable to send requests to OpenPay's live environment."
        )
        default_processor_field = self.fields.get("default_processor")
        if default_processor_field is not None:
            default_processor_field.help_text = _(
                "Select which configured processor to try first when charging."
            )
        self.fields["paypal_client_id"].help_text = _(
            "PayPal REST client ID for your application."
        )
        self.fields["paypal_client_secret"].help_text = _(
            "PayPal REST client secret. Leave blank to keep the current secret."
        )
        self.fields["paypal_webhook_id"].help_text = _(
            "PayPal webhook ID used to validate notifications. Leave blank to keep the current webhook identifier."
        )
        self.fields["paypal_is_production"].help_text = _(
            "Enable to send requests to PayPal's live environment."
        )
        self.fields["stripe_secret_key"].help_text = _(
            "Stripe secret key used for authenticated API requests. Leave blank to keep the current key."
        )
        self.fields["stripe_publishable_key"].help_text = _(
            "Stripe publishable key used by client integrations."
        )
        self.fields["stripe_webhook_secret"].help_text = _(
            "Secret used to validate Stripe webhook signatures. Leave blank to keep the current secret."
        )
        self.fields["stripe_is_production"].help_text = _(
            "Enable to mark Stripe as live mode; disable for test mode."
        )

        if self.instance.pk:
            for field in (
                "private_key",
                "webhook_secret",
                "paypal_client_secret",
                "paypal_webhook_id",
                "stripe_secret_key",
                "stripe_webhook_secret",
            ):
                if field in self.fields:
                    self.fields[field].initial = ""
                    self.initial[field] = ""

    def clean_private_key(self):
        key = self.cleaned_data.get("private_key")
        if not key and self.instance.pk:
            return keep_existing("private_key")
        return key

    def clean_webhook_secret(self):
        secret = self.cleaned_data.get("webhook_secret")
        if secret == "" and self.instance.pk:
            return keep_existing("webhook_secret")
        return secret

    def clean_paypal_client_secret(self):
        secret = self.cleaned_data.get("paypal_client_secret")
        if not secret and self.instance.pk:
            return keep_existing("paypal_client_secret")
        return secret

    def clean_paypal_webhook_id(self):
        identifier = self.cleaned_data.get("paypal_webhook_id")
        if identifier == "" and self.instance.pk:
            return keep_existing("paypal_webhook_id")
        return identifier

    def clean_stripe_secret_key(self):
        key = self.cleaned_data.get("stripe_secret_key")
        if not key and self.instance.pk:
            return keep_existing("stripe_secret_key")
        return key

    def clean_stripe_webhook_secret(self):
        secret = self.cleaned_data.get("stripe_webhook_secret")
        if secret == "" and self.instance.pk:
            return keep_existing("stripe_webhook_secret")
        return secret

    def _post_clean(self):
        super()._post_clean()
        _restore_sigil_values(
            self,
            [
                "merchant_id",
                "private_key",
                "public_key",
                "webhook_secret",
                "paypal_client_id",
                "paypal_client_secret",
                "paypal_webhook_id",
                "stripe_secret_key",
                "stripe_publishable_key",
                "stripe_webhook_secret",
            ],
        )


class GoogleCalendarProfileAdminForm(forms.ModelForm):
    """Admin form for :class:`core.models.GoogleCalendarProfile`."""

    api_key = forms.CharField(
        widget=forms.PasswordInput(render_value=True),
        required=False,
        help_text="Leave blank to keep the current key.",
    )

    class Meta:
        model = GoogleCalendarProfile
        fields = "__all__"

    def __init__(self, *args, **kwargs):
        super().__init__(*args, **kwargs)
        if self.instance.pk:
            self.fields["api_key"].initial = ""
            self.initial["api_key"] = ""
        else:
            self.fields["api_key"].required = True

    def clean_api_key(self):
        key = self.cleaned_data.get("api_key")
        if not key and self.instance.pk:
            return keep_existing("api_key")
        return key

    def _post_clean(self):
        super()._post_clean()
        _restore_sigil_values(
            self,
            ["calendar_id", "api_key", "display_name", "timezone"],
        )


class MaskedPasswordFormMixin:
    """Mixin that hides stored passwords while allowing updates."""

    password_sigil_fields: tuple[str, ...] = ()

    def __init__(self, *args, **kwargs):
        super().__init__(*args, **kwargs)
        field = self.fields.get("password")
        if field is None:
            return
        if not isinstance(field.widget, forms.PasswordInput):
            field.widget = forms.PasswordInput()
        field.widget.attrs.setdefault("autocomplete", "new-password")
        field.help_text = field.help_text or "Leave blank to keep the current password."
        if self.instance.pk:
            field.initial = ""
            self.initial["password"] = ""
        else:
            field.required = True

    def clean_password(self):
        field = self.fields.get("password")
        if field is None:
            return self.cleaned_data.get("password")
        pwd = self.cleaned_data.get("password")
        if not pwd and self.instance.pk:
            return keep_existing("password")
        return pwd

    def _post_clean(self):
        super()._post_clean()
        if self.password_sigil_fields:
            _restore_sigil_values(self, self.password_sigil_fields)


class EmailInboxAdminForm(MaskedPasswordFormMixin, forms.ModelForm):
    """Admin form for :class:`teams.models.EmailInbox` with hidden password."""

    password = forms.CharField(
        widget=forms.PasswordInput(attrs={"autocomplete": "new-password"}),
        required=False,
        help_text="Leave blank to keep the current password.",
    )
    password_sigil_fields = ("username", "host", "password", "protocol")

    class Meta:
        model = EmailInbox
        fields = "__all__"


class ProfileInlineFormSet(BaseInlineFormSet):
    """Hide deletion controls and allow implicit removal when empty."""

    @classmethod
    def get_default_prefix(cls):
        prefix = super().get_default_prefix()
        if prefix:
            return prefix
        model_name = cls.model._meta.model_name
        remote_field = getattr(cls.fk, "remote_field", None)
        if remote_field is not None and getattr(remote_field, "one_to_one", False):
            return model_name
        return f"{model_name}_set"

    def add_fields(self, form, index):
        super().add_fields(form, index)
        if "DELETE" in form.fields:
            form.fields["DELETE"].widget = forms.HiddenInput()
            form.fields["DELETE"].required = False


def _title_case(value):
    text = str(value or "")
    return " ".join(
        word[:1].upper() + word[1:] if word else word for word in text.split()
    )


class ProfileFormMixin(forms.ModelForm):
    """Mark profiles for deletion when no data is provided."""

    profile_fields: tuple[str, ...] = ()
    user_datum = forms.BooleanField(
        required=False,
        label=_("User Datum"),
        help_text=_("Store this profile in the user's data directory."),
    )

    def __init__(self, *args, **kwargs):
        super().__init__(*args, **kwargs)
        model_fields = getattr(self._meta.model, "profile_fields", tuple())
        explicit = getattr(self, "profile_fields", tuple())
        self._profile_fields = tuple(explicit or model_fields)
        for name in self._profile_fields:
            field = self.fields.get(name)
            if field is not None:
                field.required = False
        if "user_datum" in self.fields:
            self.fields["user_datum"].initial = getattr(
                self.instance, "is_user_data", False
            )

    @staticmethod
    def _is_empty_value(value) -> bool:
        if isinstance(value, KeepExistingValue):
            return True
        if isinstance(value, bool):
            return not value
        if value in (None, "", [], (), {}, set()):
            return True
        if isinstance(value, str):
            return value.strip() == ""
        return False

    def _has_profile_data(self) -> bool:
        for name in self._profile_fields:
            field = self.fields.get(name)
            raw_value = None
            if field is not None and not isinstance(field, forms.BooleanField):
                try:
                    if hasattr(self, "_raw_value"):
                        raw_value = self._raw_value(name)
                    elif self.is_bound:
                        bound = self[name]
                        raw_value = bound.field.widget.value_from_datadict(
                            self.data,
                            self.files,
                            bound.html_name,
                        )
                except (AttributeError, KeyError):
                    raw_value = None
            if raw_value is not None:
                if not isinstance(raw_value, (list, tuple)):
                    values = [raw_value]
                else:
                    values = raw_value
                if any(not self._is_empty_value(value) for value in values):
                    return True
                # When raw form data is present but empty (e.g. ""), skip the
                # instance fallback so empty submissions mark the form deleted.
                continue

            if self.is_bound and name not in self.cleaned_data:
                continue

            if name in self.cleaned_data:
                value = self.cleaned_data.get(name)
            elif hasattr(self.instance, name):
                value = getattr(self.instance, name)
            else:
                continue
            if not self._is_empty_value(value):
                return True
        return False

    def clean(self):
        cleaned = super().clean()
        if cleaned.get("DELETE") or not self._profile_fields:
            return cleaned
        if not self._has_profile_data():
            cleaned["DELETE"] = True
        return cleaned


class OdooProfileInlineForm(ProfileFormMixin, OdooProfileAdminForm):
    profile_fields = OdooProfile.profile_fields

    class Meta(OdooProfileAdminForm.Meta):
        exclude = ("user", "group", "verified_on", "odoo_uid", "name", "email")

    def clean(self):
        cleaned = super().clean()
        if cleaned.get("DELETE") or self.errors:
            return cleaned

        provided = [
            name
            for name in self._profile_fields
            if not self._is_empty_value(cleaned.get(name))
        ]
        missing = [
            name
            for name in self._profile_fields
            if self._is_empty_value(cleaned.get(name))
        ]
        if provided and missing:
            raise forms.ValidationError(
                "Provide host, database, username, and password to create a CRM employee.",
            )

        return cleaned


class OpenPayProfileInlineForm(ProfileFormMixin, OpenPayProfileAdminForm):
    profile_fields = OpenPayProfile.profile_fields

    class Meta(OpenPayProfileAdminForm.Meta):
        exclude = ("user", "group", "verified_on", "verification_reference")

    def clean(self):
        cleaned = super().clean()
        if cleaned.get("DELETE") or self.errors:
            return cleaned

        def _has_value(name: str) -> bool:
            value = cleaned.get(name)
            if isinstance(value, KeepExistingValue):
                return bool(getattr(self.instance, name))
            return not self._is_empty_value(value)

        openpay_fields = ("merchant_id", "private_key", "public_key")
        openpay_provided = [name for name in openpay_fields if _has_value(name)]
        openpay_missing = [name for name in openpay_fields if not _has_value(name)]
        if openpay_provided and openpay_missing:
            raise forms.ValidationError(
                _(
                    "Provide merchant ID, private key, and public key to configure OpenPay."
                )
            )

        paypal_fields = ("paypal_client_id", "paypal_client_secret")
        paypal_provided = [name for name in paypal_fields if _has_value(name)]
        paypal_missing = [name for name in paypal_fields if not _has_value(name)]
        if paypal_provided and paypal_missing:
            raise forms.ValidationError(
                _("Provide PayPal client ID and client secret to configure PayPal.")
            )

        stripe_fields = ("stripe_secret_key", "stripe_publishable_key")
        stripe_provided = [name for name in stripe_fields if _has_value(name)]
        stripe_missing = [name for name in stripe_fields if not _has_value(name)]
        if stripe_provided and stripe_missing:
            raise forms.ValidationError(
                _("Provide Stripe secret and publishable keys to configure Stripe.")
            )

        has_openpay = len(openpay_provided) == len(openpay_fields)
        has_paypal = len(paypal_provided) == len(paypal_fields)
        has_stripe = len(stripe_provided) == len(stripe_fields)

        if not has_openpay and not has_paypal and not has_stripe:
            raise forms.ValidationError(
                _(
                    "Provide OpenPay, PayPal, or Stripe credentials to configure a payment processor."
                )
            )

        default_processor = cleaned.get("default_processor") or OpenPayProfile.PROCESSOR_OPENPAY
        if default_processor == OpenPayProfile.PROCESSOR_OPENPAY and not has_openpay:
            raise forms.ValidationError(
                _(
                    "OpenPay must be fully configured or select PayPal as the default processor."
                )
            )
        if default_processor == OpenPayProfile.PROCESSOR_PAYPAL and not has_paypal:
            raise forms.ValidationError(
                _(
                    "PayPal must be fully configured or select OpenPay as the default processor."
                )
            )
        if default_processor == OpenPayProfile.PROCESSOR_STRIPE and not has_stripe:
            raise forms.ValidationError(
                _(
                    "Stripe must be fully configured or select another processor as the default."
                )
            )
        return cleaned


class GoogleCalendarProfileInlineForm(
    ProfileFormMixin, GoogleCalendarProfileAdminForm
):
    profile_fields = GoogleCalendarProfile.profile_fields

    class Meta(GoogleCalendarProfileAdminForm.Meta):
        exclude = ("user", "group")


class EmailInboxInlineForm(ProfileFormMixin, EmailInboxAdminForm):
    profile_fields = EmailInbox.profile_fields

    class Meta(EmailInboxAdminForm.Meta):
        exclude = ("user", "group")


class SocialProfileInlineForm(ProfileFormMixin, forms.ModelForm):
    profile_fields = SocialProfile.profile_fields

    class Meta:
        model = SocialProfile
        fields = (
            "network",
            "handle",
            "domain",
            "did",
            "application_id",
            "public_key",
            "guild_id",
            "bot_token",
            "default_channel_id",
        )


class EmailOutboxAdminForm(MaskedPasswordFormMixin, forms.ModelForm):
    """Admin form for :class:`teams.models.EmailOutbox` with hidden password."""

    password = forms.CharField(
        widget=forms.PasswordInput(attrs={"autocomplete": "new-password"}),
        required=False,
        help_text="Leave blank to keep the current password.",
    )
    priority = forms.IntegerField(
        required=False,
        initial=0,
        help_text="Higher values are selected first when multiple outboxes are available.",
    )
    password_sigil_fields = ("password", "host", "username", "from_email")

    class Meta:
        model = EmailOutbox
        fields = "__all__"

    def clean_priority(self):
        value = self.cleaned_data.get("priority")
        return 0 if value in (None, "") else value


class EmailOutboxInlineForm(ProfileFormMixin, EmailOutboxAdminForm):
    profile_fields = EmailOutbox.profile_fields

    class Meta(EmailOutboxAdminForm.Meta):
        fields = (
            "password",
            "host",
            "port",
            "username",
            "use_tls",
            "use_ssl",
            "from_email",
            "is_enabled",
        )


class ReleaseManagerInlineForm(ProfileFormMixin, forms.ModelForm):
    profile_fields = ReleaseManager.profile_fields

    class Meta:
        model = ReleaseManager
        fields = (
            "pypi_username",
            "pypi_token",
            "github_token",
            "git_username",
            "git_password",
            "pypi_password",
            "pypi_url",
            "secondary_pypi_url",
        )
        widgets = {
            "pypi_token": forms.Textarea(attrs={"rows": 3, "style": "width: 40em;"}),
            "github_token": forms.Textarea(attrs={"rows": 3, "style": "width: 40em;"}),
            "git_password": forms.Textarea(attrs={"rows": 3, "style": "width: 40em;"}),
        }


PROFILE_INLINE_CONFIG = {
    OdooProfile: {
        "form": OdooProfileInlineForm,
        "fieldsets": (
            (
                None,
                {
                    "fields": (
                        "crm",
                        "host",
                        "database",
                        "username",
                        "password",
                    )
                },
            ),
            (
                "CRM Employee",
                {
                    "fields": ("verified_on", "odoo_uid", "name", "email"),
                },
            ),
        ),
        "readonly_fields": ("verified_on", "odoo_uid", "name", "email"),
    },
    OpenPayProfile: {
        "form": OpenPayProfileInlineForm,
        "fieldsets": (
            (
                _("Default Processor"),
                {
                    "fields": ("default_processor",),
                    "description": _(
                        "Choose which configured processor to contact first when processing payments."
                    ),
                },
            ),
            (
                None,
                {
                    "fields": (
                        "merchant_id",
                        "public_key",
                        "private_key",
                        "webhook_secret",
                        "is_production",
                    )
                },
            ),
            (
                _("PayPal"),
                {
                    "fields": (
                        "paypal_client_id",
                        "paypal_client_secret",
                        "paypal_webhook_id",
                        "paypal_is_production",
                    ),
                    "description": _("Configure PayPal REST API access."),
                },
            ),
            (
                _("Stripe"),
                {
                    "fields": (
                        "stripe_secret_key",
                        "stripe_publishable_key",
                        "stripe_webhook_secret",
                        "stripe_is_production",
                    ),
                    "description": _("Configure Stripe API access."),
                },
            ),
            (
                _("Verification"),
                {"fields": ("verified_on", "verification_reference")},
            ),
        ),
        "readonly_fields": ("verified_on", "verification_reference"),
    },
    GoogleCalendarProfile: {
        "form": GoogleCalendarProfileInlineForm,
        "fields": (
            "display_name",
            "calendar_id",
            "api_key",
            "max_events",
            "timezone",
        ),
    },
    EmailInbox: {
        "form": EmailInboxInlineForm,
        "fields": (
            "username",
            "host",
            "port",
            "password",
            "protocol",
            "use_ssl",
            "is_enabled",
            "priority",
        ),
    },
    EmailOutbox: {
        "form": EmailOutboxInlineForm,
        "fields": (
            "password",
            "host",
            "port",
            "username",
            "use_tls",
            "use_ssl",
            "from_email",
        ),
    },
    SocialProfile: {
        "form": SocialProfileInlineForm,
        "fieldsets": (
            (
                _("Network"),
                {
                    "fields": ("network",),
                },
            ),
            (
                _("Configuration: Bluesky"),
                {
                    "fields": ("handle", "domain", "did"),
                    "description": _(
                        "1. Set your Bluesky handle to the domain managed by Arthexis. "
                        "2. Publish a _atproto TXT record or /.well-known/atproto-did file pointing to the DID below. "
                        "3. Save once Bluesky confirms the domain matches the DID."
                    ),
                },
            ),
            (
                _("Configuration: Discord"),
                {
                    "fields": (
                        "application_id",
                        "public_key",
                        "guild_id",
                        "bot_token",
                        "default_channel_id",
                    ),
                    "description": _(
                        "Provide the Discord application and guild identifiers plus a bot token so Arthexis can control the bot. "
                        "The public key verifies interaction requests and the default channel is optional."
                    ),
                },
            ),
        ),
        "fieldset_visibility": (
            {
                "name": _("Configuration: Bluesky"),
                "field": "network",
                "values": (SocialProfile.Network.BLUESKY,),
            },
            {
                "name": _("Configuration: Discord"),
                "field": "network",
                "values": (SocialProfile.Network.DISCORD,),
            },
        ),
    },
    ReleaseManager: {
        "form": ReleaseManagerInlineForm,
        "fields": (
            "pypi_username",
            "pypi_token",
            "github_token",
            "pypi_password",
            "pypi_url",
            "secondary_pypi_url",
        ),
    },
}


def _build_profile_inline(model, owner_field):
    config = PROFILE_INLINE_CONFIG[model]
    verbose_name = config.get("verbose_name")
    if verbose_name is None:
        verbose_name = _title_case(model._meta.verbose_name)
    verbose_name_plural = config.get("verbose_name_plural")
    if verbose_name_plural is None:
        verbose_name_plural = _title_case(model._meta.verbose_name_plural)
    attrs = {
        "model": model,
        "fk_name": owner_field,
        "form": config["form"],
        "formset": ProfileInlineFormSet,
        "extra": 1,
        "max_num": 1,
        "can_delete": True,
        "verbose_name": verbose_name,
        "verbose_name_plural": verbose_name_plural,
        "template": "admin/edit_inline/profile_stacked.html",
        "fieldset_visibility": tuple(config.get("fieldset_visibility", ())),
    }
    if "fieldsets" in config:
        attrs["fieldsets"] = config["fieldsets"]
    if "fields" in config:
        attrs["fields"] = config["fields"]
    if "readonly_fields" in config:
        attrs["readonly_fields"] = config["readonly_fields"]
    if "template" in config:
        attrs["template"] = config["template"]
    return type(
        f"{model.__name__}{owner_field.title()}Inline",
        (admin.StackedInline,),
        attrs,
    )


PROFILE_MODELS = (
    OdooProfile,
    OpenPayProfile,
    EmailInbox,
    EmailOutbox,
    SocialProfile,
    ReleaseManager,
)
USER_PROFILE_INLINES = [
    _build_profile_inline(model, "user") for model in PROFILE_MODELS
]
GROUP_PROFILE_INLINES = [
    _build_profile_inline(model, "group") for model in PROFILE_MODELS
]

SecurityGroupAdmin.inlines = GROUP_PROFILE_INLINES


class UserPhoneNumberInline(admin.TabularInline):
    model = UserPhoneNumber
    extra = 0
    fields = ("number", "priority")


@admin.register(User)
class UserAdmin(UserDatumAdminMixin, DjangoUserAdmin):
    form = UserChangeRFIDForm
    add_form = UserCreationWithExpirationForm
    actions = (DjangoUserAdmin.actions or []) + ["login_as_guest_user"]
    changelist_actions = ["login_as_guest_user"]
    fieldsets = _include_temporary_expiration(
        _include_require_2fa(_append_operate_as(DjangoUserAdmin.fieldsets))
    )
    add_fieldsets = (
        (
            None,
            {
                "classes": ("wide",),
                "fields": (
                    "username",
                    "temporary_expires_at",
                    "password1",
                    "password2",
                ),
            },
        ),
    )
    add_fieldsets = _include_temporary_expiration(
        _include_require_2fa(_append_operate_as(add_fieldsets))
    )
    inlines = USER_PROFILE_INLINES + [UserPhoneNumberInline]
    change_form_template = "admin/user_profile_change_form.html"
    _skip_entity_user_datum = True

    def _generate_guest_username(self) -> str:
        attempts = 0
        candidate = None
        while attempts < 10:
            candidate = f"{secrets.choice(GUEST_NAME_ADJECTIVES)}-{secrets.choice(GUEST_NAME_NOUNS)}"
            if not self.model.objects.filter(username=candidate).exists():
                return candidate
            attempts += 1
        suffix = secrets.token_hex(2)
        return f"{candidate}-{suffix}" if candidate else f"guest-{suffix}"

    def get_urls(self):
        urls = super().get_urls()
        custom = [
            path(
                "login-as-guest/",
                self.admin_site.admin_view(self.login_as_guest_user),
                name="core_user_login_as_guest_user",
            )
        ]
        return custom + urls

    def get_changelist_actions(self, request):
        parent = getattr(super(), "get_changelist_actions", None)
        actions = []
        if callable(parent):
            parent_actions = parent(request)
            if parent_actions:
                actions.extend(parent_actions)
        if "login_as_guest_user" not in actions:
            actions.append("login_as_guest_user")
        return actions

    @admin.action(description=_("Login as Guest User"), permissions=["add"])
    def login_as_guest_user(self, request, queryset=None):
        if not self.has_add_permission(request):
            raise PermissionDenied

        expires_at = timezone.now() + temp_passwords.DEFAULT_EXPIRATION
        username = self._generate_guest_username()
        guest_user = self.model.objects.create_user(
            username=username,
            password=None,
            is_staff=True,
            is_superuser=False,
            require_2fa=False,
            temporary_expires_at=expires_at,
        )

        temp_password = temp_passwords.generate_password()
        entry = temp_passwords.store_temp_password(
            guest_user.username, temp_password, expires_at=expires_at
        )

        login(request, guest_user, backend="core.backends.TempPasswordBackend")

        expires_display = timezone.localtime(entry.expires_at)
        expires_label = expires_display.strftime("%Y-%m-%d %H:%M %Z")
        self.message_user(
            request,
            _(
                "Logged in as %(username)s with temporary password %(password)s (expires %(expires)s)."
            )
            % {
                "username": guest_user.username,
                "password": temp_password,
                "expires": expires_label,
            },
            messages.WARNING,
        )

        redirect_url = request.GET.get("next") or reverse("admin:index")
        return HttpResponseRedirect(redirect_url)

    login_as_guest_user.label = _("Login as Guest User")
    login_as_guest_user.short_description = _("Login as Guest User")
    login_as_guest_user.requires_queryset = False

    def get_fieldsets(self, request, obj=None):
        fieldsets = list(super().get_fieldsets(request, obj))
        if obj is not None and fieldsets:
            name, options = fieldsets[0]
            fields = list(options.get("fields", ()))
            if "login_rfid" not in fields:
                fields.append("login_rfid")
                options = options.copy()
                options["fields"] = tuple(fields)
                fieldsets[0] = (name, options)
        return fieldsets

    def _get_operate_as_profile_template(self):
        opts = self.model._meta
        try:
            return reverse(
                f"{self.admin_site.name}:{opts.app_label}_{opts.model_name}_change",
                args=["__ID__"],
            )
        except NoReverseMatch:
            user_opts = User._meta
            try:
                return reverse(
                    f"{self.admin_site.name}:{user_opts.app_label}_{user_opts.model_name}_change",
                    args=["__ID__"],
                )
            except NoReverseMatch:
                return None

    def render_change_form(
        self, request, context, add=False, change=False, form_url="", obj=None
    ):
        response = super().render_change_form(
            request, context, add=add, change=change, form_url=form_url, obj=obj
        )
        if isinstance(response, dict):
            context_data = response
        else:
            context_data = getattr(response, "context_data", None)
        if context_data is not None:
            context_data["show_user_datum"] = False
            context_data["show_seed_datum"] = False
            context_data["show_save_as_copy"] = False
        operate_as_user = None
        operate_as_template = self._get_operate_as_profile_template()
        operate_as_url = None
        if obj and getattr(obj, "operate_as_id", None):
            try:
                operate_as_user = obj.operate_as
            except User.DoesNotExist:
                operate_as_user = None
            if operate_as_user and operate_as_template:
                operate_as_url = operate_as_template.replace(
                    "__ID__", str(operate_as_user.pk)
                )
        if context_data is not None:
            context_data["operate_as_user"] = operate_as_user
            context_data["operate_as_profile_url_template"] = operate_as_template
            context_data["operate_as_profile_url"] = operate_as_url
        return response

    def get_inline_instances(self, request, obj=None):
        inline_instances = super().get_inline_instances(request, obj)
        if obj and getattr(obj, "is_profile_restricted", False):
            profile_inline_classes = tuple(USER_PROFILE_INLINES)
            inline_instances = [
                inline
                for inline in inline_instances
                if inline.__class__ not in profile_inline_classes
            ]
        return inline_instances

    def _update_profile_fixture(self, instance, owner, *, store: bool) -> None:
        if not getattr(instance, "pk", None):
            return
        manager = getattr(type(instance), "all_objects", None)
        if manager is not None:
            manager.filter(pk=instance.pk).update(is_user_data=store)
        instance.is_user_data = store
        if owner is None:
            owner = getattr(instance, "user", None)
        if owner is None:
            return
        if store:
            dump_user_fixture(instance, owner)
        else:
            delete_user_fixture(instance, owner)

    def save_formset(self, request, form, formset, change):
        super().save_formset(request, form, formset, change)
        owner = form.instance if isinstance(form.instance, User) else None
        for deleted in getattr(formset, "deleted_objects", []):
            owner_user = getattr(deleted, "user", None) or owner
            self._update_profile_fixture(deleted, owner_user, store=False)
        for inline_form in getattr(formset, "forms", []):
            if not hasattr(inline_form, "cleaned_data"):
                continue
            if inline_form.cleaned_data.get("DELETE"):
                continue
            if "user_datum" not in inline_form.cleaned_data:
                continue
            instance = inline_form.instance
            owner_user = getattr(instance, "user", None) or owner
            should_store = bool(inline_form.cleaned_data.get("user_datum"))
            self._update_profile_fixture(instance, owner_user, store=should_store)

    def save_model(self, request, obj, form, change):
        super().save_model(request, obj, form, change)
        if not getattr(obj, "pk", None):
            return
        target_user = _resolve_fixture_user(obj, obj)
        allow_user_data = _user_allows_user_data(target_user)
        if request.POST.get("_user_datum") == "on":
            type(obj).all_objects.filter(pk=obj.pk).update(is_user_data=False)
            obj.is_user_data = False
            delete_user_fixture(obj, target_user)
            self.message_user(
                request,
                _("User data for user accounts is managed through the profile sections."),
            )
        elif obj.is_user_data:
            type(obj).all_objects.filter(pk=obj.pk).update(is_user_data=False)
            obj.is_user_data = False
            delete_user_fixture(obj, target_user)


class EmailCollectorInline(admin.TabularInline):
    model = EmailCollector
    extra = 0
    fields = ("name", "subject", "sender")


class EmailCollectorAdmin(EntityModelAdmin):
    list_display = ("name", "inbox", "subject", "sender", "body", "fragment")
    search_fields = ("name", "subject", "sender", "body", "fragment")
    actions = ["preview_messages"]

    @admin.action(description=_("Preview matches"))
    def preview_messages(self, request, queryset):
        results = []
        for collector in queryset.select_related("inbox"):
            try:
                messages = collector.search_messages(limit=5)
                error = None
            except ValidationError as exc:
                messages = []
                error = str(exc)
            except Exception as exc:  # pragma: no cover - admin feedback
                messages = []
                error = str(exc)
            results.append(
                {
                    "collector": collector,
                    "messages": messages,
                    "error": error,
                }
            )
        context = {
            "title": _("Preview Email Collectors"),
            "results": results,
            "opts": self.model._meta,
            "queryset": queryset,
        }
        return TemplateResponse(
            request, "admin/core/emailcollector/preview.html", context
        )


@admin.register(SocialProfile)
class SocialProfileAdmin(
    ProfileAdminMixin, SaveBeforeChangeAction, EntityModelAdmin
):
    list_display = ("owner", "network", "handle", "domain", "guild_id")
    list_filter = ("network",)
    search_fields = ("handle", "domain", "did", "application_id", "guild_id")
    changelist_actions = ["my_profile"]
    change_actions = ["my_profile_action"]
    fieldsets = (
        (_("Owner"), {"fields": ("user", "group")}),
        (_("Network"), {"fields": ("network",)}),
        (
            _("Configuration: Bluesky"),
            {
                "fields": ("handle", "domain", "did"),
                "description": _(
                    "Link Arthexis to Bluesky by using a verified domain handle. "
                    "Publish a _atproto TXT record or /.well-known/atproto-did file "
                    "that returns the DID stored here before saving."
                ),
            },
        ),
        (
            _("Configuration: Discord"),
            {
                "fields": (
                    "application_id",
                    "public_key",
                    "guild_id",
                    "bot_token",
                    "default_channel_id",
                ),
                "description": _(
                    "Store the Discord application and guild identifiers plus the bot token "
                    "used for automation. The public key verifies interaction callbacks and the "
                    "default channel is optional."
                ),
            },
        ),
    )

    @admin.display(description=_("Owner"))
    def owner(self, obj):
        return obj.owner_display()


@admin.register(OdooProfile)
class OdooProfileAdmin(ProfileAdminMixin, SaveBeforeChangeAction, EntityModelAdmin):
    change_form_template = "django_object_actions/change_form.html"
    form = OdooProfileAdminForm
    list_display = ("owner", "host", "database", "credentials_ok", "verified_on")
    list_filter = ("crm",)
    readonly_fields = ("verified_on", "odoo_uid", "name", "email", "partner_id")
    actions = ["verify_credentials"]
    change_actions = ["verify_credentials_action", "my_profile_action"]
    changelist_actions = ["my_profile", "generate_quote_report"]
    fieldsets = (
        ("Owner", {"fields": ("user", "group")}),
        ("Configuration", {"fields": ("crm", "host", "database")}),
        ("Credentials", {"fields": ("username", "password")}),
        (
            "CRM Employee",
            {"fields": ("verified_on", "odoo_uid", "name", "email", "partner_id")},
        ),
    )

    def owner(self, obj):
        return obj.owner_display()

    owner.short_description = "Owner"

    @admin.display(description=_("Credentials OK"), boolean=True)
    def credentials_ok(self, obj):
        return bool(obj.password) and obj.is_verified

    def _verify_credentials(self, request, profile):
        try:
            profile.verify()
            self.message_user(request, f"{profile.owner_display()} verified")
        except Exception as exc:  # pragma: no cover - admin feedback
            self.message_user(
                request, f"{profile.owner_display()}: {exc}", level=messages.ERROR
            )

    def generate_quote_report(self, request, queryset=None):
        return HttpResponseRedirect(reverse("odoo-quote-report"))

    generate_quote_report.label = _("Quote Report")
    generate_quote_report.short_description = _("Quote Report")

    (
        verify_credentials,
        verify_credentials_action,
    ) = _build_credentials_actions("verify_credentials", "_verify_credentials")


@admin.register(OpenPayProfile)
class OpenPayProfileAdmin(ProfileAdminMixin, SaveBeforeChangeAction, EntityModelAdmin):
    change_form_template = "django_object_actions/change_form.html"
    form = OpenPayProfileAdminForm
    list_display = ("owner", "default_processor_display", "environment", "verified_on")
    readonly_fields = ("verified_on", "verification_reference")
    actions = ["verify_credentials"]
    change_actions = ["verify_credentials_action", "my_profile_action"]
    changelist_actions = ["my_profile"]
    fieldsets = (
        (_("Owner"), {"fields": ("user", "group")}),
        (
            _("Default Processor"),
            {
                "fields": ("default_processor",),
                "description": _(
                    "Choose which configured processor to contact first when processing payments."
                ),
            },
        ),
        (
            _("OpenPay"),
            {
                "fields": (
                    "merchant_id",
                    "public_key",
                    "private_key",
                    "webhook_secret",
                    "is_production",
                ),
                "description": _("Configure OpenPay merchant access."),
            },
        ),
        (
            _("PayPal"),
            {
                "fields": (
                    "paypal_client_id",
                    "paypal_client_secret",
                    "paypal_webhook_id",
                    "paypal_is_production",
                ),
                "description": _("Configure PayPal REST API access."),
            },
        ),
        (
            _("Stripe"),
            {
                "fields": (
                    "stripe_secret_key",
                    "stripe_publishable_key",
                    "stripe_webhook_secret",
                    "stripe_is_production",
                ),
                "description": _("Configure Stripe API access."),
            },
        ),
        (
            _("Verification"),
            {"fields": ("verified_on", "verification_reference")},
        ),
    )

    @admin.display(description=_("Owner"))
    def owner(self, obj):
        return obj.owner_display()

    @admin.display(description=_("Default Processor"))
    def default_processor_display(self, obj):
        return obj.get_default_processor_display()

    @admin.display(description=_("Environment"))
    def environment(self, obj):
        if obj.default_processor == obj.PROCESSOR_PAYPAL:
            return _("PayPal Production") if obj.paypal_is_production else _("PayPal Sandbox")
        if obj.default_processor == obj.PROCESSOR_STRIPE:
            return _("Stripe Live") if obj.stripe_is_production else _("Stripe Test")
        return _("OpenPay Production") if obj.is_production else _("OpenPay Sandbox")

    def _verify_credentials(self, request, profile):
        owner = (
            profile.owner_display()
            or profile.merchant_id
            or profile.paypal_client_id
            or profile.stripe_publishable_key
            or _("Payment Processor")
        )
        try:
            profile.verify()
        except ValidationError as exc:
            message = "; ".join(exc.messages)
            self.message_user(
                request,
                f"{owner}: {message}",
                level=messages.ERROR,
            )
        except Exception as exc:  # pragma: no cover - admin feedback
            self.message_user(
                request,
                f"{owner}: {exc}",
                level=messages.ERROR,
            )
        else:
            self.message_user(
                request,
                _("%(owner)s verified") % {"owner": owner},
                level=messages.SUCCESS,
            )

    (
        verify_credentials,
        verify_credentials_action,
    ) = _build_credentials_actions("verify_credentials", "_verify_credentials")

class GoogleCalendarProfileAdmin(
    ProfileAdminMixin, SaveBeforeChangeAction, EntityModelAdmin
):
    form = GoogleCalendarProfileAdminForm
    list_display = ("owner", "calendar_identifier", "max_events")
    search_fields = (
        "display_name",
        "calendar_id",
        "user__username",
        "group__name",
    )
    changelist_actions = ["my_profile"]
    change_actions = ["my_profile_action"]
    fieldsets = (
        (_("Owner"), {"fields": ("user", "group")}),
        (
            _("Calendar"),
            {
                "fields": (
                    "display_name",
                    "calendar_id",
                    "api_key",
                    "max_events",
                    "timezone",
                )
            },
        ),
    )

    @admin.display(description=_("Owner"))
    def owner(self, obj):
        return obj.owner_display()

    @admin.display(description=_("Calendar"))
    def calendar_identifier(self, obj):
        display = obj.get_display_name()
        return display or obj.resolved_calendar_id()

class EmailSearchForm(forms.Form):
    subject = forms.CharField(
        required=False, widget=forms.TextInput(attrs={"style": "width: 40em;"})
    )
    from_address = forms.CharField(
        label="From",
        required=False,
        widget=forms.TextInput(attrs={"style": "width: 40em;"}),
    )
    body = forms.CharField(
        required=False,
        widget=forms.Textarea(attrs={"style": "width: 40em; height: 10em;"}),
    )


class EmailInboxAdmin(ProfileAdminMixin, SaveBeforeChangeAction, EntityModelAdmin):
    form = EmailInboxAdminForm
    list_display = ("owner_label", "username", "host", "protocol", "is_enabled")
    actions = ["test_connection", "search_inbox", "test_collectors"]
    change_actions = ["test_collectors_action", "my_profile_action"]
    changelist_actions = ["my_profile"]
    change_form_template = "admin/core/emailinbox/change_form.html"
    inlines = [EmailCollectorInline]

    def get_urls(self):
        urls = super().get_urls()
        custom = [
            path(
                "<path:object_id>/test/",
                self.admin_site.admin_view(self.test_inbox),
                name="teams_emailinbox_test",
            )
        ]
        return custom + urls

    def test_inbox(self, request, object_id):
        inbox = self.get_object(request, object_id)
        if not inbox:
            self.message_user(request, "Unknown inbox", messages.ERROR)
            return redirect("..")
        try:
            inbox.test_connection()
            self.message_user(request, "Inbox connection successful", messages.SUCCESS)
        except Exception as exc:  # pragma: no cover - admin feedback
            self.message_user(request, str(exc), messages.ERROR)
        return redirect("..")

    def changeform_view(self, request, object_id=None, form_url="", extra_context=None):
        extra_context = extra_context or {}
        if object_id:
            extra_context["test_url"] = reverse(
                "admin:teams_emailinbox_test", args=[object_id]
            )
        return super().changeform_view(request, object_id, form_url, extra_context)

    fieldsets = (
        ("Owner", {"fields": ("user", "group")}),
        ("Credentials", {"fields": ("username", "password")}),
        (
            "Configuration",
            {"fields": ("host", "port", "protocol", "use_ssl", "is_enabled", "priority")},
        ),
    )

    @admin.display(description="Owner")
    def owner_label(self, obj):
        return obj.owner_display()

    def save_model(self, request, obj, form, change):
        super().save_model(request, obj, form, change)

    @admin.action(description="Test selected inboxes")
    def test_connection(self, request, queryset):
        for inbox in queryset:
            try:
                inbox.test_connection()
                self.message_user(request, f"{inbox} connection successful")
            except Exception as exc:  # pragma: no cover - admin feedback
                self.message_user(request, f"{inbox}: {exc}", level=messages.ERROR)

    def _test_collectors(self, request, inbox):
        for collector in inbox.collectors.all():
            before = collector.artifacts.count()
            try:
                collector.collect(limit=1)
                after = collector.artifacts.count()
                if after > before:
                    msg = f"{collector} collected {after - before} email(s)"
                    self.message_user(request, msg)
                else:
                    self.message_user(
                        request, f"{collector} found no emails", level=messages.WARNING
                    )
            except Exception as exc:  # pragma: no cover - admin feedback
                self.message_user(request, f"{collector}: {exc}", level=messages.ERROR)

    @admin.action(description="Test collectors")
    def test_collectors(self, request, queryset):
        for inbox in queryset:
            self._test_collectors(request, inbox)

    def test_collectors_action(self, request, obj):
        self._test_collectors(request, obj)

    test_collectors_action.label = "Test collectors"
    test_collectors_action.short_description = "Test collectors"

    @admin.action(description="Search selected inbox")
    def search_inbox(self, request, queryset):
        if queryset.count() != 1:
            self.message_user(
                request, "Please select exactly one inbox.", level=messages.ERROR
            )
            return None
        inbox = queryset.first()
        if request.POST.get("apply"):
            form = EmailSearchForm(request.POST)
            if form.is_valid():
                results = inbox.search_messages(
                    subject=form.cleaned_data["subject"],
                    from_address=form.cleaned_data["from_address"],
                    body=form.cleaned_data["body"],
                    use_regular_expressions=False,
                )
                context = {
                    "form": form,
                    "results": results,
                    "queryset": queryset,
                    "action": "search_inbox",
                    "opts": self.model._meta,
                }
                return TemplateResponse(
                    request, "admin/core/emailinbox/search.html", context
                )
        else:
            form = EmailSearchForm()
        context = {
            "form": form,
            "queryset": queryset,
            "action": "search_inbox",
            "opts": self.model._meta,
        }
        return TemplateResponse(request, "admin/core/emailinbox/search.html", context)


class EnergyCreditInline(admin.TabularInline):
    model = EnergyCredit
    fields = ("amount_kw", "created_by", "created_on")
    readonly_fields = ("created_by", "created_on")
    extra = 0


class EnergyTransactionInline(admin.TabularInline):
    model = EnergyTransaction
    fields = (
        "tariff",
        "purchased_kw",
        "charged_amount_mxn",
        "conversion_factor",
        "created_on",
    )
    readonly_fields = ("created_on",)
    extra = 0
    autocomplete_fields = ["tariff"]


class OdooCustomerSearchForm(forms.Form):
    name = forms.CharField(required=False, label=_("Name contains"))
    email = forms.CharField(required=False, label=_("Email contains"))
    phone = forms.CharField(required=False, label=_("Phone contains"))
    limit = forms.IntegerField(
        required=False,
        min_value=1,
        max_value=200,
        initial=50,
        label=_("Result limit"),
        help_text=_("Limit the number of Odoo customers returned per search."),
    )


@admin.register(CustomerAccount)
class CustomerAccountAdmin(EntityModelAdmin):
    change_list_template = "admin/core/customeraccount/change_list.html"
    change_form_template = "admin/user_datum_change_form.html"
    list_display = (
        "name",
        "user",
        "credits_kw",
        "total_kw_spent",
        "balance_kw",
        "balance_mxn",
        "service_account",
        "authorized",
    )
    search_fields = (
        "name",
        "user__username",
        "user__email",
        "user__first_name",
        "user__last_name",
    )
    readonly_fields = (
        "credits_kw",
        "total_kw_spent",
        "balance_kw",
        "authorized",
    )
    inlines = [CustomerAccountRFIDInline, EnergyCreditInline, EnergyTransactionInline]
    actions = ["test_authorization"]
    fieldsets = (
        (None, {"fields": ("name", "user", ("service_account", "authorized"))}),
        (
            "Live Subscription",
            {
                "fields": (
                    "live_subscription_product",
                    ("live_subscription_start_date", "live_subscription_next_renewal"),
                )
            },
        ),
        (
            "Billing",
            {
                "fields": (
                    "balance_mxn",
                    "minimum_purchase_mxn",
                    "energy_tariff",
                    "credit_card_brand",
                    ("credit_card_last4", "credit_card_exp_month", "credit_card_exp_year"),
                )
            },
        ),
        (
            "CRM",
            {
                "fields": ("odoo_customer",),
                "classes": ("collapse",),
            },
        ),
        (
            "Energy Summary",
            {
                "fields": (
                    "credits_kw",
                    "total_kw_spent",
                    "balance_kw",
                ),
                "classes": ("collapse",),
            },
        ),
    )

    def authorized(self, obj):
        return obj.can_authorize()

    authorized.boolean = True
    authorized.short_description = "Authorized"

    def test_authorization(self, request, queryset):
        for acc in queryset:
            if acc.can_authorize():
                self.message_user(request, f"{acc.user} authorized")
            else:
                self.message_user(request, f"{acc.user} denied")

    test_authorization.short_description = "Test authorization"

    def save_formset(self, request, form, formset, change):
        objs = formset.save(commit=False)
        for obj in objs:
            if isinstance(obj, EnergyCredit) and not obj.created_by:
                obj.created_by = request.user
            obj.save()
        formset.save_m2m()

    # Onboarding wizard view
    def get_urls(self):
        urls = super().get_urls()
        custom = [
            path(
                "onboard/",
                self.admin_site.admin_view(self.onboard_details),
                name="core_customeraccount_onboard_details",
            ),
            path(
                "import-from-odoo/",
                self.admin_site.admin_view(self.import_from_odoo_view),
                name="core_customeraccount_import_from_odoo",
            ),
        ]
        return custom + urls

    def onboard_details(self, request):
        class OnboardForm(forms.Form):
            first_name = forms.CharField(label="First name")
            last_name = forms.CharField(label="Last name")
            rfid = forms.CharField(required=False, label="RFID")
            allow_login = forms.BooleanField(
                required=False, initial=False, label="Allow login"
            )
            vehicle_id = forms.CharField(required=False, label="Electric Vehicle ID")

        if request.method == "POST":
            form = OnboardForm(request.POST)
            if form.is_valid():
                User = get_user_model()
                first = form.cleaned_data["first_name"]
                last = form.cleaned_data["last_name"]
                allow = form.cleaned_data["allow_login"]
                username = f"{first}.{last}".lower()
                user = User.objects.create_user(
                    username=username,
                    first_name=first,
                    last_name=last,
                    is_active=allow,
                )
                account = CustomerAccount.objects.create(user=user, name=username.upper())
                rfid_val = form.cleaned_data["rfid"].upper()
                if rfid_val:
                    tag, _ = RFID.register_scan(rfid_val)
                    account.rfids.add(tag)
                vehicle_vin = form.cleaned_data["vehicle_id"]
                if vehicle_vin:
                    ElectricVehicle.objects.create(account=account, vin=vehicle_vin)
                self.message_user(request, "Customer onboarded")
                return redirect("admin:core_customeraccount_changelist")
        else:
            form = OnboardForm()

        context = self.admin_site.each_context(request)
        context.update({"form": form})
        return render(request, "core/onboard_details.html", context)

    def _odoo_profile_admin(self):
        return self.admin_site._registry.get(OdooProfile)

    @staticmethod
    def _simplify_customer(customer: dict[str, Any]) -> dict[str, Any]:
        country = ""
        country_info = customer.get("country_id")
        if isinstance(country_info, (list, tuple)) and len(country_info) > 1:
            country = country_info[1]
        return {
            "id": customer.get("id"),
            "name": customer.get("name", ""),
            "email": customer.get("email", ""),
            "phone": customer.get("phone", ""),
            "mobile": customer.get("mobile", ""),
            "city": customer.get("city", ""),
            "country": country,
        }

    @staticmethod
    def _customer_fields() -> list[str]:
        return ["name", "email", "phone", "mobile", "city", "country_id"]

    def _build_customer_domain(self, cleaned_data: dict[str, Any]) -> list[list[str]]:
        domain: list[list[str]] = [["customer_rank", ">", 0]]
        if cleaned_data.get("name"):
            domain.append(["name", "ilike", cleaned_data["name"]])
        if cleaned_data.get("email"):
            domain.append(["email", "ilike", cleaned_data["email"]])
        if cleaned_data.get("phone"):
            domain.append(["phone", "ilike", cleaned_data["phone"]])
        return domain

    @staticmethod
    def _build_unique_account_name(base: str) -> str:
        base_name = (base or "").strip().upper() or "ODOO CUSTOMER"
        candidate = base_name
        suffix = 1
        while CustomerAccount.objects.filter(name=candidate).exists():
            suffix += 1
            candidate = f"{base_name}-{suffix}"
        return candidate

    @staticmethod
    def _odoo_security_group() -> SecurityGroup:
        group, _ = SecurityGroup.objects.get_or_create(name="Odoo User")
        return group

    def _ensure_odoo_user_group(self, user: User) -> None:
        group = self._odoo_security_group()
        if not user.groups.filter(pk=group.pk).exists():
            user.groups.add(group)

    def _record_odoo_error(
        self,
        request,
        context: dict[str, Any],
        exc: Exception,
        profile: OdooProfile,
    ) -> None:
        logger.exception(
            "Failed to fetch Odoo customers for user %s (profile_id=%s, host=%s, database=%s)",
            getattr(getattr(request, "user", None), "pk", None),
            getattr(profile, "pk", None),
            getattr(profile, "host", None),
            getattr(profile, "database", None),
        )
        context["error"] = _("Unable to fetch customers from Odoo.")
        if getattr(request.user, "is_superuser", False):
            fault = getattr(exc, "faultString", "")
            message = str(exc)
            details = [
                f"Host: {getattr(profile, 'host', '')}",
                f"Database: {getattr(profile, 'database', '')}",
                f"User ID: {getattr(profile, 'odoo_uid', '')}",
            ]
            if fault and fault != message:
                details.append(f"Fault: {fault}")
            if message:
                details.append(f"Exception: {type(exc).__name__}: {message}")
            else:
                details.append(f"Exception type: {type(exc).__name__}")
            context["debug_error"] = "\n".join(details)

    def _fetch_odoo_customers(
        self, profile: OdooProfile, cleaned_data: dict[str, Any]
    ) -> list[dict[str, Any]]:
        limit = cleaned_data.get("limit") or 50
        customers = profile.execute(
            "res.partner",
            "search_read",
            self._build_customer_domain(cleaned_data),
            fields=self._customer_fields(),
            limit=limit,
        )
        return [self._simplify_customer(customer) for customer in customers]

    def _fetch_customers_by_id(
        self, profile: OdooProfile, identifiers: list[int]
    ) -> list[dict[str, Any]]:
        if not identifiers:
            return []
        customers = profile.execute(
            "res.partner",
            "search_read",
            [["id", "in", identifiers]],
            fields=self._customer_fields(),
            limit=len(identifiers),
        )
        return [self._simplify_customer(customer) for customer in customers]

    def _ensure_user_for_customer(
        self, customer: dict[str, Any]
    ) -> User | None:
        UserModel = get_user_model()
        email = (customer.get("email") or "").strip()
        name = (customer.get("name") or "").strip()
        if not email and not name:
            return None

        if email:
            existing = UserModel.objects.filter(email__iexact=email).first()
            if existing:
                self._ensure_odoo_user_group(existing)
                return existing

        base_username = email.split("@")[0] if email else slugify(name)
        if not base_username:
            base_username = f"odoo-{customer.get('id') or 'customer'}"

        candidate = base_username[:150]
        suffix = 1
        while UserModel.objects.filter(username=candidate).exists():
            candidate = f"{base_username[:140]}-{suffix}"
            suffix += 1

        user = UserModel.objects.create_user(username=candidate, email=email)
        self._ensure_odoo_user_group(user)
        updates = []
        if name:
            parts = name.split(" ", 1)
            user.first_name = parts[0]
            updates.append("first_name")
            if len(parts) > 1:
                user.last_name = parts[1]
                updates.append("last_name")
        if email:
            updates.append("email")
        if updates:
            user.save(update_fields=updates)
        return user

    def _import_selected_customers(
        self,
        request,
        profile: OdooProfile,
        customers: list[dict[str, Any]],
        action: str,
        context: dict[str, Any],
    ) -> HttpResponseBase | None:
        if not self.has_add_permission(request):
            context["form_error"] = _(
                "You do not have permission to add customer accounts."
            )
            return None

        raw_ids = request.POST.getlist("customer_ids")
        if not raw_ids:
            context["form_error"] = _("Select one or more customers to import.")
            return None

        try:
            identifiers = [int(value) for value in raw_ids]
        except (TypeError, ValueError):
            context["form_error"] = _("Invalid customer selection.")
            return None

        known = {customer.get("id"): customer for customer in customers if customer.get("id")}
        missing = [identifier for identifier in identifiers if identifier not in known]
        if missing:
            try:
                fetched = self._fetch_customers_by_id(profile, missing)
            except Exception as exc:  # pragma: no cover - defensive fallback
                self._record_odoo_error(request, context, exc, profile)
                return None
            for customer in fetched:
                known[customer.get("id")] = customer

        created = 0
        skipped = 0
        for identifier in identifiers:
            customer = known.get(identifier)
            if not customer:
                continue

            existing = self.model.objects.filter(odoo_customer__id=identifier).first()
            if existing:
                if existing.user_id:
                    self._ensure_odoo_user_group(existing.user)
                skipped += 1
                continue

            account_name = self._build_unique_account_name(
                customer.get("name") or f"Odoo Customer {identifier}"
            )
            user = self._ensure_user_for_customer(customer)
            odoo_customer = {
                "id": identifier,
                "name": customer.get("name", ""),
                "email": customer.get("email", ""),
                "phone": customer.get("phone", ""),
                "mobile": customer.get("mobile", ""),
                "city": customer.get("city", ""),
                "country": customer.get("country", ""),
            }
            if user:
                existing_for_user = self.model.objects.filter(user=user).first()
                if existing_for_user:
                    self._ensure_odoo_user_group(user)
                    if existing_for_user.odoo_customer != odoo_customer:
                        existing_for_user.odoo_customer = odoo_customer
                        existing_for_user.save(update_fields=["odoo_customer"])
                    skipped += 1
                    continue

            account = self.model.objects.create(
                name=account_name,
                user=user,
                odoo_customer=odoo_customer,
            )
            self.log_addition(request, account, "Imported customer from Odoo")
            created += 1

        if created:
            self.message_user(
                request,
                ngettext(
                    "Imported %(count)d customer account from Odoo.",
                    "Imported %(count)d customer accounts from Odoo.",
                    created,
                )
                % {"count": created},
                level=messages.SUCCESS,
            )

        if skipped:
            self.message_user(
                request,
                ngettext(
                    "Skipped %(count)d customer already imported.",
                    "Skipped %(count)d customers already imported.",
                    skipped,
                )
                % {"count": skipped},
                level=messages.WARNING,
            )

        if action == "import":
            return HttpResponseRedirect(
                reverse("admin:core_customeraccount_changelist")
            )
        return None

    def import_from_odoo_view(self, request):
        opts = self.model._meta
        search_form = OdooCustomerSearchForm(request.POST or None)
        context = self.admin_site.each_context(request)
        context.update(
            {
                "opts": opts,
                "title": _("Import from Odoo"),
                "has_credentials": False,
                "profile_url": None,
                "customers": [],
                "credential_error": None,
                "error": None,
                "debug_error": None,
                "form_error": None,
                "searched": False,
                "selected_ids": request.POST.getlist("customer_ids"),
                "search_form": search_form,
            }
        )

        profile_admin = self._odoo_profile_admin()
        if profile_admin is not None:
            context["profile_url"] = profile_admin.get_my_profile_url(request)

        profile = getattr(request.user, "odoo_profile", None)
        if not profile or not profile.is_verified:
            context["credential_error"] = _(
                "Configure your CRM employee credentials before importing customers."
            )
            return TemplateResponse(
                request, "admin/core/customeraccount/import_from_odoo.html", context
            )

        context["has_credentials"] = True
        customers: list[dict[str, Any]] = []
        action = request.POST.get("import_action")

        if request.method == "POST" and search_form.is_valid():
            context["searched"] = True
            try:
                customers = self._fetch_odoo_customers(profile, search_form.cleaned_data)
            except Exception as exc:
                self._record_odoo_error(request, context, exc, profile)
            else:
                context["customers"] = customers

            if action in ("import", "continue") and not context.get("error"):
                response = self._import_selected_customers(
                    request, profile, customers, action, context
                )
                if response is not None:
                    return response

        return TemplateResponse(
            request, "admin/core/customeraccount/import_from_odoo.html", context
        )


@admin.register(EnergyCredit)
class EnergyCreditAdmin(EntityModelAdmin):
    list_display = ("account", "amount_kw", "created_by", "created_on")
    readonly_fields = ("created_by", "created_on")

    def save_model(self, request, obj, form, change):
        if not obj.created_by:
            obj.created_by = request.user
        super().save_model(request, obj, form, change)


@admin.register(EnergyTransaction)
class EnergyTransactionAdmin(EntityModelAdmin):
    list_display = (
        "account",
        "tariff",
        "purchased_kw",
        "charged_amount_mxn",
        "conversion_factor",
        "created_on",
    )
    readonly_fields = ("created_on",)
    autocomplete_fields = ["account", "tariff"]


class LocationAdminForm(forms.ModelForm):
    class Meta:
        model = Location
        fields = "__all__"
        widgets = {
            "latitude": forms.NumberInput(attrs={"step": "any"}),
            "longitude": forms.NumberInput(attrs={"step": "any"}),
        }

    class Media:
        css = {"all": ("https://unpkg.com/leaflet@1.9.4/dist/leaflet.css",)}
        js = (
            "https://unpkg.com/leaflet@1.9.4/dist/leaflet.js",
            "ocpp/charger_map.js",
        )


@admin.register(Location)
class LocationAdmin(EntityModelAdmin):
    form = LocationAdminForm
    list_display = (
        "name",
        "zone",
        "contract_type",
        "city",
        "state",
        "assigned_to",
    )
    list_filter = ("zone", "contract_type", "city", "state", "country")
    search_fields = ("name", "city", "state", "postal_code", "country")
    autocomplete_fields = ("assigned_to",)
    change_form_template = "admin/ocpp/location/change_form.html"


@admin.register(EnergyTariff)
class EnergyTariffAdmin(EntityModelAdmin):
    list_display = (
        "contract_type_short",
        "zone",
        "period",
        "unit",
        "year",
        "price_mxn",
    )
    list_filter = ("year", "zone", "contract_type", "period", "season", "unit")
    search_fields = (
        "contract_type",
        "zone",
        "period",
        "season",
    )

    def get_model_perms(self, request):
        return {}

    @admin.display(description=_("Contract type"), ordering="contract_type")
    def contract_type_short(self, obj):
        match = re.search(r"\(([^)]+)\)", obj.get_contract_type_display())
        return match.group(1) if match else obj.get_contract_type_display()


class ProductAdminForm(forms.ModelForm):
    class Meta:
        model = Product
        fields = "__all__"
        widgets = {"odoo_product": OdooProductWidget}


@admin.register(Product)
class ProductAdmin(EntityModelAdmin):
    form = ProductAdminForm
    actions = ["register_from_odoo"]
    change_list_template = "admin/core/product/change_list.html"

    def _odoo_profile_admin(self):
        return self.admin_site._registry.get(OdooProfile)

    def get_urls(self):
        urls = super().get_urls()
        custom = [
            path(
                "register-from-odoo/",
                self.admin_site.admin_view(self.register_from_odoo_view),
                name=f"{self.opts.app_label}_{self.opts.model_name}_register_from_odoo",
            )
        ]
        return custom + urls

    @admin.action(description="Register from Odoo")
    def register_from_odoo(self, request, queryset=None):  # pragma: no cover - simple redirect
        return HttpResponseRedirect(
            reverse(
                f"admin:{self.opts.app_label}_{self.opts.model_name}_register_from_odoo"
            )
        )

    def _build_register_context(self, request):
        opts = self.model._meta
        context = self.admin_site.each_context(request)
        context.update(
            {
                "opts": opts,
                "title": _("Register from Odoo"),
                "has_credentials": False,
                "profile_url": None,
                "products": [],
                "selected_product_id": request.POST.get("product_id", ""),
            }
        )

        profile_admin = self._odoo_profile_admin()
        if profile_admin is not None:
            context["profile_url"] = profile_admin.get_my_profile_url(request)

        profile = getattr(request.user, "odoo_profile", None)
        if not profile or not profile.is_verified:
            context["credential_error"] = _(
                "Configure your CRM employee credentials before registering products."
            )
            return context, None

        try:
            products = profile.execute(
                "product.product",
                "search_read",
                fields=[
                    "name",
                    "description_sale",
                    "list_price",
                    "standard_price",
                ],
                limit=0,
            )
        except Exception as exc:
            logger.exception(
                "Failed to fetch Odoo products for user %s (profile_id=%s, host=%s, database=%s)",
                getattr(getattr(request, "user", None), "pk", None),
                getattr(profile, "pk", None),
                getattr(profile, "host", None),
                getattr(profile, "database", None),
            )
            context["error"] = _("Unable to fetch products from Odoo.")
            if getattr(request.user, "is_superuser", False):
                fault = getattr(exc, "faultString", "")
                message = str(exc)
                details = [
                    f"Host: {getattr(profile, 'host', '')}",
                    f"Database: {getattr(profile, 'database', '')}",
                    f"User ID: {getattr(profile, 'odoo_uid', '')}",
                ]
                if fault and fault != message:
                    details.append(f"Fault: {fault}")
                if message:
                    details.append(f"Exception: {type(exc).__name__}: {message}")
                else:
                    details.append(f"Exception type: {type(exc).__name__}")
                context["debug_error"] = "\n".join(details)
            return context, []

        context["has_credentials"] = True
        simplified = []
        for product in products:
            simplified.append(
                {
                    "id": product.get("id"),
                    "name": product.get("name", ""),
                    "description_sale": product.get("description_sale", ""),
                    "list_price": product.get("list_price"),
                    "standard_price": product.get("standard_price"),
                }
            )
        context["products"] = simplified
        return context, simplified

    def register_from_odoo_view(self, request):
        context, products = self._build_register_context(request)
        if products is None:
            return TemplateResponse(
                request, "admin/core/product/register_from_odoo.html", context
            )

        if request.method == "POST" and context.get("has_credentials"):
            if not self.has_add_permission(request):
                context["form_error"] = _(
                    "You do not have permission to add products."
                )
            else:
                product_id = request.POST.get("product_id")
                if not product_id:
                    context["form_error"] = _("Select a product to register.")
                else:
                    try:
                        odoo_id = int(product_id)
                    except (TypeError, ValueError):
                        context["form_error"] = _("Invalid product selection.")
                    else:
                        match = next(
                            (item for item in products if item.get("id") == odoo_id),
                            None,
                        )
                        if not match:
                            context["form_error"] = _(
                                "The selected product was not found. Reload the page and try again."
                            )
                        else:
                            existing = self.model.objects.filter(
                                odoo_product__id=odoo_id
                            ).first()
                            if existing:
                                self.message_user(
                                    request,
                                    _(
                                        "Product %(name)s already imported; opening existing record."
                                    )
                                    % {"name": existing.name},
                                    level=messages.WARNING,
                                )
                                return HttpResponseRedirect(
                                    reverse(
                                        "admin:%s_%s_change"
                                        % (
                                            existing._meta.app_label,
                                            existing._meta.model_name,
                                        ),
                                        args=[existing.pk],
                                    )
                                )
                            product = self.model.objects.create(
                                name=match.get("name") or f"Odoo Product {odoo_id}",
                                description=match.get("description_sale", "") or "",
                                renewal_period=30,
                                odoo_product={
                                    "id": odoo_id,
                                    "name": match.get("name", ""),
                                },
                            )
                            self.log_addition(
                                request, product, "Registered product from Odoo"
                            )
                            self.message_user(
                                request,
                                _("Imported %(name)s from Odoo.")
                                % {"name": product.name},
                            )
                            return HttpResponseRedirect(
                                reverse(
                                    "admin:%s_%s_change"
                                    % (
                                        product._meta.app_label,
                                        product._meta.model_name,
                                    ),
                                    args=[product.pk],
                                )
                            )

        return TemplateResponse(
            request, "admin/core/product/register_from_odoo.html", context
        )


class RFIDImportForm(ImportForm):
    account_field = forms.ChoiceField(
        choices=(
            ("id", _("Energy account IDs")),
            ("name", _("Energy account names")),
        ),
        initial="id",
        label=_("Energy accounts"),
        required=False,
    )

    field_order = ["resource", "import_file", "format", "account_field"]

    def __init__(self, formats, resources, **kwargs):
        super().__init__(formats, resources, **kwargs)
        self.fields["account_field"].initial = (
            self.data.get("account_field")
            if hasattr(self, "data") and self.data
            else "id"
        )


class RFIDExportForm(SelectableFieldsExportForm):
    account_field = forms.ChoiceField(
        choices=(
            ("id", _("Energy account IDs")),
            ("name", _("Energy account names")),
        ),
        initial="id",
        label=_("Energy accounts"),
        required=False,
    )

    field_order = ["resource", "format", "account_field"]

    def __init__(self, formats, resources, **kwargs):
        super().__init__(formats, resources, **kwargs)
        if hasattr(self, "data") and self.data:
            self.fields["account_field"].initial = self.data.get("account_field", "id")


class RFIDConfirmImportForm(ConfirmImportForm):
    account_field = forms.CharField(widget=forms.HiddenInput(), required=False)

    def clean_account_field(self):
        value = (self.cleaned_data.get("account_field") or "id").lower()
        if value not in {"id", "name"}:
            return "id"
        return value


class RFIDResource(resources.ModelResource):
    energy_accounts = fields.Field(column_name="energy_accounts", readonly=True)
    reference = fields.Field(
        column_name="reference",
        attribute="reference",
        widget=ForeignKeyWidget(Reference, "value"),
    )

    def __init__(self, *args, account_field: str = "id", **kwargs):
        super().__init__(*args, **kwargs)
        self.account_field = account_field
        account_column = account_column_for_field(account_field)
        self.fields["energy_accounts"].column_name = account_column

    def get_instance(self, instance_loader, row):
        instance = super().get_instance(instance_loader, row)
        if instance is not None:
            return instance

        rfid_field = self.fields.get("rfid")
        if rfid_field is None:
            return None

        raw_value = row.get(rfid_field.column_name)
        normalized = RFID.normalize_code(str(raw_value or ""))
        if not normalized:
            return None

        existing = RFID.find_match(normalized)
        if existing is None:
            return None

        label_field = self.fields.get("label_id")
        if label_field is not None:
            row[label_field.column_name] = str(existing.pk)

        row[rfid_field.column_name] = normalized
        return existing

    def get_queryset(self):
        manager = getattr(self._meta.model, "all_objects", None)
        if manager is not None:
            return manager.all()
        return super().get_queryset()

    def dehydrate_energy_accounts(self, obj):
        return serialize_accounts(obj, self.account_field)

    def after_save_instance(self, instance, row, **kwargs):
        super().after_save_instance(instance, row, **kwargs)
        if kwargs.get("dry_run"):
            return
        accounts = parse_accounts(row, self.account_field)
        if accounts:
            instance.energy_accounts.set(accounts)
        else:
            instance.energy_accounts.clear()

    def before_save_instance(self, instance, row, **kwargs):
        if getattr(instance, "is_deleted", False):
            instance.is_deleted = False
        super().before_save_instance(instance, row, **kwargs)

    class Meta:
        model = RFID
        fields = (
            "label_id",
            "rfid",
            "custom_label",
            "energy_accounts",
            "reference",
            "external_command",
            "post_auth_command",
            "allowed",
            "color",
            "endianness",
            "kind",
            "released",
            "expiry_date",
            "last_seen_on",
        )
        export_order = (
            "label_id",
            "rfid",
            "custom_label",
            "energy_accounts",
            "reference",
            "external_command",
            "post_auth_command",
            "allowed",
            "color",
            "endianness",
            "kind",
            "released",
            "expiry_date",
            "last_seen_on",
        )
        import_id_fields = ("label_id",)


class RFIDForm(forms.ModelForm):
    """RFID admin form with optional reference field."""

    class Meta:
        model = RFID
        fields = "__all__"

    def __init__(self, *args, **kwargs):
        super().__init__(*args, **kwargs)
        self.fields["reference"].required = False
        rel = RFID._meta.get_field("reference").remote_field
        rel.model = ExperienceReference
        widget = self.fields["reference"].widget
        self.fields["reference"].widget = RelatedFieldWidgetWrapper(
            widget,
            rel,
            admin.site,
            can_add_related=True,
            can_change_related=True,
            can_view_related=True,
        )
        self.fields["data"].widget = RFIDDataWidget()


class CopyRFIDForm(forms.Form):
    """Simple form to capture the new RFID value when copying a tag."""

    rfid = forms.CharField(
        label=_("New RFID value"),
        max_length=RFID._meta.get_field("rfid").max_length,
        help_text=_("Enter the hexadecimal value for the new card."),
    )

    def clean_rfid(self):
        value = (self.cleaned_data.get("rfid") or "").strip()
        field = RFID._meta.get_field("rfid")
        try:
            cleaned = field.clean(value, None)
        except ValidationError as exc:
            raise forms.ValidationError(exc.messages)
        normalized = (cleaned or "").strip().upper()
        if not normalized:
            raise forms.ValidationError(_("RFID value is required."))
        if RFID.matching_queryset(normalized).exists():
            raise forms.ValidationError(
                _("An RFID with this value already exists.")
            )
        return normalized


@admin.register(RFID)
class RFIDAdmin(EntityModelAdmin, ImportExportModelAdmin):
    change_list_template = "admin/core/rfid/change_list.html"
    resource_class = RFIDResource
    import_form_class = RFIDImportForm
    confirm_form_class = RFIDConfirmImportForm
    export_form_class = RFIDExportForm
    list_display = (
        "label",
        "rfid",
        "color",
        "endianness_short",
        "released",
        "allowed",
        "last_seen_on",
    )
    list_filter = ("color", "endianness", "released", "allowed")
    search_fields = ("label_id", "rfid", "custom_label")
    autocomplete_fields = ["energy_accounts"]
    raw_id_fields = ["reference"]
    actions = [
        "scan_rfids",
        "print_card_labels",
        "print_release_form",
        "copy_rfids",
        "merge_rfids",
        "toggle_selected_released",
        "toggle_selected_allowed",
        "create_account_from_rfid",
    ]
    readonly_fields = ("added_on", "last_seen_on", "reversed_uid", "qr_test_link")
    form = RFIDForm

    def get_import_resource_kwargs(self, request, form=None, **kwargs):
        resource_kwargs = super().get_import_resource_kwargs(
            request, form=form, **kwargs
        )
        account_field = "id"
        if form and hasattr(form, "cleaned_data"):
            account_field = form.cleaned_data.get("account_field") or "id"
        resource_kwargs["account_field"] = (
            "name" if account_field == "name" else "id"
        )
        return resource_kwargs

    def get_confirm_form_initial(self, request, import_form):
        initial = super().get_confirm_form_initial(request, import_form)
        if import_form and hasattr(import_form, "cleaned_data"):
            initial["account_field"] = (
                import_form.cleaned_data.get("account_field") or "id"
            )
        return initial

    def get_export_resource_kwargs(self, request, **kwargs):
        export_form = kwargs.get("export_form")
        resource_kwargs = super().get_export_resource_kwargs(request, **kwargs)
        account_field = "id"
        if export_form and hasattr(export_form, "cleaned_data"):
            account_field = (
                export_form.cleaned_data.get("account_field") or "id"
            )
        resource_kwargs["account_field"] = (
            "name" if account_field == "name" else "id"
        )
        return resource_kwargs

    def label(self, obj):
        return obj.label_id

    label.admin_order_field = "label_id"
    label.short_description = "Label"

    @admin.display(description=_("End"), ordering="endianness")
    def endianness_short(self, obj):
        labels = {
            RFID.BIG_ENDIAN: _("Big"),
            RFID.LITTLE_ENDIAN: _("Little"),
        }
        return labels.get(obj.endianness, obj.get_endianness_display())

    def scan_rfids(self, request, queryset):
        return redirect("admin:core_rfid_scan")

    scan_rfids.short_description = "Scan RFIDs"

    @staticmethod
    def _build_unique_account_name(base: str) -> str:
        base_name = (base or "").strip().upper() or "RFID ACCOUNT"
        candidate = base_name
        suffix = 1
        while CustomerAccount.objects.filter(name=candidate).exists():
            suffix += 1
            candidate = f"{base_name}-{suffix}"
        return candidate

    @admin.action(description=_("Create Account from RFID"))
    def create_account_from_rfid(self, request, queryset):
        created = 0
        reassigned = 0
        skipped = 0

        for tag in queryset.select_related():
            if tag.energy_accounts.exists():
                skipped += 1
                continue

            account_name = self._build_unique_account_name(
                tag.custom_label or tag.rfid
            )
            with transaction.atomic():
                account = CustomerAccount.objects.create(name=account_name)
                account.rfids.add(tag)

                updated = Transaction.objects.filter(
                    rfid__iexact=tag.rfid, account__isnull=True
                ).update(account=account)
                reassigned += updated

            created += 1

        if created:
            self.message_user(
                request,
                ngettext(
                    "Created %(count)d account from RFID selection.",
                    "Created %(count)d accounts from RFID selection.",
                    created,
                )
                % {"count": created},
                level=messages.SUCCESS,
            )

        if reassigned:
            self.message_user(
                request,
                ngettext(
                    "Linked %(count)d past transaction to the new account.",
                    "Linked %(count)d past transactions to the new accounts.",
                    reassigned,
                )
                % {"count": reassigned},
                level=messages.SUCCESS,
            )

        if skipped:
            self.message_user(
                request,
                ngettext(
                    "Skipped %(count)d RFID because it is already linked to an account.",
                    "Skipped %(count)d RFIDs because they are already linked to accounts.",
                    skipped,
                )
                % {"count": skipped},
                level=messages.WARNING,
            )

    @admin.action(description=_("Toggle Released flag"))
    def toggle_selected_released(self, request, queryset):
        manager = getattr(self.model, "all_objects", self.model.objects)
        toggled = 0
        for tag in queryset:
            new_state = not tag.released
            manager.filter(pk=tag.pk).update(released=new_state)
            tag.released = new_state
            toggled += 1

        if toggled:
            self.message_user(
                request,
                ngettext(
                    "Toggled released flag for %(count)d RFID.",
                    "Toggled released flag for %(count)d RFIDs.",
                    toggled,
                )
                % {"count": toggled},
                level=messages.SUCCESS,
            )

    @admin.action(description=_("Toggle Allowed flag"))
    def toggle_selected_allowed(self, request, queryset):
        manager = getattr(self.model, "all_objects", self.model.objects)
        toggled = 0
        for tag in queryset:
            new_state = not tag.allowed
            manager.filter(pk=tag.pk).update(allowed=new_state)
            tag.allowed = new_state
            toggled += 1

        if toggled:
            self.message_user(
                request,
                ngettext(
                    "Toggled allowed flag for %(count)d RFID.",
                    "Toggled allowed flag for %(count)d RFIDs.",
                    toggled,
                )
                % {"count": toggled},
                level=messages.SUCCESS,
            )

    @admin.action(description=_("Copy RFID"))
    def copy_rfids(self, request, queryset):
        if queryset.count() != 1:
            self.message_user(
                request,
                _("Select exactly one RFID to copy."),
                level=messages.ERROR,
            )
            return None

        source = (
            queryset.select_related("reference")
            .prefetch_related("energy_accounts")
            .first()
        )
        if source is None:
            self.message_user(
                request,
                _("Unable to find the selected RFID."),
                level=messages.ERROR,
            )
            return None

        if "apply" in request.POST:
            form = CopyRFIDForm(request.POST)
            if form.is_valid():
                new_rfid = form.cleaned_data["rfid"]
                label_id = RFID.next_copy_label(source)
                data_value = source.data or []
                copied_data = (
                    json.loads(json.dumps(data_value)) if data_value else []
                )
                create_kwargs = {
                    "label_id": label_id,
                    "rfid": new_rfid,
                    "custom_label": source.custom_label,
                    "key_a": source.key_a,
                    "key_b": source.key_b,
                    "key_a_verified": source.key_a_verified,
                    "key_b_verified": source.key_b_verified,
                    "allowed": source.allowed,
                    "external_command": source.external_command,
                    "post_auth_command": source.post_auth_command,
                    "color": source.color,
                    "kind": source.kind,
                    "reference": source.reference,
                    "released": source.released,
                    "data": copied_data,
                }
                try:
                    with transaction.atomic():
                        new_tag = RFID.objects.create(**create_kwargs)
                except IntegrityError:
                    form.add_error(
                        None, _("Unable to copy RFID. Please try again.")
                    )
                else:
                    new_tag.energy_accounts.set(source.energy_accounts.all())
                    self.message_user(
                        request,
                        _(
                            "Copied RFID %(source_label)s to %(new_label)s "
                            "(%(rfid)s)."
                        )
                        % {
                            "source_label": source.label_id,
                            "new_label": new_tag.label_id,
                            "rfid": new_tag.rfid,
                        },
                        level=messages.SUCCESS,
                    )
                    return HttpResponseRedirect(
                        reverse("admin:core_rfid_change", args=[new_tag.pk])
                    )
        else:
            form = CopyRFIDForm()

        context = self.admin_site.each_context(request)
        context.update(
            {
                "opts": self.model._meta,
                "form": form,
                "source": source,
                "action": "copy_rfids",
                "title": _("Copy RFID"),
            }
        )
        context["media"] = self.media + form.media
        return TemplateResponse(request, "admin/core/rfid/copy.html", context)

    @admin.action(description=_("Merge RFID cards"))
    def merge_rfids(self, request, queryset):
        tags = list(queryset.prefetch_related("energy_accounts"))
        if len(tags) < 2:
            self.message_user(
                request,
                _("Select at least two RFIDs to merge."),
                level=messages.WARNING,
            )
            return None

        normalized_map: dict[int, str] = {}
        groups: defaultdict[str, list[RFID]] = defaultdict(list)
        unmatched = 0
        for tag in tags:
            normalized = RFID.normalize_code(tag.rfid)
            normalized_map[tag.pk] = normalized
            if not normalized:
                unmatched += 1
                continue
            prefix = normalized[: RFID.MATCH_PREFIX_LENGTH]
            groups[prefix].append(tag)

        merge_groups: list[list[RFID]] = []
        skipped = unmatched
        for prefix, group in groups.items():
            if len(group) < 2:
                skipped += len(group)
                continue
            group.sort(
                key=lambda item: (
                    len(normalized_map.get(item.pk, "")),
                    normalized_map.get(item.pk, ""),
                    item.pk,
                )
            )
            merge_groups.append(group)

        if not merge_groups:
            self.message_user(
                request,
                _("No matching RFIDs were found to merge."),
                level=messages.WARNING,
            )
            return None

        merged_tags = 0
        merged_groups = 0
        conflicting_accounts = 0
        with transaction.atomic():
            for group in merge_groups:
                canonical = group[0]
                update_fields: set[str] = set()
                existing_account_ids = set(
                    canonical.energy_accounts.values_list("pk", flat=True)
                )
                for tag in group[1:]:
                    other_value = normalized_map.get(tag.pk, "")
                    if canonical.adopt_rfid(other_value):
                        update_fields.add("rfid")
                        normalized_map[canonical.pk] = RFID.normalize_code(
                            canonical.rfid
                        )
                    accounts = list(tag.energy_accounts.all())
                    if accounts:
                        transferable: list[CustomerAccount] = []
                        for account in accounts:
                            if existing_account_ids and account.pk not in existing_account_ids:
                                conflicting_accounts += 1
                                continue
                            transferable.append(account)
                        if transferable:
                            canonical.energy_accounts.add(*transferable)
                            existing_account_ids.update(
                                account.pk for account in transferable
                            )
                    if tag.allowed and not canonical.allowed:
                        canonical.allowed = True
                        update_fields.add("allowed")
                    if tag.released and not canonical.released:
                        canonical.released = True
                        update_fields.add("released")
                    if tag.key_a_verified and not canonical.key_a_verified:
                        canonical.key_a_verified = True
                        update_fields.add("key_a_verified")
                    if tag.key_b_verified and not canonical.key_b_verified:
                        canonical.key_b_verified = True
                        update_fields.add("key_b_verified")
                    if tag.last_seen_on and (
                        not canonical.last_seen_on
                        or tag.last_seen_on > canonical.last_seen_on
                    ):
                        canonical.last_seen_on = tag.last_seen_on
                        update_fields.add("last_seen_on")
                    if not canonical.origin_node and tag.origin_node_id:
                        canonical.origin_node = tag.origin_node
                        update_fields.add("origin_node")
                    merged_tags += 1
                    tag.delete()
                if update_fields:
                    canonical.save(update_fields=sorted(update_fields))
                merged_groups += 1

        if merged_tags:
            self.message_user(
                request,
                ngettext(
                    "Merged %(removed)d RFID into %(groups)d canonical record.",
                    "Merged %(removed)d RFIDs into %(groups)d canonical records.",
                    merged_tags,
                )
                % {"removed": merged_tags, "groups": merged_groups},
                level=messages.SUCCESS,
            )

        if skipped:
            self.message_user(
                request,
                ngettext(
                    "Skipped %(count)d RFID because it did not share the first %(length)d characters with another selection.",
                    "Skipped %(count)d RFIDs because they did not share the first %(length)d characters with another selection.",
                    skipped,
                )
                % {"count": skipped, "length": RFID.MATCH_PREFIX_LENGTH},
                level=messages.WARNING,
            )

        if conflicting_accounts:
            self.message_user(
                request,
                ngettext(
                    "Skipped %(count)d customer account because the RFID was already linked to a different account.",
                    "Skipped %(count)d customer accounts because the RFID was already linked to a different account.",
                    conflicting_accounts,
                )
                % {"count": conflicting_accounts},
                level=messages.WARNING,
            )

    def _render_card_labels(
        self,
        request,
        queryset,
        empty_message,
        redirect_url,
    ):
        queryset = queryset.select_related("reference").order_by("label_id")
        if not queryset.exists():
            self.message_user(
                request,
                empty_message,
                level=messages.WARNING,
            )
            return HttpResponseRedirect(redirect_url)

        buffer = BytesIO()
        base_card_width = 85.6 * mm
        base_card_height = 54 * mm
        columns = 3
        rows = 4
        labels_per_page = columns * rows
        page_margin_x = 12 * mm
        page_margin_y = 12 * mm
        column_spacing = 6 * mm
        row_spacing = 6 * mm
        page_size = landscape(letter)
        page_width, page_height = page_size

        available_width = (
            page_width - (2 * page_margin_x) - (columns - 1) * column_spacing
        )
        available_height = (
            page_height - (2 * page_margin_y) - (rows - 1) * row_spacing
        )
        scale_x = available_width / (columns * base_card_width)
        scale_y = available_height / (rows * base_card_height)
        scale = min(scale_x, scale_y, 1)

        card_width = base_card_width * scale
        card_height = base_card_height * scale
        margin = 5 * mm * scale
        highlight_height = 20 * mm * scale
        content_width = card_width - 2 * margin
        left_section_width = content_width * 0.6
        right_section_width = content_width - left_section_width

        def draw_label(pdf_canvas, tag, origin_x, origin_y):
            pdf_canvas.saveState()
            pdf_canvas.translate(origin_x, origin_y)

            pdf_canvas.setFillColor(colors.white)
            pdf_canvas.rect(0, 0, card_width, card_height, stroke=0, fill=1)
            pdf_canvas.setStrokeColor(colors.HexColor("#D9D9D9"))
            pdf_canvas.setLineWidth(max(0.3, 0.5 * scale))
            pdf_canvas.rect(0, 0, card_width, card_height, stroke=1, fill=0)

            left_x = margin
            right_x = left_x + left_section_width
            highlight_bottom = card_height - margin - highlight_height

            pdf_canvas.setFillColor(colors.HexColor("#E6EEF8"))
            pdf_canvas.roundRect(
                left_x,
                highlight_bottom,
                left_section_width,
                highlight_height,
                6 * scale,
                stroke=0,
                fill=1,
            )

            pdf_canvas.setFillColor(colors.HexColor("#1A1A1A"))
            font_name = "Helvetica-Bold"
            font_size = max(6, 28 * scale)
            pdf_canvas.setFont(font_name, font_size)
            label_value = str(tag.label_id or "")
            primary_label = label_value.zfill(4) if label_value.isdigit() else label_value
            descent = abs(pdfmetrics.getDescent(font_name) / 1000 * font_size)
            vertical_center = highlight_bottom + (highlight_height / 2)
            baseline = vertical_center - (descent / 2)
            pdf_canvas.drawCentredString(
                left_x + (left_section_width / 2),
                baseline,
                primary_label,
            )

            pdf_canvas.setFont("Helvetica", max(5, 11 * scale))
            text = pdf_canvas.beginText()
            text.setTextOrigin(left_x, highlight_bottom - 16 * scale)
            text.setLeading(max(6, 14 * scale))

            details = [_("RFID: %s") % tag.rfid]
            if tag.custom_label:
                details.append(_("Custom label: %s") % tag.custom_label)
            details.append(_("Color: %s") % tag.get_color_display())
            details.append(_("Type: %s") % tag.get_kind_display())
            if tag.reference:
                details.append(_("Reference: %s") % tag.reference)

            for line in details:
                text.textLine(line)

            pdf_canvas.drawText(text)

            if tag.rfid:
                qr_code = qr.QrCodeWidget(str(tag.rfid))
                qr_bounds = qr_code.getBounds()
                qr_width = qr_bounds[2] - qr_bounds[0]
                qr_height = qr_bounds[3] - qr_bounds[1]
                qr_target_size = min(right_section_width, card_height - 2 * margin)
                if qr_width and qr_height:
                    qr_scale = qr_target_size / max(qr_width, qr_height)
                    drawing = Drawing(
                        qr_target_size,
                        qr_target_size,
                        transform=[qr_scale, 0, 0, qr_scale, 0, 0],
                    )
                    drawing.add(qr_code)
                    qr_x = right_x + (right_section_width - qr_target_size) / 2
                    qr_y = margin + (card_height - 2 * margin - qr_target_size) / 2
                    renderPDF.draw(drawing, pdf_canvas, qr_x, qr_y)

            pdf_canvas.restoreState()

        pdf = canvas.Canvas(buffer, pagesize=page_size)
        pdf.setTitle("RFID Card Labels")

        tags = list(queryset)
        total_tags = len(tags)

        for page_start in range(0, total_tags, labels_per_page):
            pdf.setPageSize(page_size)
            pdf.setFillColor(colors.white)
            pdf.rect(0, 0, page_width, page_height, stroke=0, fill=1)
            subset = tags[page_start : page_start + labels_per_page]

            for index, tag in enumerate(subset):
                column = index % columns
                row = index // columns
                x = page_margin_x + column * (card_width + column_spacing)
                y = (
                    page_height
                    - page_margin_y
                    - card_height
                    - row * (card_height + row_spacing)
                )
                draw_label(pdf, tag, x, y)

            pdf.showPage()

        pdf.save()
        buffer.seek(0)

        response = HttpResponse(buffer.getvalue(), content_type="application/pdf")
        response["Content-Disposition"] = "attachment; filename=rfid-card-labels.pdf"
        return response

    def print_card_labels(self, request, queryset):
        return self._render_card_labels(
            request,
            queryset,
            _("Select at least one RFID to print labels."),
            request.get_full_path(),
        )

    print_card_labels.short_description = _("Print Card Labels")

    def _render_release_form(self, request, queryset, empty_message, redirect_url):
        tags = list(queryset)
        if not tags:
            self.message_user(request, empty_message, level=messages.WARNING)
            return HttpResponseRedirect(redirect_url)

        language = getattr(request, "LANGUAGE_CODE", translation.get_language())
        if not language:
            language = settings.LANGUAGE_CODE

        with translation.override(language):
            buffer = BytesIO()
            document = SimpleDocTemplate(
                buffer,
                pagesize=letter,
                leftMargin=36,
                rightMargin=36,
                topMargin=72,
                bottomMargin=36,
            )
            document.title = str(_("RFID Release Form"))

            styles = getSampleStyleSheet()
            story = []
            story.append(Paragraph(_("RFID Release Form"), styles["Title"]))
            story.append(Spacer(1, 12))

            generated_on = timezone.localtime()
            formatted_generated_on = date_format(generated_on, "DATETIME_FORMAT")
            if generated_on.tzinfo:
                formatted_generated_on = _("%(datetime)s %(timezone)s") % {
                    "datetime": formatted_generated_on,
                    "timezone": generated_on.tzname() or "",
                }
            generated_text = Paragraph(
                _("Generated on: %(date)s")
                % {"date": formatted_generated_on},
                styles["Normal"],
            )
            story.append(generated_text)
            story.append(Spacer(1, 24))

            table_data = [
                [
                    _("Label"),
                    _("RFID"),
                    _("Custom label"),
                    _("Color"),
                    _("Type"),
                ]
            ]

            for tag in tags:
                table_data.append(
                    [
                        tag.label_id or "",
                        tag.rfid or "",
                        tag.custom_label or "",
                        tag.get_color_display() if tag.color else "",
                        tag.get_kind_display() if tag.kind else "",
                    ]
                )

            table = Table(table_data, repeatRows=1, hAlign="LEFT")
            table.setStyle(
                TableStyle(
                    [
                        ("BACKGROUND", (0, 0), (-1, 0), colors.lightgrey),
                        ("TEXTCOLOR", (0, 0), (-1, 0), colors.black),
                        ("GRID", (0, 0), (-1, -1), 0.5, colors.grey),
                        ("ALIGN", (0, 0), (-1, -1), "LEFT"),
                        ("FONTNAME", (0, 0), (-1, 0), "Helvetica-Bold"),
                        ("BOTTOMPADDING", (0, 0), (-1, 0), 8),
                    ]
                )
            )

            story.append(table)
            story.append(Spacer(1, 36))

            signature_lines = [
                [
                    Paragraph(
                        _("Issuer Signature: ______________________________"),
                        styles["Normal"],
                    ),
                    Paragraph(
                        _("Receiver Signature: ______________________________"),
                        styles["Normal"],
                    ),
                ],
                [
                    Paragraph(
                        _("Issuer Name: ______________________________"),
                        styles["Normal"],
                    ),
                    Paragraph(
                        _("Receiver Name: ______________________________"),
                        styles["Normal"],
                    ),
                ],
            ]

            signature_table = Table(
                signature_lines,
                colWidths=[document.width / 2.0, document.width / 2.0],
                hAlign="LEFT",
            )
            signature_table.setStyle(
                TableStyle(
                    [
                        ("VALIGN", (0, 0), (-1, -1), "TOP"),
                        ("BOTTOMPADDING", (0, 0), (-1, -1), 12),
                    ]
                )
            )
            story.append(signature_table)

            document.build(story)
            buffer.seek(0)

            response = HttpResponse(buffer.getvalue(), content_type="application/pdf")
            response["Content-Disposition"] = "attachment; filename=rfid-release-form.pdf"
            return response

    def print_release_form(self, request, queryset):
        return self._render_release_form(
            request,
            queryset,
            _("Select at least one RFID to print the release form."),
            request.get_full_path(),
        )

    print_release_form.short_description = _("Print Release Form")

    def get_changelist_actions(self, request):
        parent = getattr(super(), "get_changelist_actions", None)
        actions = []
        if callable(parent):
            parent_actions = parent(request)
            if parent_actions:
                actions.extend(parent_actions)
        actions.append("print_valid_card_labels")
        return actions

    def print_valid_card_labels(self, request):
        queryset = self.get_queryset(request).filter(allowed=True, released=True)
        changelist_url = reverse("admin:core_rfid_changelist")
        return self._render_card_labels(
            request,
            queryset,
            _("No RFID cards marked as valid are available to print."),
            changelist_url,
        )

    def get_urls(self):
        urls = super().get_urls()
        custom = [
            path(
                "report/",
                self.admin_site.admin_view(self.report_view),
                name="core_rfid_report",
            ),
            path(
                "print-valid-labels/",
                self.admin_site.admin_view(self.print_valid_card_labels),
                name="core_rfid_print_valid_card_labels",
            ),
            path(
                "scan/",
                self.admin_site.admin_view(csrf_exempt(self.scan_view)),
                name="core_rfid_scan",
            ),
            path(
                "scan/next/",
                self.admin_site.admin_view(csrf_exempt(self.scan_next)),
                name="core_rfid_scan_next",
            ),
        ]
        return custom + urls

    def report_view(self, request):
        context = self.admin_site.each_context(request)
        context["report"] = ClientReport.build_rows(for_display=True)
        return TemplateResponse(request, "admin/core/rfid/report.html", context)

    def scan_view(self, request):
        context = self.admin_site.each_context(request)
        table_mode, toggle_url, toggle_label = build_mode_toggle(request)
        public_view_url = reverse("rfid-reader")
        if table_mode:
            public_view_url = f"{public_view_url}?mode=table"
        context.update(
            {
                "scan_url": reverse("admin:core_rfid_scan_next"),
                "admin_change_url_template": reverse(
                    "admin:core_rfid_change", args=[0]
                ),
                "title": _("Scan RFIDs"),
                "opts": self.model._meta,
                "table_mode": table_mode,
                "toggle_url": toggle_url,
                "toggle_label": toggle_label,
                "public_view_url": public_view_url,
                "deep_read_url": reverse("rfid-scan-deep"),
            }
        )
        context["title"] = _("Scan RFIDs")
        context["opts"] = self.model._meta
        context["show_release_info"] = True
        context["default_endianness"] = RFID.BIG_ENDIAN
        return render(request, "admin/core/rfid/scan.html", context)

    def scan_next(self, request):
        from ocpp.rfid.scanner import scan_sources
        from ocpp.rfid.reader import validate_rfid_value

        if request.method == "POST":
            try:
                payload = json.loads(request.body.decode("utf-8") or "{}")
            except (json.JSONDecodeError, UnicodeDecodeError):
                return JsonResponse({"error": "Invalid JSON payload"}, status=400)
            rfid = payload.get("rfid") or payload.get("value")
            kind = payload.get("kind")
            endianness = payload.get("endianness")
            result = validate_rfid_value(rfid, kind=kind, endianness=endianness)
        else:
            endianness = request.GET.get("endianness")
            result = scan_sources(request, endianness=endianness)
        status = 500 if result.get("error") else 200
        return JsonResponse(result, status=status)


class ClientReportRecurrencyFilter(admin.SimpleListFilter):
    title = "Recurrency"
    parameter_name = "recurrency"

    def lookups(self, request, model_admin):
        for value, label in ClientReportSchedule.PERIODICITY_CHOICES:
            yield (value, label)

    def queryset(self, request, queryset):
        value = self.value()
        if not value:
            return queryset
        if value == ClientReportSchedule.PERIODICITY_NONE:
            return queryset.filter(
                Q(schedule__isnull=True) | Q(schedule__periodicity=value)
            )
        return queryset.filter(schedule__periodicity=value)


@admin.register(ClientReport)
class ClientReportAdmin(EntityModelAdmin):
    list_display = (
        "created_on",
        "period_range",
        "owner",
        "recurrency_display",
        "total_kw_period_display",
        "download_link",
    )
    list_select_related = ("schedule", "owner")
    list_filter = ("owner", ClientReportRecurrencyFilter)
    readonly_fields = ("created_on", "data")

    change_list_template = "admin/core/clientreport/change_list.html"

    def period_range(self, obj):
        return str(obj)

    period_range.short_description = "Period"

    def recurrency_display(self, obj):
        return obj.periodicity_label

    recurrency_display.short_description = "Recurrency"

    def total_kw_period_display(self, obj):
        return f"{obj.total_kw_period:.2f}"

    total_kw_period_display.short_description = "Total kW (period)"

    def download_link(self, obj):
        url = reverse("admin:core_clientreport_download", args=[obj.pk])
        return format_html('<a href="{}">Download</a>', url)

    download_link.short_description = "Download"

    class ClientReportForm(forms.Form):
        PERIOD_CHOICES = [
            ("range", "Date range"),
            ("week", "Week"),
            ("month", "Month"),
        ]
        RECURRENCE_CHOICES = ClientReportSchedule.PERIODICITY_CHOICES
        VIEW_CHOICES = [
            ("expanded", _("Expanded view")),
            ("summary", _("Summarized view")),
        ]
        period = forms.ChoiceField(
            choices=PERIOD_CHOICES,
            widget=forms.RadioSelect,
            initial="range",
            help_text="Choose how the reporting window will be calculated.",
        )
        start = forms.DateField(
            label="Start date",
            required=False,
            widget=forms.DateInput(attrs={"type": "date"}),
            help_text="First day included when using a custom date range.",
        )
        end = forms.DateField(
            label="End date",
            required=False,
            widget=forms.DateInput(attrs={"type": "date"}),
            help_text="Last day included when using a custom date range.",
        )
        week = forms.CharField(
            label="Week",
            required=False,
            widget=forms.TextInput(attrs={"type": "week"}),
            help_text="Generates the report for the ISO week that you select.",
        )
        month = forms.DateField(
            label="Month",
            required=False,
            widget=forms.DateInput(attrs={"type": "month"}),
            input_formats=["%Y-%m"],
            help_text="Generates the report for the calendar month that you select.",
        )
        view_mode = forms.ChoiceField(
            label=_("Report layout"),
            choices=VIEW_CHOICES,
            initial="expanded",
            widget=forms.RadioSelect,
            help_text=_(
                "Choose between detailed charge point sections or a combined summary table."
            ),
        )
        language = forms.ChoiceField(
            label="Report language",
            choices=settings.LANGUAGES,
            help_text="Choose the language used for the generated report.",
        )
        title = forms.CharField(
            label="Report title",
            required=False,
            max_length=200,
            help_text="Optional heading that replaces the default report title.",
        )
        chargers = forms.ModelMultipleChoiceField(
            label="Charge points",
            queryset=Charger.objects.filter(connector_id__isnull=True)
            .order_by("display_name", "charger_id"),
            required=False,
            widget=forms.CheckboxSelectMultiple,
            help_text="Choose which charge points are included in the report.",
        )
        owner = forms.ModelChoiceField(
            queryset=get_user_model().objects.all(),
            required=False,
            help_text="Sets who owns the report schedule and is listed as the requestor.",
        )
        destinations = forms.CharField(
            label="Email destinations",
            required=False,
            widget=forms.Textarea(attrs={"rows": 2}),
            help_text="Separate addresses with commas or new lines.",
        )
        recurrence = forms.ChoiceField(
            label="Recurrency",
            choices=RECURRENCE_CHOICES,
            initial=ClientReportSchedule.PERIODICITY_NONE,
            help_text="Defines how often the report should be generated automatically.",
        )
        enable_emails = forms.BooleanField(
            label="Enable email delivery",
            required=False,
            help_text="Send the report via email to the recipients listed above.",
        )

        def __init__(self, *args, request=None, **kwargs):
            self.request = request
            super().__init__(*args, **kwargs)
            if (
                request
                and getattr(request, "user", None)
                and request.user.is_authenticated
            ):
                self.fields["owner"].initial = request.user.pk
            self.fields["chargers"].widget.attrs["class"] = "charger-options"
            if not self.is_bound:
                queryset = self.fields["chargers"].queryset
                self.fields["chargers"].initial = list(
                    queryset.values_list("pk", flat=True)
                )
            language_initial = ClientReport.default_language()
            if request:
                language_initial = ClientReport.normalize_language(
                    getattr(request, "LANGUAGE_CODE", language_initial)
                )
            self.fields["language"].initial = language_initial

        def clean(self):
            cleaned = super().clean()
            period = cleaned.get("period")
            if period == "range":
                if not cleaned.get("start") or not cleaned.get("end"):
                    raise forms.ValidationError("Please provide start and end dates.")
            elif period == "week":
                week_str = cleaned.get("week")
                if not week_str:
                    raise forms.ValidationError("Please select a week.")
                year, week_num = week_str.split("-W")
                start = datetime.date.fromisocalendar(int(year), int(week_num), 1)
                cleaned["start"] = start
                cleaned["end"] = start + datetime.timedelta(days=6)
            elif period == "month":
                month_dt = cleaned.get("month")
                if not month_dt:
                    raise forms.ValidationError("Please select a month.")
                start = month_dt.replace(day=1)
                last_day = calendar.monthrange(month_dt.year, month_dt.month)[1]
                cleaned["start"] = start
                cleaned["end"] = month_dt.replace(day=last_day)
            return cleaned

        def clean_destinations(self):
            raw = self.cleaned_data.get("destinations", "")
            if not raw:
                return []
            validator = EmailValidator()
            seen: set[str] = set()
            emails: list[str] = []
            for part in re.split(r"[\s,]+", raw):
                candidate = part.strip()
                if not candidate:
                    continue
                validator(candidate)
                key = candidate.lower()
                if key in seen:
                    continue
                seen.add(key)
                emails.append(candidate)
            return emails

        def clean_title(self):
            title = self.cleaned_data.get("title")
            return ClientReport.normalize_title(title)

    def get_urls(self):
        urls = super().get_urls()
        custom = [
            path(
                "generate/",
                self.admin_site.admin_view(self.generate_view),
                name="core_clientreport_generate",
            ),
            path(
                "generate/action/",
                self.admin_site.admin_view(self.generate_report),
                name="core_clientreport_generate_report",
            ),
            path(
                "download/<int:report_id>/",
                self.admin_site.admin_view(self.download_view),
                name="core_clientreport_download",
            ),
        ]
        return custom + urls

    def generate_view(self, request):
        form = self.ClientReportForm(request.POST or None, request=request)
        report = None
        schedule = None
        download_url = None
        report_rows = None
        report_summary_rows: list[dict[str, Any]] = []
        if request.method == "POST" and form.is_valid():
            owner = form.cleaned_data.get("owner")
            if not owner and request.user.is_authenticated:
                owner = request.user
            enable_emails = form.cleaned_data.get("enable_emails", False)
            disable_emails = not enable_emails
            recipients = form.cleaned_data.get("destinations") if enable_emails else []
            chargers = list(form.cleaned_data.get("chargers") or [])
            language = form.cleaned_data.get("language")
            title = form.cleaned_data.get("title")
            report = ClientReport.generate(
                form.cleaned_data["start"],
                form.cleaned_data["end"],
                owner=owner,
                recipients=recipients,
                disable_emails=disable_emails,
                chargers=chargers,
                language=language,
                title=title,
            )
            report.store_local_copy()
            if chargers:
                report.chargers.set(chargers)
            if enable_emails and recipients:
                delivered = report.send_delivery(
                    to=recipients,
                    cc=[],
                    outbox=ClientReport.resolve_outbox_for_owner(owner),
                    reply_to=ClientReport.resolve_reply_to_for_owner(owner),
                )
                if delivered:
                    report.recipients = delivered
                    report.save(update_fields=["recipients"])
                    self.message_user(
                        request,
                        "Consumer report emailed to the selected recipients.",
                        messages.SUCCESS,
                    )
            recurrence = form.cleaned_data.get("recurrence")
            if recurrence and recurrence != ClientReportSchedule.PERIODICITY_NONE:
                schedule = ClientReportSchedule.objects.create(
                    owner=owner,
                    created_by=request.user if request.user.is_authenticated else None,
                    periodicity=recurrence,
                    email_recipients=recipients,
                    disable_emails=disable_emails,
                    language=language,
                    title=title,
                )
                if chargers:
                    schedule.chargers.set(chargers)
                report.schedule = schedule
                report.save(update_fields=["schedule"])
                self.message_user(
                    request,
                    "Consumer report schedule created; future reports will be generated automatically.",
                    messages.SUCCESS,
                )
            if disable_emails:
                self.message_user(
                    request,
                    "Consumer report generated. The download will begin automatically.",
                    messages.SUCCESS,
                )
                redirect_url = f"{reverse('admin:core_clientreport_generate')}?download={report.pk}"
                return HttpResponseRedirect(redirect_url)
            report_rows = report.rows_for_display
            report_summary_rows = ClientReport.build_evcs_summary_rows(report_rows)
        download_param = request.GET.get("download")
        if download_param:
            try:
                download_report = ClientReport.objects.get(pk=download_param)
            except ClientReport.DoesNotExist:
                pass
            else:
                download_url = reverse(
                    "admin:core_clientreport_download", args=[download_report.pk]
                )
        if report and report_rows is None:
            report_rows = report.rows_for_display
            report_summary_rows = ClientReport.build_evcs_summary_rows(report_rows)
        selected_view_mode = form.fields["view_mode"].initial
        if form.is_bound:
            if form.is_valid():
                selected_view_mode = form.cleaned_data.get(
                    "view_mode", selected_view_mode
                )
            else:
                selected_view_mode = form.data.get("view_mode", selected_view_mode)
        context = self.admin_site.each_context(request)
        context.update(
            {
                "form": form,
                "report": report,
                "schedule": schedule,
                "download_url": download_url,
                "opts": self.model._meta,
                "report_rows": report_rows,
                "report_summary_rows": report_summary_rows,
                "report_view_mode": selected_view_mode,
            }
        )
        return TemplateResponse(
            request, "admin/core/clientreport/generate.html", context
        )

    def get_changelist_actions(self, request):
        parent = getattr(super(), "get_changelist_actions", None)
        actions: list[str] = []
        if callable(parent):
            parent_actions = parent(request)
            if parent_actions:
                actions.extend(parent_actions)
        if "generate_report" not in actions:
            actions.append("generate_report")
        return actions

    def generate_report(self, request):
        return HttpResponseRedirect(reverse("admin:core_clientreport_generate"))

    generate_report.label = _("Generate report")

    def download_view(self, request, report_id: int):
        report = get_object_or_404(ClientReport, pk=report_id)
        pdf_path = report.ensure_pdf()
        if not pdf_path.exists():
            raise Http404("Report file unavailable")
        end_date = report.end_date
        if hasattr(end_date, "isoformat"):
            end_date_str = end_date.isoformat()
        else:  # pragma: no cover - fallback for unexpected values
            end_date_str = str(end_date)
        filename = f"consumer-report-{end_date_str}.pdf"
        response = FileResponse(pdf_path.open("rb"), content_type="application/pdf")
        response["Content-Disposition"] = f'attachment; filename="{filename}"'
        return response

@admin.register(PackageRelease)
class PackageReleaseAdmin(SaveBeforeChangeAction, EntityModelAdmin):
    change_list_template = "admin/core/packagerelease/change_list.html"
    list_display = (
        "version",
        "package_link",
        "severity",
        "is_current",
        "pypi_url",
        "release_on",
        "revision_short",
        "published_status",
    )
    list_display_links = ("version",)
    actions = ["publish_release", "validate_releases", "test_pypi_connection"]
    change_actions = ["publish_release_action", "test_pypi_connection_action"]
    changelist_actions = ["refresh_from_pypi", "prepare_next_release"]
    readonly_fields = ("pypi_url", "github_url", "release_on", "is_current", "revision")
    search_fields = ("version", "package__name")
    fields = (
        "package",
        "release_manager",
        "version",
        "severity",
        "revision",
        "is_current",
        "pypi_url",
        "github_url",
        "scheduled_date",
        "scheduled_time",
        "release_on",
    )

    @admin.display(description="package", ordering="package")
    def package_link(self, obj):
        url = reverse("admin:core_package_change", args=[obj.package_id])
        return format_html('<a href="{}">{}</a>', url, obj.package)

    def revision_short(self, obj):
        return obj.revision_short

    revision_short.short_description = "revision"

    @admin.display(description="Scheduled for", ordering="scheduled_date")
    def scheduled_for(self, obj):
        moment = obj.scheduled_datetime
        if not moment:
            return "—"
        return timezone.localtime(moment).strftime("%Y-%m-%d %H:%M")

    def refresh_from_pypi(self, request, queryset):
        package = Package.objects.filter(is_active=True).first()
        if not package:
            self.message_user(request, "No active package", messages.ERROR)
            return
        resp = None
        try:
            resp = requests.get(
                f"https://pypi.org/pypi/{package.name}/json", timeout=10
            )
            resp.raise_for_status()
            releases = resp.json().get("releases", {})
        except Exception as exc:  # pragma: no cover - network failure
            self.message_user(request, str(exc), messages.ERROR)
            return
        finally:
            if resp is not None:
                close = getattr(resp, "close", None)
                if callable(close):
                    with contextlib.suppress(Exception):
                        close()
        updated = 0
        restored = 0
        missing: list[str] = []

        for version, files in releases.items():
            release_on = self._release_on_from_files(files)
            release = PackageRelease.all_objects.filter(
                package=package, version=version
            ).first()
            if release:
                update_fields = []
                if release.is_deleted:
                    release.is_deleted = False
                    update_fields.append("is_deleted")
                    restored += 1
                if not release.pypi_url:
                    release.pypi_url = (
                        f"https://pypi.org/project/{package.name}/{version}/"
                    )
                    update_fields.append("pypi_url")
                if release_on and release.release_on != release_on:
                    release.release_on = release_on
                    update_fields.append("release_on")
                    updated += 1
                if update_fields:
                    release.save(update_fields=update_fields)
                continue
            missing.append(version)

        if updated or restored:
            PackageRelease.dump_fixture()
            message_parts = []
            if updated:
                message_parts.append(
                    f"Updated release date for {updated} release"
                    f"{'s' if updated != 1 else ''}"
                )
            if restored:
                message_parts.append(
                    f"Restored {restored} release{'s' if restored != 1 else ''}"
                )
            self.message_user(request, "; ".join(message_parts), messages.SUCCESS)
        elif not missing:
            self.message_user(request, "No matching releases found", messages.INFO)

        if missing:
            versions = ", ".join(sorted(missing))
            count = len(missing)
            message = (
                "Manual creation required for "
                f"{count} release{'s' if count != 1 else ''}: {versions}"
            )
            self.message_user(request, message, messages.WARNING)

    refresh_from_pypi.label = "Refresh from PyPI"
    refresh_from_pypi.short_description = "Refresh from PyPI"

    @staticmethod
    def _release_on_from_files(files):
        if not files:
            return None
        candidates = []
        for item in files:
            stamp = item.get("upload_time_iso_8601") or item.get("upload_time")
            if not stamp:
                continue
            when = parse_datetime(stamp)
            if when is None:
                continue
            if timezone.is_naive(when):
                when = timezone.make_aware(when, datetime.timezone.utc)
            candidates.append(when.astimezone(datetime.timezone.utc))
        if not candidates:
            return None
        return min(candidates)

    def prepare_next_release(self, request, queryset):
        package = Package.objects.filter(is_active=True).first()
        if not package:
            self.message_user(request, "No active package", messages.ERROR)
            return redirect("admin:core_packagerelease_changelist")
        return PackageAdmin._prepare(self, request, package)

    prepare_next_release.label = "Prepare next Release"
    prepare_next_release.short_description = "Prepare next release"

    def _publish_release(self, request, release):
        try:
            release.full_clean()
        except ValidationError as exc:
            self.message_user(request, "; ".join(exc.messages), messages.ERROR)
            return
        return redirect(reverse("release-progress", args=[release.pk, "publish"]))

    @admin.action(description="Publish selected release(s)")
    def publish_release(self, request, queryset):
        if queryset.count() != 1:
            self.message_user(
                request, "Select exactly one release to publish", messages.ERROR
            )
            return
        return self._publish_release(request, queryset.first())

    def publish_release_action(self, request, obj):
        return self._publish_release(request, obj)

    publish_release_action.label = "Publish selected Release"
    publish_release_action.short_description = "Publish this release"

    def _emit_pypi_check_messages(
        self, request, release, result: release_utils.PyPICheckResult
    ) -> None:
        level_map = {
            "success": messages.SUCCESS,
            "warning": messages.WARNING,
            "error": messages.ERROR,
        }
        prefix = f"{release}: "
        for level, message in result.messages:
            self.message_user(request, prefix + message, level_map.get(level, messages.INFO))
        if result.ok:
            self.message_user(
                request,
                f"{release}: PyPI connectivity check passed",
                messages.SUCCESS,
            )

    @admin.action(description="Test PyPI connectivity")
    def test_pypi_connection(self, request, queryset):
        if not queryset:
            self.message_user(
                request,
                "Select at least one release to test",
                messages.ERROR,
            )
            return
        for release in queryset:
            result = release_utils.check_pypi_readiness(release=release)
            self._emit_pypi_check_messages(request, release, result)

    def test_pypi_connection_action(self, request, obj):
        result = release_utils.check_pypi_readiness(release=obj)
        self._emit_pypi_check_messages(request, obj, result)

    test_pypi_connection_action.label = "Test PyPI connectivity"
    test_pypi_connection_action.short_description = "Test PyPI connectivity"

    @admin.action(description="Validate selected Releases")
    def validate_releases(self, request, queryset):
        deleted = False
        for release in queryset:
            if not release.pypi_url:
                self.message_user(
                    request,
                    f"{release} has not been published yet",
                    messages.WARNING,
                )
                continue
            url = f"https://pypi.org/pypi/{release.package.name}/{release.version}/json"
            resp = None
            try:
                resp = requests.get(url, timeout=10)
            except Exception as exc:  # pragma: no cover - network failure
                self.message_user(request, f"{release}: {exc}", messages.ERROR)
                continue

            try:
                if resp.status_code == 200:
                    continue
                release.delete()
                deleted = True
                self.message_user(
                    request,
                    f"Deleted {release} as it was not found on PyPI",
                    messages.WARNING,
                )
            finally:
                if resp is not None:
                    close = getattr(resp, "close", None)
                    if callable(close):
                        with contextlib.suppress(Exception):
                            close()
        if deleted:
            PackageRelease.dump_fixture()

    @staticmethod
    def _boolean_icon(value: bool) -> str:
        icon = static("admin/img/icon-yes.svg" if value else "admin/img/icon-no.svg")
        alt = "True" if value else "False"
        return format_html('<img src="{}" alt="{}">', icon, alt)

    @admin.display(description="Published")
    def published_status(self, obj):
        return self._boolean_icon(obj.is_published)

    @admin.display(description="Is current")
    def is_current(self, obj):
        return self._boolean_icon(obj.is_current)

<|MERGE_RESOLUTION|>--- conflicted
+++ resolved
@@ -72,18 +72,10 @@
 from reportlab.platypus import Paragraph, SimpleDocTemplate, Spacer, Table, TableStyle
 from ocpp.models import Charger, ElectricVehicle, Transaction
 from ocpp.rfid.utils import build_mode_toggle
-<<<<<<< HEAD
 from teams.models import EmailInbox, EmailCollector, EmailOutbox
 from accounts.models import (
     ClientReport,
     ClientReportSchedule,
-=======
-from teams.models import EmailInbox, EmailCollector, EmailOutbox, SocialProfile
-from .github_helper import GitHubRepositoryError, create_repository_for_package
-from .models import (
-    User,
-    UserPhoneNumber,
->>>>>>> 232fad94
     CustomerAccount,
     EnergyCredit,
     EnergyTariff,

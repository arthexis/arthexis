--- conflicted
+++ resolved
@@ -555,7 +555,6 @@
     list_display = ("user", "created_at", "last_used_at", "is_active")
     readonly_fields = ("user_key_hash",)
 
-<<<<<<< HEAD
     change_form_template = "admin/workgroupchatprofile_change_form.html"
 
     def get_urls(self):
@@ -582,8 +581,6 @@
         }
         return TemplateResponse(request, "admin/chatprofile_key.html", context)
 
-=======
->>>>>>> e7d21190
 
 class EnergyCreditInline(admin.TabularInline):
     model = EnergyCredit

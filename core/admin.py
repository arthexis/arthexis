from django import forms
from django.contrib import admin
from django.contrib.admin.widgets import RelatedFieldWidgetWrapper
from django.urls import path, reverse
from django.shortcuts import redirect, render
from django.http import JsonResponse, HttpResponseBase, HttpResponseRedirect
from django.template.response import TemplateResponse
from django.views.decorators.csrf import csrf_exempt
from django.core.exceptions import ValidationError
from django.contrib import messages
from django.contrib.auth import get_user_model
from django.contrib.auth.admin import (
    GroupAdmin as DjangoGroupAdmin,
    UserAdmin as DjangoUserAdmin,
)
from import_export import resources, fields
from import_export.admin import ImportExportModelAdmin
from import_export.widgets import ForeignKeyWidget
from django.contrib.auth.models import Group
from django.templatetags.static import static
from django.utils.html import format_html
import json
import uuid
import requests
import datetime
import calendar
from django_object_actions import DjangoObjectActions
from post_office.admin import LogAdmin as PostOfficeLogAdmin
from post_office.models import Log as PostOfficeLog
from ocpp.models import Transaction
from .models import (
    User,
    EnergyAccount,
    ElectricVehicle,
    EnergyCredit,
    EnergyReport,
    Product,
    LiveSubscription,
    Brand,
    WMICode,
    EVModel,
    RFID,
    SigilRoot,
    CustomSigil,
    Reference,
    OdooProfile,
    EmailInbox as CoreEmailInbox,
    EmailCollector as CoreEmailCollector,
    Package,
    PackageRelease,
    ReleaseManager,
    SecurityGroup,
    InviteLead,
    ChatProfile,
    NewsArticle,
    Todo,
)
from .user_data import EntityModelAdmin
from .widgets import OdooProductWidget


admin.site.unregister(Group)
admin.site.unregister(PostOfficeLog)


# Add object links for small datasets in changelist view
original_changelist_view = admin.ModelAdmin.changelist_view


def changelist_view_with_object_links(self, request, extra_context=None):
    extra_context = extra_context or {}
    count = self.model._default_manager.count()
    if 1 <= count <= 4:
        links = []
        for obj in self.model._default_manager.all():
            url = reverse(
                f"admin:{self.model._meta.app_label}_{self.model._meta.model_name}_change",
                args=[obj.pk],
            )
            links.append({"url": url, "label": str(obj)})
        extra_context["global_object_links"] = links
    return original_changelist_view(self, request, extra_context=extra_context)


admin.ModelAdmin.changelist_view = changelist_view_with_object_links


class WorkgroupReleaseManager(ReleaseManager):
    class Meta:
        proxy = True
        app_label = "post_office"
        verbose_name = ReleaseManager._meta.verbose_name
        verbose_name_plural = ReleaseManager._meta.verbose_name_plural


class WorkgroupSecurityGroup(SecurityGroup):
    class Meta:
        proxy = True
        app_label = "post_office"
        verbose_name = SecurityGroup._meta.verbose_name
        verbose_name_plural = SecurityGroup._meta.verbose_name_plural


class WorkgroupNewsArticle(NewsArticle):
    class Meta:
        proxy = True
        app_label = "post_office"
        verbose_name = NewsArticle._meta.verbose_name
        verbose_name_plural = NewsArticle._meta.verbose_name_plural


class ExperienceReference(Reference):
    class Meta:
        proxy = True
        app_label = "pages"
        verbose_name = Reference._meta.verbose_name
        verbose_name_plural = Reference._meta.verbose_name_plural


class CustomSigilAdminForm(forms.ModelForm):
    class Meta:
        model = CustomSigil
        fields = ["prefix", "content_type"]


@admin.register(CustomSigil)
class CustomSigilAdmin(EntityModelAdmin):
    form = CustomSigilAdminForm
    list_display = ("prefix", "content_type")

    def get_queryset(self, request):
        qs = super().get_queryset(request)
        return qs.filter(context_type=SigilRoot.Context.ENTITY)

    def save_model(self, request, obj, form, change):
        obj.context_type = SigilRoot.Context.ENTITY
        super().save_model(request, obj, form, change)


class SaveBeforeChangeAction(DjangoObjectActions):
    def changeform_view(self, request, object_id=None, form_url="", extra_context=None):
        extra_context = extra_context or {}
        extra_context.update(
            {
                "objectactions": [
                    self._get_tool_dict(action)
                    for action in self.get_change_actions(request, object_id, form_url)
                ],
                "tools_view_name": self.tools_view_name,
            }
        )
        return super().changeform_view(request, object_id, form_url, extra_context)

    def response_change(self, request, obj):
        action = request.POST.get("_action")
        if action:
            allowed = self.get_change_actions(request, str(obj.pk), None)
            if action in allowed and hasattr(self, action):
                response = getattr(self, action)(request, obj)
                if isinstance(response, HttpResponseBase):
                    return response
                return redirect(request.path)
        return super().response_change(request, obj)


@admin.register(ExperienceReference)
class ReferenceAdmin(EntityModelAdmin):
    list_display = (
        "alt_text",
        "content_type",
        "include_in_footer",
        "footer_visibility",
        "author",
        "transaction_uuid",
    )
    readonly_fields = ("uses", "qr_code", "author")
    fields = (
        "alt_text",
        "content_type",
        "value",
        "file",
        "method",
        "include_in_footer",
        "footer_visibility",
        "transaction_uuid",
        "author",
        "uses",
        "qr_code",
    )

    def get_readonly_fields(self, request, obj=None):
        ro = list(super().get_readonly_fields(request, obj))
        if obj:
            ro.append("transaction_uuid")
        return ro

    def get_urls(self):
        urls = super().get_urls()
        custom = [
            path(
                "bulk/",
                self.admin_site.admin_view(csrf_exempt(self.bulk_create)),
                name="core_reference_bulk",
            ),
        ]
        return custom + urls

    def bulk_create(self, request):
        if request.method != "POST":
            return JsonResponse({"error": "POST required"}, status=405)
        try:
            payload = json.loads(request.body or "{}")
        except json.JSONDecodeError:
            return JsonResponse({"error": "Invalid JSON"}, status=400)
        refs = payload.get("references", [])
        transaction_uuid = payload.get("transaction_uuid") or uuid.uuid4()
        created_ids = []
        for data in refs:
            ref = Reference.objects.create(
                alt_text=data.get("alt_text", ""),
                value=data.get("value", ""),
                transaction_uuid=transaction_uuid,
                author=request.user if request.user.is_authenticated else None,
            )
            created_ids.append(ref.id)
        return JsonResponse(
            {"transaction_uuid": str(transaction_uuid), "ids": created_ids}
        )

    def qr_code(self, obj):
        if obj.image:
            return format_html(
                '<img src="{}" alt="{}" style="height:200px;"/>',
                obj.image.url,
                obj.alt_text,
            )
        return ""

    qr_code.short_description = "QR Code"


@admin.register(WorkgroupReleaseManager)
class ReleaseManagerAdmin(SaveBeforeChangeAction, EntityModelAdmin):
    list_display = ("user", "pypi_username", "pypi_url")
    actions = ["test_credentials"]
    change_actions = ["test_credentials_action"]

    @admin.action(description="Test credentials")
    def test_credentials(self, request, queryset):
        for manager in queryset:
            self._test_credentials(request, manager)

    def test_credentials_action(self, request, obj):
        self._test_credentials(request, obj)

    test_credentials_action.label = "Test credentials"
    test_credentials_action.short_description = "Test credentials"

    def _test_credentials(self, request, manager):
        creds = manager.to_credentials()
        if not creds:
            self.message_user(request, f"{manager} has no credentials", messages.ERROR)
            return
        url = manager.pypi_url or "https://upload.pypi.org/legacy/"
        auth = (
            ("__token__", creds.token)
            if creds.token
            else (creds.username, creds.password)
        )
        try:
            resp = requests.get(url, auth=auth, timeout=10)
            if resp.ok:
                self.message_user(
                    request, f"{manager} credentials valid", messages.SUCCESS
                )
            else:
                self.message_user(
                    request,
                    f"{manager} credentials invalid ({resp.status_code})",
                    messages.ERROR,
                )
        except Exception as exc:  # pragma: no cover - admin feedback
            self.message_user(
                request, f"{manager} credentials check failed: {exc}", messages.ERROR
            )


@admin.register(Package)
class PackageAdmin(SaveBeforeChangeAction, EntityModelAdmin):
    list_display = (
        "name",
        "description",
        "homepage_url",
        "release_manager",
        "is_active",
    )
    actions = ["prepare_next_release"]
    change_actions = ["prepare_next_release_action"]

    def _prepare(self, request, package):
        from pathlib import Path
        from packaging.version import Version

        ver_file = Path("VERSION")
        repo_version = (
            Version(ver_file.read_text().strip())
            if ver_file.exists()
            else Version("0.0.0")
        )

        pypi_latest = Version("0.0.0")
        try:
            resp = requests.get(
                f"https://pypi.org/pypi/{package.name}/json", timeout=10
            )
            if resp.ok:
                releases = resp.json().get("releases", {})
                if releases:
                    pypi_latest = max(Version(v) for v in releases)
        except Exception:
            pass
        pypi_plus_one = Version(
            f"{pypi_latest.major}.{pypi_latest.minor}.{pypi_latest.micro + 1}"
        )
        next_version = max(repo_version, pypi_plus_one)
        release, _created = PackageRelease.all_objects.update_or_create(
            package=package,
            version=str(next_version),
            defaults={
                "release_manager": package.release_manager,
                "is_deleted": False,
            },
        )
        return redirect(reverse("admin:core_packagerelease_change", args=[release.pk]))

    def get_urls(self):
        urls = super().get_urls()
        custom = [
            path(
                "prepare-next-release/",
                self.admin_site.admin_view(self.prepare_next_release_active),
                name="core_package_prepare_next_release",
            )
        ]
        return custom + urls

    def prepare_next_release_active(self, request):
        package = Package.objects.filter(is_active=True).first()
        if not package:
            self.message_user(request, "No active package", messages.ERROR)
            return redirect("admin:core_package_changelist")
        return self._prepare(request, package)

    @admin.action(description="Prepare next Release")
    def prepare_next_release(self, request, queryset):
        if queryset.count() != 1:
            self.message_user(request, "Select exactly one package", messages.ERROR)
            return
        return self._prepare(request, queryset.first())

    def prepare_next_release_action(self, request, obj):
        return self._prepare(request, obj)

    prepare_next_release_action.label = "Prepare next Release"
    prepare_next_release_action.short_description = "Prepare next release"


class SecurityGroupAdminForm(forms.ModelForm):
    users = forms.ModelMultipleChoiceField(
        queryset=get_user_model().objects.all(),
        required=False,
        widget=admin.widgets.FilteredSelectMultiple("users", False),
    )

    class Meta:
        model = WorkgroupSecurityGroup
        fields = "__all__"

    def __init__(self, *args, **kwargs):
        super().__init__(*args, **kwargs)
        if self.instance.pk:
            self.fields["users"].initial = self.instance.user_set.all()

    def save(self, commit=True):
        instance = super().save(commit)
        users = self.cleaned_data.get("users")
        if commit:
            instance.user_set.set(users)
        else:
            self.save_m2m = lambda: instance.user_set.set(users)
        return instance


@admin.register(WorkgroupSecurityGroup)
class SecurityGroupAdmin(DjangoGroupAdmin):
    form = SecurityGroupAdminForm
    fieldsets = ((None, {"fields": ("name", "parent", "users", "permissions")}),)
    filter_horizontal = ("permissions",)


@admin.register(WorkgroupNewsArticle)
class NewsArticleAdmin(EntityModelAdmin):
    list_display = ("name", "published")
    search_fields = ("name", "content")
    ordering = ("-published",)


@admin.register(InviteLead)
class InviteLeadAdmin(EntityModelAdmin):
    list_display = ("email", "created_on", "sent_on", "short_error")
    search_fields = ("email", "comment")
    readonly_fields = (
        "created_on",
        "user",
        "path",
        "referer",
        "user_agent",
        "ip_address",
        "sent_on",
        "error",
    )

    def short_error(self, obj):
        return (obj.error[:40] + "…") if len(obj.error) > 40 else obj.error

    short_error.short_description = "error"


class EnergyAccountRFIDForm(forms.ModelForm):
    """Form for assigning existing RFIDs to an energy account."""

    class Meta:
        model = EnergyAccount.rfids.through
        fields = ["rfid"]

    def clean_rfid(self):
        rfid = self.cleaned_data["rfid"]
        if rfid.energy_accounts.exclude(pk=self.instance.energyaccount_id).exists():
            raise forms.ValidationError(
                "RFID is already assigned to another energy account"
            )
        return rfid


class EnergyAccountRFIDInline(admin.TabularInline):
    model = EnergyAccount.rfids.through
    form = EnergyAccountRFIDForm
    autocomplete_fields = ["rfid"]
    extra = 0
    verbose_name = "RFID"
    verbose_name_plural = "RFIDs"


class UserAdmin(DjangoUserAdmin):
    fieldsets = DjangoUserAdmin.fieldsets + (
        ("Contact", {"fields": ("phone_number", "has_charger")}),
    )
    add_fieldsets = DjangoUserAdmin.add_fieldsets + (
        ("Contact", {"fields": ("phone_number", "has_charger")}),
    )


class OdooProfileAdminForm(forms.ModelForm):
    """Admin form for :class:`core.models.OdooProfile` with hidden password."""

    password = forms.CharField(
        widget=forms.PasswordInput(render_value=True),
        required=False,
        help_text="Leave blank to keep the current password.",
    )

    class Meta:
        model = OdooProfile
        fields = "__all__"

    def __init__(self, *args, **kwargs):
        super().__init__(*args, **kwargs)
        if self.instance.pk:
            self.fields["password"].initial = ""
            self.initial["password"] = ""
        else:
            self.fields["password"].required = True

    def clean_password(self):
        pwd = self.cleaned_data.get("password")
        if not pwd and self.instance.pk:
            return self.instance.password
        return pwd


class EmailCollector(CoreEmailCollector):
    class Meta:
        proxy = True
        app_label = "post_office"
        verbose_name = CoreEmailCollector._meta.verbose_name
        verbose_name_plural = CoreEmailCollector._meta.verbose_name_plural


class EmailCollectorInline(admin.TabularInline):
    model = CoreEmailCollector
    extra = 0


@admin.register(EmailCollector)
class EmailCollectorAdmin(EntityModelAdmin):
    list_display = ("inbox", "subject", "sender", "body", "fragment")
    search_fields = ("subject", "sender", "body", "fragment")


@admin.register(OdooProfile)
class OdooProfileAdmin(SaveBeforeChangeAction, EntityModelAdmin):
    change_form_template = "django_object_actions/change_form.html"
    form = OdooProfileAdminForm
    list_display = ("user", "host", "database", "verified_on")
    readonly_fields = ("verified_on", "odoo_uid", "name", "email")
    actions = ["verify_credentials"]
    change_actions = ["verify_credentials_action"]
    fieldsets = (
        (None, {"fields": ("user", "host", "database", "username", "password")}),
        ("Odoo", {"fields": ("verified_on", "odoo_uid", "name", "email")}),
    )

    def _verify_credentials(self, request, profile):
        try:
            profile.verify()
            self.message_user(request, f"{profile.user} verified")
        except Exception as exc:  # pragma: no cover - admin feedback
            self.message_user(request, f"{profile.user}: {exc}", level=messages.ERROR)

    @admin.action(description="Test credentials")
    def verify_credentials(self, request, queryset):
        for profile in queryset:
            self._verify_credentials(request, profile)

    def verify_credentials_action(self, request, obj):
        self._verify_credentials(request, obj)

    verify_credentials_action.label = "Test credentials"
    verify_credentials_action.short_description = "Test credentials"


class EmailInbox(CoreEmailInbox):
    class Meta:
        proxy = True
        app_label = "post_office"
        verbose_name = CoreEmailInbox._meta.verbose_name
        verbose_name_plural = CoreEmailInbox._meta.verbose_name_plural


class EmailLog(PostOfficeLog):
    class Meta:
        proxy = True
        app_label = "post_office"
        verbose_name = "Email Log"
        verbose_name_plural = "Email Logs"


class EmailInboxAdminForm(forms.ModelForm):
    """Admin form for :class:`core.models.EmailInbox` with hidden password."""

    password = forms.CharField(
        widget=forms.PasswordInput(render_value=True),
        required=False,
        help_text="Leave blank to keep the current password.",
    )

    class Meta:
        model = CoreEmailInbox
        fields = "__all__"

    def __init__(self, *args, **kwargs):
        super().__init__(*args, **kwargs)
        if self.instance.pk:
            self.fields["password"].initial = ""
            self.initial["password"] = ""
        else:
            self.fields["password"].required = True

    def clean_password(self):
        pwd = self.cleaned_data.get("password")
        if not pwd and self.instance.pk:
            return self.instance.password
        return pwd


class EmailSearchForm(forms.Form):
    subject = forms.CharField(
        required=False, widget=forms.TextInput(attrs={"style": "width: 40em;"})
    )
    from_address = forms.CharField(
        label="From",
        required=False,
        widget=forms.TextInput(attrs={"style": "width: 40em;"}),
    )
    body = forms.CharField(
        required=False,
        widget=forms.Textarea(attrs={"style": "width: 40em; height: 10em;"}),
    )


@admin.register(EmailLog)
class EmailLogAdmin(PostOfficeLogAdmin):
    pass


@admin.register(EmailInbox)
class EmailInboxAdmin(SaveBeforeChangeAction, EntityModelAdmin):
    form = EmailInboxAdminForm
    list_display = ("user", "username", "host", "protocol")
    actions = ["test_connection", "search_inbox", "test_collectors"]
    change_actions = ["test_collectors_action"]
    change_form_template = "admin/core/emailinbox/change_form.html"
    inlines = [EmailCollectorInline]

    def get_urls(self):
        urls = super().get_urls()
        custom = [
            path(
                "<path:object_id>/test/",
                self.admin_site.admin_view(self.test_inbox),
                name="post_office_emailinbox_test",
            )
        ]
        return custom + urls

    def test_inbox(self, request, object_id):
        inbox = self.get_object(request, object_id)
        if not inbox:
            self.message_user(request, "Unknown inbox", messages.ERROR)
            return redirect("..")
        try:
            inbox.test_connection()
            self.message_user(request, "Inbox connection successful", messages.SUCCESS)
        except Exception as exc:  # pragma: no cover - admin feedback
            self.message_user(request, str(exc), messages.ERROR)
        return redirect("..")

    def changeform_view(self, request, object_id=None, form_url="", extra_context=None):
        extra_context = extra_context or {}
        if object_id:
            extra_context["test_url"] = reverse(
                "admin:post_office_emailinbox_test", args=[object_id]
            )
        return super().changeform_view(request, object_id, form_url, extra_context)

    fieldsets = (
        (
            None,
            {
                "fields": (
                    "user",
                    "username",
                    "host",
                    "port",
                    "password",
                    "protocol",
                    "use_ssl",
                )
            },
        ),
    )

    def save_model(self, request, obj, form, change):
        super().save_model(request, obj, form, change)
        obj.__class__ = EmailInbox

    @admin.action(description="Test selected inboxes")
    def test_connection(self, request, queryset):
        for inbox in queryset:
            try:
                inbox.test_connection()
                self.message_user(request, f"{inbox} connection successful")
            except Exception as exc:  # pragma: no cover - admin feedback
                self.message_user(request, f"{inbox}: {exc}", level=messages.ERROR)

    def _test_collectors(self, request, inbox):
        for collector in inbox.collectors.all():
            before = collector.artifacts.count()
            try:
                collector.collect(limit=1)
                after = collector.artifacts.count()
                if after > before:
                    msg = f"{collector} collected {after - before} email(s)"
                    self.message_user(request, msg)
                else:
                    self.message_user(
                        request, f"{collector} found no emails", level=messages.WARNING
                    )
            except Exception as exc:  # pragma: no cover - admin feedback
                self.message_user(request, f"{collector}: {exc}", level=messages.ERROR)

    @admin.action(description="Test collectors")
    def test_collectors(self, request, queryset):
        for inbox in queryset:
            self._test_collectors(request, inbox)

    def test_collectors_action(self, request, obj):
        self._test_collectors(request, obj)

    test_collectors_action.label = "Test collectors"
    test_collectors_action.short_description = "Test collectors"

    @admin.action(description="Search selected inbox")
    def search_inbox(self, request, queryset):
        if queryset.count() != 1:
            self.message_user(
                request, "Please select exactly one inbox.", level=messages.ERROR
            )
            return None
        inbox = queryset.first()
        if request.POST.get("apply"):
            form = EmailSearchForm(request.POST)
            if form.is_valid():
                results = inbox.search_messages(
                    subject=form.cleaned_data["subject"],
                    from_address=form.cleaned_data["from_address"],
                    body=form.cleaned_data["body"],
                )
                context = {
                    "form": form,
                    "results": results,
                    "queryset": queryset,
                    "action": "search_inbox",
                }
                return TemplateResponse(
                    request, "admin/core/emailinbox/search.html", context
                )
        else:
            form = EmailSearchForm()
        context = {
            "form": form,
            "queryset": queryset,
            "action": "search_inbox",
        }
        return TemplateResponse(request, "admin/core/emailinbox/search.html", context)


class WorkgroupChatProfile(ChatProfile):
    class Meta:
        proxy = True
        app_label = "post_office"
        verbose_name = ChatProfile._meta.verbose_name
        verbose_name_plural = ChatProfile._meta.verbose_name_plural


@admin.register(WorkgroupChatProfile)
class ChatProfileAdmin(EntityModelAdmin):
    list_display = ("user", "created_at", "last_used_at", "is_active")
    readonly_fields = ("user_key_hash",)

    change_form_template = "admin/workgroupchatprofile_change_form.html"

    def get_urls(self):
        urls = super().get_urls()
        custom = [
            path(
                "<path:object_id>/generate-key/",
                self.admin_site.admin_view(self.generate_key),
                name="post_office_workgroupchatprofile_generate_key",
            ),
        ]
        return custom + urls

    def generate_key(self, request, object_id, *args, **kwargs):
        profile = self.get_object(request, object_id)
        if profile is None:
            return HttpResponseRedirect("../")
        profile, key = ChatProfile.issue_key(profile.user)
        context = {
            **self.admin_site.each_context(request),
            "opts": self.model._meta,
            "original": profile,
            "user_key": key,
        }
        return TemplateResponse(request, "admin/chatprofile_key.html", context)


class EnergyCreditInline(admin.TabularInline):
    model = EnergyCredit
    fields = ("amount_kw", "created_by", "created_on")
    readonly_fields = ("created_by", "created_on")
    extra = 0


@admin.register(EnergyAccount)
class EnergyAccountAdmin(EntityModelAdmin):
    change_list_template = "admin/core/energyaccount/change_list.html"
    change_form_template = "admin/user_datum_change_form.html"
    list_display = (
        "name",
        "user",
        "credits_kw",
        "total_kw_spent",
        "balance_kw",
        "service_account",
        "authorized",
    )
    search_fields = (
        "name",
        "user__username",
        "user__email",
        "user__first_name",
        "user__last_name",
    )
    readonly_fields = (
        "credits_kw",
        "total_kw_spent",
        "balance_kw",
        "authorized",
    )
    inlines = [EnergyAccountRFIDInline, EnergyCreditInline]
    actions = ["test_authorization"]
    fieldsets = (
        (
            None,
            {
                "fields": (
                    "name",
                    "user",
                    ("service_account", "authorized"),
                    ("credits_kw", "total_kw_spent", "balance_kw"),
                )
            },
        ),
    )

    def authorized(self, obj):
        return obj.can_authorize()

    authorized.boolean = True
    authorized.short_description = "Authorized"

    def test_authorization(self, request, queryset):
        for acc in queryset:
            if acc.can_authorize():
                self.message_user(request, f"{acc.user} authorized")
            else:
                self.message_user(request, f"{acc.user} denied")

    test_authorization.short_description = "Test authorization"

    def save_formset(self, request, form, formset, change):
        objs = formset.save(commit=False)
        for obj in objs:
            if isinstance(obj, EnergyCredit) and not obj.created_by:
                obj.created_by = request.user
            obj.save()
        formset.save_m2m()

    # Onboarding wizard view
    def get_urls(self):
        urls = super().get_urls()
        custom = [
            path(
                "onboard/",
                self.admin_site.admin_view(self.onboard_details),
                name="core_energyaccount_onboard_details",
            ),
        ]
        return custom + urls

    def onboard_details(self, request):
        class OnboardForm(forms.Form):
            first_name = forms.CharField(label="First name")
            last_name = forms.CharField(label="Last name")
            rfid = forms.CharField(required=False, label="RFID")
            allow_login = forms.BooleanField(
                required=False, initial=False, label="Allow login"
            )
            vehicle_id = forms.CharField(required=False, label="Electric Vehicle ID")

        if request.method == "POST":
            form = OnboardForm(request.POST)
            if form.is_valid():
                User = get_user_model()
                first = form.cleaned_data["first_name"]
                last = form.cleaned_data["last_name"]
                allow = form.cleaned_data["allow_login"]
                username = f"{first}.{last}".lower()
                user = User.objects.create_user(
                    username=username,
                    first_name=first,
                    last_name=last,
                    is_active=allow,
                )
                account = EnergyAccount.objects.create(user=user, name=username.upper())
                rfid_val = form.cleaned_data["rfid"].upper()
                if rfid_val:
                    tag, _ = RFID.objects.get_or_create(rfid=rfid_val)
                    account.rfids.add(tag)
                vehicle_vin = form.cleaned_data["vehicle_id"]
                if vehicle_vin:
                    ElectricVehicle.objects.create(account=account, vin=vehicle_vin)
                self.message_user(request, "Customer onboarded")
                return redirect("admin:core_energyaccount_changelist")
        else:
            form = OnboardForm()

        context = self.admin_site.each_context(request)
        context.update({"form": form})
        return render(request, "core/onboard_details.html", context)


@admin.register(ElectricVehicle)
class ElectricVehicleAdmin(EntityModelAdmin):
    list_display = ("vin", "license_plate", "brand", "model", "account")
    fields = ("account", "vin", "license_plate", "brand", "model")


@admin.register(EnergyCredit)
class EnergyCreditAdmin(EntityModelAdmin):
    list_display = ("account", "amount_kw", "created_by", "created_on")
    readonly_fields = ("created_by", "created_on")

    def save_model(self, request, obj, form, change):
        if not obj.created_by:
            obj.created_by = request.user
        super().save_model(request, obj, form, change)


class WMICodeInline(admin.TabularInline):
    model = WMICode
    extra = 0


@admin.register(Brand)
class BrandAdmin(EntityModelAdmin):
    fields = ("name",)
    list_display = ("name", "wmi_codes_display")
    inlines = [WMICodeInline]

    def wmi_codes_display(self, obj):
        return ", ".join(obj.wmi_codes.values_list("code", flat=True))

    wmi_codes_display.short_description = "WMI codes"


@admin.register(EVModel)
class EVModelAdmin(EntityModelAdmin):
    fields = ("brand", "name")
    list_display = ("name", "brand")
    list_filter = ("brand",)


<<<<<<< HEAD
admin.site.register(Product)
admin.site.register(LiveSubscription)
=======
class ProductAdminForm(forms.ModelForm):
    odoo_product = forms.JSONField(required=False, widget=OdooProductWidget)

    class Meta:
        model = Product
        fields = "__all__"


@admin.register(Product)
class ProductAdmin(EntityModelAdmin):
    form = ProductAdminForm


admin.site.register(Subscription)
>>>>>>> e658312b


class RFIDResource(resources.ModelResource):
    reference = fields.Field(
        column_name="reference",
        attribute="reference",
        widget=ForeignKeyWidget(Reference, "value"),
    )

    class Meta:
        model = RFID
        fields = (
            "label_id",
            "rfid",
            "reference",
            "allowed",
            "color",
            "kind",
            "released",
            "last_seen_on",
        )
        import_id_fields = ("label_id",)


class RFIDForm(forms.ModelForm):
    """RFID admin form with optional reference field."""

    class Meta:
        model = RFID
        fields = "__all__"

    def __init__(self, *args, **kwargs):
        super().__init__(*args, **kwargs)
        self.fields["reference"].required = False
        rel = RFID._meta.get_field("reference").remote_field
        rel.model = ExperienceReference
        widget = self.fields["reference"].widget
        self.fields["reference"].widget = RelatedFieldWidgetWrapper(
            widget,
            rel,
            admin.site,
            can_add_related=True,
            can_change_related=True,
            can_view_related=True,
        )


@admin.register(RFID)
class RFIDAdmin(EntityModelAdmin, ImportExportModelAdmin):
    change_list_template = "admin/core/rfid/change_list.html"
    resource_class = RFIDResource
    list_display = (
        "label_id",
        "rfid",
        "color",
        "kind",
        "released",
        "energy_accounts_display",
        "allowed",
        "added_on",
        "last_seen_on",
    )
    list_filter = ("color", "released", "allowed")
    search_fields = ("label_id", "rfid")
    autocomplete_fields = ["energy_accounts"]
    raw_id_fields = ["reference"]
    actions = ["scan_rfids"]
    readonly_fields = ("added_on", "last_seen_on")
    form = RFIDForm

    def energy_accounts_display(self, obj):
        return ", ".join(str(a) for a in obj.energy_accounts.all())

    energy_accounts_display.short_description = "Energy Accounts"

    def scan_rfids(self, request, queryset):
        return redirect("admin:core_rfid_scan")

    scan_rfids.short_description = "Scan RFIDs"

    def get_urls(self):
        urls = super().get_urls()
        custom = [
            path(
                "report/",
                self.admin_site.admin_view(self.report_view),
                name="core_rfid_report",
            ),
            path(
                "scan/",
                self.admin_site.admin_view(csrf_exempt(self.scan_view)),
                name="core_rfid_scan",
            ),
            path(
                "scan/next/",
                self.admin_site.admin_view(csrf_exempt(self.scan_next)),
                name="core_rfid_scan_next",
            ),
        ]
        return custom + urls

    def report_view(self, request):
        context = self.admin_site.each_context(request)
        context["report"] = EnergyReport.build_rows()
        return TemplateResponse(request, "admin/core/rfid/report.html", context)

    def scan_view(self, request):
        context = self.admin_site.each_context(request)
        context["scan_url"] = reverse("admin:core_rfid_scan_next")
        context["admin_change_url_template"] = reverse(
            "admin:core_rfid_change", args=[0]
        )
        return render(request, "admin/core/rfid/scan.html", context)

    def scan_next(self, request):
        from ocpp.rfid.scanner import scan_sources

        result = scan_sources(request)
        status = 500 if result.get("error") else 200
        return JsonResponse(result, status=status)


@admin.register(EnergyReport)
class EnergyReportAdmin(EntityModelAdmin):
    list_display = ("created_on", "start_date", "end_date")
    readonly_fields = ("created_on", "data")

    change_list_template = "admin/core/energyreport/change_list.html"

    class EnergyReportForm(forms.Form):
        PERIOD_CHOICES = [
            ("range", "Date range"),
            ("week", "Week"),
            ("month", "Month"),
        ]
        period = forms.ChoiceField(
            choices=PERIOD_CHOICES, widget=forms.RadioSelect, initial="range"
        )
        start = forms.DateField(
            label="Start date",
            required=False,
            widget=forms.DateInput(attrs={"type": "date"}),
        )
        end = forms.DateField(
            label="End date",
            required=False,
            widget=forms.DateInput(attrs={"type": "date"}),
        )
        week = forms.CharField(
            label="Week",
            required=False,
            widget=forms.TextInput(attrs={"type": "week"}),
        )
        month = forms.DateField(
            label="Month",
            required=False,
            widget=forms.DateInput(attrs={"type": "month"}),
        )

        def clean(self):
            cleaned = super().clean()
            period = cleaned.get("period")
            if period == "range":
                if not cleaned.get("start") or not cleaned.get("end"):
                    raise forms.ValidationError("Please provide start and end dates.")
            elif period == "week":
                week_str = cleaned.get("week")
                if not week_str:
                    raise forms.ValidationError("Please select a week.")
                year, week_num = week_str.split("-W")
                start = datetime.date.fromisocalendar(int(year), int(week_num), 1)
                cleaned["start"] = start
                cleaned["end"] = start + datetime.timedelta(days=6)
            elif period == "month":
                month_dt = cleaned.get("month")
                if not month_dt:
                    raise forms.ValidationError("Please select a month.")
                start = month_dt.replace(day=1)
                last_day = calendar.monthrange(month_dt.year, month_dt.month)[1]
                cleaned["start"] = start
                cleaned["end"] = month_dt.replace(day=last_day)
            return cleaned

    def get_urls(self):
        urls = super().get_urls()
        custom = [
            path(
                "generate/",
                self.admin_site.admin_view(self.generate_view),
                name="core_energyreport_generate",
            ),
        ]
        return custom + urls

    def generate_view(self, request):
        form = self.EnergyReportForm(request.POST or None)
        report = None
        if request.method == "POST" and form.is_valid():
            report = EnergyReport.generate(
                form.cleaned_data["start"], form.cleaned_data["end"]
            )
        context = self.admin_site.each_context(request)
        context.update({"form": form, "report": report})
        return TemplateResponse(
            request, "admin/core/energyreport/generate.html", context
        )


@admin.register(PackageRelease)
class PackageReleaseAdmin(SaveBeforeChangeAction, EntityModelAdmin):
    change_list_template = "admin/core/packagerelease/change_list.html"
    list_display = (
        "version",
        "package_link",
        "is_current",
        "pypi_url",
        "revision_short",
        "published_status",
    )
    list_display_links = ("version",)
    actions = ["publish_release", "validate_releases"]
    change_actions = ["publish_release_action"]
    changelist_actions = ["refresh_from_pypi"]
    readonly_fields = ("pypi_url", "is_current", "revision")
    fields = (
        "package",
        "release_manager",
        "version",
        "revision",
        "is_current",
        "pypi_url",
    )

    @admin.display(description="package", ordering="package")
    def package_link(self, obj):
        url = reverse("admin:core_package_change", args=[obj.package_id])
        return format_html('<a href="{}">{}</a>', url, obj.package)

    def revision_short(self, obj):
        return obj.revision_short

    revision_short.short_description = "revision"

    def refresh_from_pypi(self, request, queryset):
        package = Package.objects.filter(is_active=True).first()
        if not package:
            self.message_user(request, "No active package", messages.ERROR)
            return
        try:
            resp = requests.get(
                f"https://pypi.org/pypi/{package.name}/json", timeout=10
            )
            resp.raise_for_status()
        except Exception as exc:  # pragma: no cover - network failure
            self.message_user(request, str(exc), messages.ERROR)
            return
        releases = resp.json().get("releases", {})
        created = 0
        for version in releases:
            exists = PackageRelease.all_objects.filter(
                package=package, version=version
            ).exists()
            if not exists:
                PackageRelease.objects.create(
                    package=package,
                    release_manager=package.release_manager,
                    version=version,
                    pypi_url=f"https://pypi.org/project/{package.name}/{version}/",
                )
                created += 1
        if created:
            PackageRelease.dump_fixture()
            self.message_user(
                request,
                f"Created {created} release{'s' if created != 1 else ''} from PyPI",
                messages.SUCCESS,
            )
        else:
            self.message_user(request, "No new releases found", messages.INFO)

    refresh_from_pypi.label = "Refresh from PyPI"
    refresh_from_pypi.short_description = "Refresh from PyPI"

    def _publish_release(self, request, release):
        try:
            release.full_clean()
        except ValidationError as exc:
            self.message_user(request, "; ".join(exc.messages), messages.ERROR)
            return
        return redirect(reverse("release-progress", args=[release.pk, "publish"]))

    @admin.action(description="Publish selected release(s)")
    def publish_release(self, request, queryset):
        if queryset.count() != 1:
            self.message_user(
                request, "Select exactly one release to publish", messages.ERROR
            )
            return
        return self._publish_release(request, queryset.first())

    def publish_release_action(self, request, obj):
        return self._publish_release(request, obj)

    publish_release_action.label = "Publish selected Release"
    publish_release_action.short_description = "Publish this release"

    @admin.action(description="Validate selected Releases")
    def validate_releases(self, request, queryset):
        deleted = False
        for release in queryset:
            if not release.pypi_url:
                self.message_user(
                    request,
                    f"{release} has not been published yet",
                    messages.WARNING,
                )
                continue
            url = f"https://pypi.org/pypi/{release.package.name}/{release.version}/json"
            try:
                resp = requests.get(url, timeout=10)
            except Exception as exc:  # pragma: no cover - network failure
                self.message_user(request, f"{release}: {exc}", messages.ERROR)
                continue
            if resp.status_code == 200:
                continue
            release.delete()
            deleted = True
            self.message_user(
                request,
                f"Deleted {release} as it was not found on PyPI",
                messages.WARNING,
            )
        if deleted:
            PackageRelease.dump_fixture()

    @staticmethod
    def _boolean_icon(value: bool) -> str:
        icon = static("admin/img/icon-yes.svg" if value else "admin/img/icon-no.svg")
        alt = "True" if value else "False"
        return format_html('<img src="{}" alt="{}">', icon, alt)

    @admin.display(description="Published")
    def published_status(self, obj):
        return self._boolean_icon(obj.is_published)

    @admin.display(description="Is current")
    def is_current(self, obj):
        return self._boolean_icon(obj.is_current)


@admin.register(Todo)
class TodoAdmin(EntityModelAdmin):
    list_display = ("description", "url")<|MERGE_RESOLUTION|>--- conflicted
+++ resolved
@@ -941,26 +941,8 @@
     list_display = ("name", "brand")
     list_filter = ("brand",)
 
-
-<<<<<<< HEAD
 admin.site.register(Product)
 admin.site.register(LiveSubscription)
-=======
-class ProductAdminForm(forms.ModelForm):
-    odoo_product = forms.JSONField(required=False, widget=OdooProductWidget)
-
-    class Meta:
-        model = Product
-        fields = "__all__"
-
-
-@admin.register(Product)
-class ProductAdmin(EntityModelAdmin):
-    form = ProductAdminForm
-
-
-admin.site.register(Subscription)
->>>>>>> e658312b
 
 
 class RFIDResource(resources.ModelResource):

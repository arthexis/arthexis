--- conflicted
+++ resolved
@@ -49,11 +49,7 @@
         super().save(*args, **kwargs)
 
     def __str__(self) -> str:  # pragma: no cover - simple representation
-<<<<<<< HEAD
         return self.alt_text
-=======
-        return self.value
-
 
 class Tag(models.Model):
     """A label that can be applied to any model instance."""
@@ -92,4 +88,3 @@
     def __str__(self) -> str:  # pragma: no cover - simple representation
         return f"{self.tag} -> {self.content_object}"
 
->>>>>>> 1588ce00

import asyncio
import base64
import json
from urllib.parse import urlparse

import pytest
import websockets
from asgiref.sync import async_to_sync
from channels.db import database_sync_to_async
from channels.testing import WebsocketCommunicator
from django.contrib.contenttypes.models import ContentType
from django.core.cache import cache
from django.core.management import call_command
<<<<<<< HEAD
from django.contrib.auth import get_user_model
=======
from django.test.utils import override_settings
from django.urls import reverse
from django.utils import timezone
>>>>>>> d817d540

from apps.ocpp import store
from apps.ocpp.models import Charger, Simulator
from apps.ocpp.simulator import ChargePointSimulator
from apps.rates.models import RateLimit
from config.asgi import application

pytestmark = pytest.mark.django_db(transaction=True)


@pytest.fixture(autouse=True)
def clear_store_state():
    cache.clear()
<<<<<<< HEAD
    RateLimit.objects.all().delete()
=======
>>>>>>> d817d540
    store.connections.clear()
    store.ip_connections.clear()
    yield
    cache.clear()
<<<<<<< HEAD
    RateLimit.objects.all().delete()
=======
>>>>>>> d817d540
    store.connections.clear()
    store.ip_connections.clear()


@override_settings(ROOT_URLCONF="apps.ocpp.urls")
def test_charge_point_created_for_new_websocket_path():
    async def run_scenario():
        serial = "CP-UNUSED-PATH"
        path = f"/{serial}"

        exists_before = await database_sync_to_async(
            Charger.objects.filter(charger_id=serial, connector_id=None).exists
        )()
        assert exists_before is False

        communicator = WebsocketCommunicator(application, path)
        connected, _ = await communicator.connect()
        assert connected is True

        boot_notification = [
            2,
            "msg-1",
            "BootNotification",
            {"chargePointModel": "UnitTest", "chargePointVendor": "UnitVendor"},
        ]
        await communicator.send_json_to(boot_notification)
        await communicator.receive_json_from()

        async def fetch_charger():
            for _ in range(20):
                charger = await database_sync_to_async(Charger.objects.filter(
                    charger_id=serial, connector_id=None
                ).first)()
                if charger is not None:
                    return charger
                await asyncio.sleep(0.1)
            return None

        charger = await fetch_charger()
        assert charger is not None, "Expected a charger to be created after websocket connect"
        assert charger.last_path == path

        await communicator.disconnect()

    async_to_sync(run_scenario)()


@override_settings(ROOT_URLCONF="apps.ocpp.urls")
def test_charger_page_reverse_resolves_expected_path():
    cid = "CP-TEST-REVERSE"

    assert reverse("charger-page", args=[cid]) == f"/c/{cid}/"


@override_settings(ROOT_URLCONF="apps.ocpp.urls")
def test_ocpp_websocket_rate_limit_enforced():
    async def run_scenario():
        serial = "CP-RATE-LIMIT"
        path = f"/{serial}"

        first = WebsocketCommunicator(application, path)
        connected, _ = await first.connect()
        assert connected is True

        second = WebsocketCommunicator(application, path)
        connected, _ = await second.connect()
        assert connected is False
        await second.disconnect()

        await first.disconnect()

    RateLimit.objects.create(
        content_type=ContentType.objects.get_for_model(Charger),
        scope_key="ocpp-connect",
        limit=1,
        window_seconds=120,
    )

    cache.clear()

    async_to_sync(run_scenario)()


@override_settings(ROOT_URLCONF="apps.ocpp.urls")
<<<<<<< HEAD
def test_rejects_placeholder_serial_in_path():
    async def run_scenario():
        path = "/<charger_id>"
        communicator = WebsocketCommunicator(application, path)

        connected, close_code = await communicator.connect()

        assert connected is False
        assert close_code == 4003
        exists = await database_sync_to_async(
            Charger.objects.filter(charger_id="<charger_id>", connector_id=None).exists
        )()
        assert exists is False

    async_to_sync(run_scenario)()


@override_settings(ROOT_URLCONF="apps.ocpp.urls")
def test_basic_auth_required_and_validates_credentials():
    User = get_user_model()
    user = User.objects.create_user(username="ws-user", password="secret")
    charger = Charger.objects.create(charger_id="CP-AUTH", ws_auth_user=user)

    async def run_scenario():
        path = f"/{charger.charger_id}"

        unauthenticated = WebsocketCommunicator(application, path)
        connected, close_code = await unauthenticated.connect()
        assert connected is False
        assert close_code == 4003

        invalid_header = [(b"authorization", b"Basic !!invalid!!")]
        invalid = WebsocketCommunicator(application, path, headers=invalid_header)
        connected, close_code = await invalid.connect()
        assert connected is False
        assert close_code == 4003

        token = base64.b64encode(b"ws-user:secret").decode("ascii")
        valid_header = [(b"authorization", f"Basic {token}".encode("ascii"))]
        authenticated = WebsocketCommunicator(
            application, path, headers=valid_header, subprotocols=["ocpp1.6"]
        )
        connected, accepted_subprotocol = await authenticated.connect()
        assert connected is True
        assert accepted_subprotocol == "ocpp1.6"

        await authenticated.disconnect()

    async_to_sync(run_scenario)()


@override_settings(ROOT_URLCONF="apps.ocpp.urls")
def test_negotiates_latest_supported_subprotocol():
    async def run_scenario():
        communicator = WebsocketCommunicator(
            application,
            "/CP-PROTO-NEW",
            subprotocols=["ocpp1.6", "ocpp2.0.1"],
        )

        connected, accepted_subprotocol = await communicator.connect()

        assert connected is True
        assert accepted_subprotocol == "ocpp2.0.1"

        await communicator.disconnect()
=======
def test_pending_connection_replaced_on_reconnect():
    async def run_scenario():
        serial = "CP-REPLACE"
        path = f"/{serial}"

        first = WebsocketCommunicator(application, path)
        connected, _ = await first.connect()
        assert connected is True

        existing_consumer = store.connections[store.pending_key(serial)]

        second = WebsocketCommunicator(application, path)
        connected, _ = await second.connect()
        assert connected is True

        close_event = await first.receive_output(1)
        assert close_event["type"] == "websocket.close"

        assert (
            store.connections[store.pending_key(serial)] is not existing_consumer
        )

        await second.disconnect()
        await first.wait()
>>>>>>> d817d540

    async_to_sync(run_scenario)()


@override_settings(ROOT_URLCONF="apps.ocpp.urls")
<<<<<<< HEAD
def test_preferred_subprotocol_falls_back_when_missing():
    Charger.objects.create(charger_id="CP-PROTO-PREF", preferred_ocpp_version="ocpp2.0")

    async def run_scenario():
        communicator = WebsocketCommunicator(
            application, "/CP-PROTO-PREF", subprotocols=["ocpp1.6"]
        )

        connected, accepted_subprotocol = await communicator.connect()

        assert connected is True
        assert accepted_subprotocol == "ocpp1.6"

=======
def test_existing_charger_clears_status_and_refreshes_forwarding(monkeypatch):
    charger = Charger.objects.create(
        charger_id="CP-CLEAR-CACHE",
        connector_id=None,
        last_status="Charging",
        last_error_code="Fault",
        last_status_vendor_info="vendor",
        last_status_timestamp=timezone.now(),
    )

    called: dict[str, object] = {}

    def mock_sync_forwarded_charge_points(*, refresh_forwarders=True):
        called["refresh_forwarders"] = refresh_forwarders
        return 0

    monkeypatch.setattr(
        "apps.ocpp.forwarder.forwarder.sync_forwarded_charge_points",
        mock_sync_forwarded_charge_points,
    )

    async def run_scenario():
        communicator = WebsocketCommunicator(application, f"/{charger.charger_id}")
        connected, _ = await communicator.connect()
        assert connected is True
>>>>>>> d817d540
        await communicator.disconnect()

    async_to_sync(run_scenario)()

<<<<<<< HEAD

@override_settings(ROOT_URLCONF="apps.ocpp.urls")
def test_uses_preferred_version_when_no_subprotocol_offered():
    Charger.objects.create(charger_id="CP-PROTO-PREFERRED", preferred_ocpp_version="ocpp2.0")

    async def run_scenario():
        communicator = WebsocketCommunicator(application, "/CP-PROTO-PREFERRED")

        connected, accepted_subprotocol = await communicator.connect()

        assert connected is True
        assert accepted_subprotocol is None
        store_key = store.pending_key("CP-PROTO-PREFERRED")
        consumer = store.connections.get(store_key)
        assert consumer is not None
        assert getattr(consumer, "ocpp_version", "") == "ocpp2.0"

        await communicator.disconnect()

    async_to_sync(run_scenario)()
=======
    charger.refresh_from_db()

    assert charger.last_status == ""
    assert charger.last_error_code == ""
    assert charger.last_status_vendor_info is None
    assert called["refresh_forwarders"] is False
>>>>>>> d817d540


@override_settings(ROOT_URLCONF="apps.ocpp.urls")
def test_cp_simulator_connects_with_default_fixture(monkeypatch):
    call_command("loaddata", "apps/ocpp/fixtures/simulators__localsim_connector_2.json")
    cache.clear()
    simulator = Simulator.objects.get(default=True)
    config = simulator.as_config()
    config.pre_charge_delay = 0
    config.duration = 1
    config.interval = 0.1

    async def mock_connect(uri, subprotocols=None, **kwargs):
        parsed = urlparse(uri)
        communicator = WebsocketCommunicator(
            application, parsed.path, subprotocols=subprotocols or None
        )
        connected, accepted_subprotocol = await communicator.connect()
        if not connected:
            raise RuntimeError("WebSocket connection failed")

        class CommunicatorWebSocket:
            def __init__(self, comm, subprotocol):
                self._comm = comm
                self.subprotocol = subprotocol
                self.close_code = None
                self.close_reason = ""

            async def send(self, msg: str) -> None:
                await self._comm.send_to(text_data=msg)

            async def recv(self) -> str:
                message = await self._comm.receive_from()
                if message is None:
                    raise websockets.exceptions.ConnectionClosed(1000, "closed")
                return message

            async def close(self) -> None:
                await self._comm.disconnect()
                self.close_code = None
                self.close_reason = ""

        return CommunicatorWebSocket(communicator, accepted_subprotocol)

    monkeypatch.setattr("apps.ocpp.simulator.websockets.connect", mock_connect)

    async def short_run_session(self):
        cfg = self.config

        uri = f"ws://{cfg.host}:{cfg.ws_port}/{cfg.cp_path}" if cfg.ws_port else f"ws://{cfg.host}/{cfg.cp_path}"
        ws = await websockets.connect(uri, subprotocols=["ocpp1.6"])

        async def send(msg: str) -> None:
            await ws.send(msg)

        async def recv() -> str:
            return await ws.recv()

        boot = json.dumps(
            [
                2,
                "boot",
                "BootNotification",
                {
                    "chargePointModel": "Simulator",
                    "chargePointVendor": "SimVendor",
                    "serialNumber": cfg.serial_number,
                },
            ]
        )
        await send(boot)
        resp = json.loads(await recv())
        status = resp[2].get("status")
        if status != "Accepted":
            if not self._connected.is_set():
                self._connect_error = f"Boot status {status}"
                self._connected.set()
            return

        await send(json.dumps([2, "auth", "Authorize", {"idTag": cfg.rfid}]))
        await recv()

        if not self._connected.is_set():
            self.status = "running"
            self._connect_error = "accepted"
            self._connected.set()

        self.status = "stopped"
        self._stop_event.set()
        await ws.close()

    cp_simulator = ChargePointSimulator(config)
    async_to_sync(short_run_session)(cp_simulator)

    assert cp_simulator._connected.is_set()
    charger = Charger.objects.filter(charger_id=config.cp_path, connector_id=None).first()
    assert charger is not None
    assert charger.last_path == f"/{config.cp_path}"<|MERGE_RESOLUTION|>--- conflicted
+++ resolved
@@ -11,13 +11,10 @@
 from django.contrib.contenttypes.models import ContentType
 from django.core.cache import cache
 from django.core.management import call_command
-<<<<<<< HEAD
 from django.contrib.auth import get_user_model
-=======
 from django.test.utils import override_settings
 from django.urls import reverse
 from django.utils import timezone
->>>>>>> d817d540
 
 from apps.ocpp import store
 from apps.ocpp.models import Charger, Simulator
@@ -31,18 +28,12 @@
 @pytest.fixture(autouse=True)
 def clear_store_state():
     cache.clear()
-<<<<<<< HEAD
     RateLimit.objects.all().delete()
-=======
->>>>>>> d817d540
     store.connections.clear()
     store.ip_connections.clear()
     yield
     cache.clear()
-<<<<<<< HEAD
     RateLimit.objects.all().delete()
-=======
->>>>>>> d817d540
     store.connections.clear()
     store.ip_connections.clear()
 
@@ -127,7 +118,6 @@
 
 
 @override_settings(ROOT_URLCONF="apps.ocpp.urls")
-<<<<<<< HEAD
 def test_rejects_placeholder_serial_in_path():
     async def run_scenario():
         path = "/<charger_id>"
@@ -194,7 +184,6 @@
         assert accepted_subprotocol == "ocpp2.0.1"
 
         await communicator.disconnect()
-=======
 def test_pending_connection_replaced_on_reconnect():
     async def run_scenario():
         serial = "CP-REPLACE"
@@ -219,13 +208,11 @@
 
         await second.disconnect()
         await first.wait()
->>>>>>> d817d540
-
-    async_to_sync(run_scenario)()
-
-
-@override_settings(ROOT_URLCONF="apps.ocpp.urls")
-<<<<<<< HEAD
+
+    async_to_sync(run_scenario)()
+
+
+@override_settings(ROOT_URLCONF="apps.ocpp.urls")
 def test_preferred_subprotocol_falls_back_when_missing():
     Charger.objects.create(charger_id="CP-PROTO-PREF", preferred_ocpp_version="ocpp2.0")
 
@@ -239,7 +226,6 @@
         assert connected is True
         assert accepted_subprotocol == "ocpp1.6"
 
-=======
 def test_existing_charger_clears_status_and_refreshes_forwarding(monkeypatch):
     charger = Charger.objects.create(
         charger_id="CP-CLEAR-CACHE",
@@ -265,12 +251,10 @@
         communicator = WebsocketCommunicator(application, f"/{charger.charger_id}")
         connected, _ = await communicator.connect()
         assert connected is True
->>>>>>> d817d540
         await communicator.disconnect()
 
     async_to_sync(run_scenario)()
 
-<<<<<<< HEAD
 
 @override_settings(ROOT_URLCONF="apps.ocpp.urls")
 def test_uses_preferred_version_when_no_subprotocol_offered():
@@ -291,14 +275,12 @@
         await communicator.disconnect()
 
     async_to_sync(run_scenario)()
-=======
     charger.refresh_from_db()
 
     assert charger.last_status == ""
     assert charger.last_error_code == ""
     assert charger.last_status_vendor_info is None
     assert called["refresh_forwarders"] is False
->>>>>>> d817d540
 
 
 @override_settings(ROOT_URLCONF="apps.ocpp.urls")

--- conflicted
+++ resolved
@@ -11,13 +11,10 @@
 from django.contrib.contenttypes.models import ContentType
 from django.core.cache import cache
 from django.core.management import call_command
-<<<<<<< HEAD
 from django.contrib.auth import get_user_model
-=======
 from django.test.utils import override_settings
 from django.urls import reverse
 from django.utils import timezone
->>>>>>> 6a99cbe3
 
 from apps.ocpp import store
 from apps.ocpp.models import Charger, Simulator

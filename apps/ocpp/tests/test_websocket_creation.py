import asyncio
import json
import base64
from urllib.parse import urlparse

import pytest
import websockets
from asgiref.sync import async_to_sync
from channels.db import database_sync_to_async
from channels.testing import WebsocketCommunicator
from django.contrib.contenttypes.models import ContentType
from django.core.cache import cache
from django.core.management import call_command
from django.contrib.auth import get_user_model
from django.test.utils import override_settings
from django.urls import reverse
from django.utils import timezone

from apps.ocpp import consumers, store
from apps.ocpp.models import Charger, Simulator
from apps.ocpp.simulator import ChargePointSimulator
from apps.rates.models import RateLimit
from config.asgi import application

pytestmark = pytest.mark.django_db(transaction=True)


@pytest.fixture(autouse=True)
def clear_store_state():
    cache.clear()
    store.connections.clear()
    store.ip_connections.clear()
    store.logs["charger"].clear()
    store.log_names["charger"].clear()
    RateLimit.objects.all().delete()
    cache.clear()
    yield
    cache.clear()
    store.connections.clear()
    store.ip_connections.clear()
    store.logs["charger"].clear()
    store.log_names["charger"].clear()
    RateLimit.objects.all().delete()
    cache.clear()


@pytest.fixture(autouse=True)
def isolate_log_dir(tmp_path, monkeypatch):
    log_dir = tmp_path / "logs"
    log_dir.mkdir(parents=True, exist_ok=True)
    monkeypatch.setattr(store, "LOG_DIR", log_dir)


@override_settings(ROOT_URLCONF="apps.ocpp.urls")
def test_charge_point_created_for_new_websocket_path():
    async def run_scenario():
        serial = "CP-UNUSED-PATH"
        path = f"/{serial}"

        exists_before = await database_sync_to_async(
            Charger.objects.filter(charger_id=serial, connector_id=None).exists
        )()
        assert exists_before is False

        communicator = WebsocketCommunicator(application, path)
        connected, _ = await communicator.connect()
        assert connected is True

        boot_notification = [
            2,
            "msg-1",
            "BootNotification",
            {"chargePointModel": "UnitTest", "chargePointVendor": "UnitVendor"},
        ]
        await communicator.send_json_to(boot_notification)
        await communicator.receive_json_from()

        async def fetch_charger():
            for _ in range(20):
                charger = await database_sync_to_async(Charger.objects.filter(
                    charger_id=serial, connector_id=None
                ).first)()
                if charger is not None:
                    return charger
                await asyncio.sleep(0.1)
            return None

        charger = await fetch_charger()
        assert charger is not None, "Expected a charger to be created after websocket connect"
        assert charger.last_path == path

        await communicator.disconnect()

    async_to_sync(run_scenario)()


@override_settings(ROOT_URLCONF="apps.ocpp.urls")
def test_charger_page_reverse_resolves_expected_path():
    cid = "CP-TEST-REVERSE"

    assert reverse("charger-page", args=[cid]) == f"/c/{cid}/"


def test_select_subprotocol_prioritizes_preference_and_defaults():
    consumer = consumers.CSMSConsumer(scope={}, receive=None, send=None)

    cases = [
        ((["ocpp1.6", "ocpp2.0.1", "ocpp2.0"], "ocpp2.0"), "ocpp2.0"),
        ((["ocpp2.0", "ocpp2.0.1"], None), "ocpp2.0.1"),
        ((["ocpp1.6"], None), "ocpp1.6"),
        ((["unexpected"], None), None),
    ]

    for (offered, preferred), expected in cases:
        assert consumer._select_subprotocol(offered, preferred) == expected


@override_settings(ROOT_URLCONF="apps.ocpp.urls")
def test_ocpp_websocket_rate_limit_enforced():
    async def run_scenario():
        serial = "CP-RATE-LIMIT"
        path = f"/{serial}"

        first = WebsocketCommunicator(application, path)
        connected, _ = await first.connect()
        assert connected is True

        second = WebsocketCommunicator(application, path)
        connected, _ = await second.connect()
        assert connected is False
        await second.disconnect()

        await first.disconnect()

    RateLimit.objects.create(
        content_type=ContentType.objects.get_for_model(Charger),
        scope_key="ocpp-connect",
        limit=1,
        window_seconds=120,
    )

    cache.clear()

    async_to_sync(run_scenario)()


@override_settings(ROOT_URLCONF="apps.ocpp.urls")
def test_pending_connection_replaced_on_reconnect():
    async def run_scenario():
        serial = "CP-REPLACE"
        path = f"/{serial}"

        first = WebsocketCommunicator(application, path)
        connected, _ = await first.connect()
        assert connected is True

        existing_consumer = store.connections[store.pending_key(serial)]

        second = WebsocketCommunicator(application, path)
        connected, _ = await second.connect()
        assert connected is True

        close_event = await first.receive_output(1)
        assert close_event["type"] == "websocket.close"

        assert (
            store.connections[store.pending_key(serial)] is not existing_consumer
        )

        await second.disconnect()
        await first.wait()

    async_to_sync(run_scenario)()


@override_settings(ROOT_URLCONF="apps.ocpp.urls")
def test_existing_charger_clears_status_and_refreshes_forwarding(monkeypatch):
    charger = Charger.objects.create(
        charger_id="CP-CLEAR-CACHE",
        connector_id=None,
        last_status="Charging",
        last_error_code="Fault",
        last_status_vendor_info="vendor",
        last_status_timestamp=timezone.now(),
    )

    called: dict[str, object] = {}

    def mock_sync_forwarded_charge_points(*, refresh_forwarders=True):
        called["refresh_forwarders"] = refresh_forwarders
        return 0

    monkeypatch.setattr(
        "apps.ocpp.forwarder.forwarder.sync_forwarded_charge_points",
        mock_sync_forwarded_charge_points,
    )

    async def run_scenario():
        communicator = WebsocketCommunicator(application, f"/{charger.charger_id}")
        connected, _ = await communicator.connect()
        assert connected is True
        await communicator.disconnect()

    async_to_sync(run_scenario)()

    charger.refresh_from_db()

    assert charger.last_status == ""
    assert charger.last_error_code == ""
    assert charger.last_status_vendor_info is None
    assert called["refresh_forwarders"] is False


@override_settings(ROOT_URLCONF="apps.ocpp.urls")
def test_cp_simulator_connects_with_default_fixture(monkeypatch):
    call_command("loaddata", "apps/ocpp/fixtures/simulators__localsim_connector_2.json")
    cache.clear()
    simulator = Simulator.objects.get(default=True)
    config = simulator.as_config()
    config.pre_charge_delay = 0
    config.duration = 1
    config.interval = 0.1

    async def mock_connect(uri, subprotocols=None, **kwargs):
        parsed = urlparse(uri)
        communicator = WebsocketCommunicator(
            application, parsed.path, subprotocols=subprotocols or None
        )
        connected, accepted_subprotocol = await communicator.connect()
        if not connected:
            raise RuntimeError("WebSocket connection failed")

        class CommunicatorWebSocket:
            def __init__(self, comm, subprotocol):
                self._comm = comm
                self.subprotocol = subprotocol
                self.close_code = None
                self.close_reason = ""

            async def send(self, msg: str) -> None:
                await self._comm.send_to(text_data=msg)

            async def recv(self) -> str:
                message = await self._comm.receive_from()
                if message is None:
                    raise websockets.exceptions.ConnectionClosed(1000, "closed")
                return message

            async def close(self) -> None:
                await self._comm.disconnect()
                self.close_code = None
                self.close_reason = ""

        return CommunicatorWebSocket(communicator, accepted_subprotocol)

    monkeypatch.setattr("apps.ocpp.simulator.websockets.connect", mock_connect)

    async def short_run_session(self):
        cfg = self.config

        uri = f"ws://{cfg.host}:{cfg.ws_port}/{cfg.cp_path}" if cfg.ws_port else f"ws://{cfg.host}/{cfg.cp_path}"
        ws = await websockets.connect(uri, subprotocols=["ocpp1.6"])

        async def send(msg: str) -> None:
            await ws.send(msg)

        async def recv() -> str:
            return await ws.recv()

        boot = json.dumps(
            [
                2,
                "boot",
                "BootNotification",
                {
                    "chargePointModel": "Simulator",
                    "chargePointVendor": "SimVendor",
                    "serialNumber": cfg.serial_number,
                },
            ]
        )
        await send(boot)
        resp = json.loads(await recv())
        status = resp[2].get("status")
        if status != "Accepted":
            if not self._connected.is_set():
                self._connect_error = f"Boot status {status}"
                self._connected.set()
            return

        await send(json.dumps([2, "auth", "Authorize", {"idTag": cfg.rfid}]))
        await recv()

        if not self._connected.is_set():
            self.status = "running"
            self._connect_error = "accepted"
            self._connected.set()

        self.status = "stopped"
        self._stop_event.set()
        await ws.close()

    cp_simulator = ChargePointSimulator(config)
    async_to_sync(short_run_session)(cp_simulator)

    assert cp_simulator._connected.is_set()
    charger = Charger.objects.filter(charger_id=config.cp_path, connector_id=None).first()
    assert charger is not None
    assert charger.last_path == f"/{config.cp_path}"


<<<<<<< HEAD
def _latest_log_message(key: str) -> str:
    entry = store.logs["charger"][key][-1]
    parts = entry.split(" ", 2)
    return parts[-1] if len(parts) == 3 else entry


@override_settings(ROOT_URLCONF="apps.ocpp.urls")
def test_rejects_invalid_serial_from_path_logs_reason():
    async def run_scenario():
        communicator = WebsocketCommunicator(application, "/<charger_id>")
        connected, close_code = await communicator.connect()
        assert connected is False
        assert close_code == 4003

    async_to_sync(run_scenario)()

    store_key = store.pending_key("<charger_id>")
    message = _latest_log_message(store_key)
    assert "Serial Number placeholder values such as <charger_id> are not allowed." in message


@override_settings(ROOT_URLCONF="apps.ocpp.urls")
def test_rejects_invalid_query_serial_and_logs_details():
    async def run_scenario():
        communicator = WebsocketCommunicator(application, "/?cid=")
        connected, close_code = await communicator.connect()
        assert connected is False
        assert close_code == 4003

    async_to_sync(run_scenario)()

    store_key = store.pending_key("")
    message = _latest_log_message(store_key)
    assert "Serial Number cannot be blank." in message
    assert "query_string='cid='" in message


def _auth_header(username: str, password: str) -> list[tuple[bytes, bytes]]:
    token = base64.b64encode(f"{username}:{password}".encode("utf-8"))
    return [(b"authorization", b"Basic " + token)]


@override_settings(ROOT_URLCONF="apps.ocpp.urls")
def test_basic_auth_rejects_when_missing_header():
    user = get_user_model().objects.create_user(username="auth-missing", password="secret")
    charger = Charger.objects.create(charger_id="AUTH-MISSING", connector_id=None, ws_auth_user=user)

    async def run_scenario():
        communicator = WebsocketCommunicator(application, f"/{charger.charger_id}")
        connected, close_code = await communicator.connect()
        assert connected is False
        assert close_code == 4003

    async_to_sync(run_scenario)()

    store_key = store.pending_key(charger.charger_id)
    message = _latest_log_message(store_key)
    assert "HTTP Basic authentication required (credentials missing)" in message


@override_settings(ROOT_URLCONF="apps.ocpp.urls")
def test_basic_auth_rejects_invalid_header_format():
    user = get_user_model().objects.create_user(username="auth-invalid", password="secret")
    charger = Charger.objects.create(charger_id="AUTH-INVALID", connector_id=None, ws_auth_user=user)

    async def run_scenario():
        communicator = WebsocketCommunicator(
            application,
            f"/{charger.charger_id}",
            headers=[(b"authorization", b"Bearer token")],
        )
        connected, close_code = await communicator.connect()
        assert connected is False
        assert close_code == 4003

    async_to_sync(run_scenario)()

    store_key = store.pending_key(charger.charger_id)
    message = _latest_log_message(store_key)
    assert "HTTP Basic authentication header is invalid" in message


@override_settings(ROOT_URLCONF="apps.ocpp.urls")
def test_basic_auth_rejects_invalid_credentials():
    user = get_user_model().objects.create_user(username="auth-fail", password="secret")
    charger = Charger.objects.create(charger_id="AUTH-FAIL", connector_id=None, ws_auth_user=user)

    async def run_scenario():
        communicator = WebsocketCommunicator(
            application,
            f"/{charger.charger_id}",
            headers=_auth_header("auth-fail", "wrong"),
        )
        connected, close_code = await communicator.connect()
        assert connected is False
        assert close_code == 4003

    async_to_sync(run_scenario)()

    store_key = store.pending_key(charger.charger_id)
    message = _latest_log_message(store_key)
    assert "HTTP Basic authentication failed" in message


@override_settings(ROOT_URLCONF="apps.ocpp.urls")
def test_basic_auth_rejects_unauthorized_user():
    authorized = get_user_model().objects.create_user(username="authorized", password="secret")
    unauthorized = get_user_model().objects.create_user(username="unauthorized", password="secret")
    charger = Charger.objects.create(
        charger_id="AUTH-UNAUTH", connector_id=None, ws_auth_user=authorized
    )

    async def run_scenario():
        communicator = WebsocketCommunicator(
            application,
            f"/{charger.charger_id}",
            headers=_auth_header("unauthorized", "secret"),
        )
        connected, close_code = await communicator.connect()
        assert connected is False
        assert close_code == 4003

    async_to_sync(run_scenario)()

    store_key = store.pending_key(charger.charger_id)
    message = _latest_log_message(store_key)
    assert "HTTP Basic authentication rejected for unauthorized user 'unauthorized'" in message


@override_settings(ROOT_URLCONF="apps.ocpp.urls")
def test_basic_auth_accepts_authorized_user():
    user = get_user_model().objects.create_user(username="auth-ok", password="secret")
    charger = Charger.objects.create(charger_id="AUTH-OK", connector_id=None, ws_auth_user=user)

    async def run_scenario():
        communicator = WebsocketCommunicator(
            application,
            f"/{charger.charger_id}",
            headers=_auth_header("auth-ok", "secret"),
        )
        connected, _ = await communicator.connect()
        assert connected is True
        await communicator.disconnect()

    async_to_sync(run_scenario)()

    store_key = store.pending_key(charger.charger_id)
    entries = list(store.logs["charger"][store_key])
    assert any("Connected" in entry for entry in entries)
=======
@override_settings(ROOT_URLCONF="apps.ocpp.urls")
def test_connect_without_subprotocol_uses_preference_and_accepts():
    existing = Charger.objects.create(
        charger_id="CP-NO-SUBPROTO",
        connector_id=None,
        preferred_ocpp_version="ocpp2.0",
    )

    async def run_scenario():
        communicator = WebsocketCommunicator(application, f"/{existing.charger_id}")
        connected, accepted_subprotocol = await communicator.connect()

        assert connected is True
        assert accepted_subprotocol is None

        store_key = store.pending_key(existing.charger_id)
        consumer = store.connections.get(store_key)
        assert consumer is not None
        assert consumer.ocpp_version == "ocpp2.0"

        await communicator.disconnect()

    async_to_sync(run_scenario)()


@override_settings(ROOT_URLCONF="apps.ocpp.urls")
def test_connect_prefers_latest_offered_subprotocol():
    serial = "CP-SUBPROTO-LATEST"

    async def run_scenario():
        communicator = WebsocketCommunicator(
            application, f"/{serial}", subprotocols=["ocpp2.0", "ocpp2.0.1"]
        )

        connected, accepted_subprotocol = await communicator.connect()
        assert connected is True
        assert accepted_subprotocol == "ocpp2.0.1"

        store_key = store.pending_key(serial)
        consumer = store.connections.get(store_key)
        assert consumer is not None
        assert consumer.ocpp_version == "ocpp2.0.1"

        await communicator.disconnect()

    async_to_sync(run_scenario)()
>>>>>>> 4a554975
<|MERGE_RESOLUTION|>--- conflicted
+++ resolved
@@ -309,7 +309,6 @@
     assert charger.last_path == f"/{config.cp_path}"
 
 
-<<<<<<< HEAD
 def _latest_log_message(key: str) -> str:
     entry = store.logs["charger"][key][-1]
     parts = entry.split(" ", 2)
@@ -458,52 +457,4 @@
 
     store_key = store.pending_key(charger.charger_id)
     entries = list(store.logs["charger"][store_key])
-    assert any("Connected" in entry for entry in entries)
-=======
-@override_settings(ROOT_URLCONF="apps.ocpp.urls")
-def test_connect_without_subprotocol_uses_preference_and_accepts():
-    existing = Charger.objects.create(
-        charger_id="CP-NO-SUBPROTO",
-        connector_id=None,
-        preferred_ocpp_version="ocpp2.0",
-    )
-
-    async def run_scenario():
-        communicator = WebsocketCommunicator(application, f"/{existing.charger_id}")
-        connected, accepted_subprotocol = await communicator.connect()
-
-        assert connected is True
-        assert accepted_subprotocol is None
-
-        store_key = store.pending_key(existing.charger_id)
-        consumer = store.connections.get(store_key)
-        assert consumer is not None
-        assert consumer.ocpp_version == "ocpp2.0"
-
-        await communicator.disconnect()
-
-    async_to_sync(run_scenario)()
-
-
-@override_settings(ROOT_URLCONF="apps.ocpp.urls")
-def test_connect_prefers_latest_offered_subprotocol():
-    serial = "CP-SUBPROTO-LATEST"
-
-    async def run_scenario():
-        communicator = WebsocketCommunicator(
-            application, f"/{serial}", subprotocols=["ocpp2.0", "ocpp2.0.1"]
-        )
-
-        connected, accepted_subprotocol = await communicator.connect()
-        assert connected is True
-        assert accepted_subprotocol == "ocpp2.0.1"
-
-        store_key = store.pending_key(serial)
-        consumer = store.connections.get(store_key)
-        assert consumer is not None
-        assert consumer.ocpp_version == "ocpp2.0.1"
-
-        await communicator.disconnect()
-
-    async_to_sync(run_scenario)()
->>>>>>> 4a554975
+    assert any("Connected" in entry for entry in entries)
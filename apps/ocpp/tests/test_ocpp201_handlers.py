--- conflicted
+++ resolved
@@ -94,13 +94,7 @@
 @pytest.mark.anyio
 @pytest.mark.django_db(transaction=True)
 async def test_get_15118_ev_certificate_persists_request():
-<<<<<<< HEAD
     charger = await database_sync_to_async(Charger.objects.create)(charger_id="CERT-1")
-=======
-    charger = await anyio.to_thread.run_sync(
-        partial(Charger.objects.create, charger_id="CERT-1")
-    )
->>>>>>> d6a9e89b
     consumer = consumers.CSMSConsumer(scope={}, receive=None, send=None)
     consumer.store_key = "CERT-1"
     consumer.charger = charger
@@ -112,13 +106,7 @@
     )
 
     assert result["status"] == "Rejected"
-<<<<<<< HEAD
     request = await database_sync_to_async(CertificateRequest.objects.get)(charger=charger)
-=======
-    request = await anyio.to_thread.run_sync(
-        partial(CertificateRequest.objects.get, charger=charger)
-    )
->>>>>>> d6a9e89b
     assert request.action == CertificateRequest.ACTION_15118
     assert request.csr == "CSRDATA"
     assert request.status == CertificateRequest.STATUS_REJECTED
@@ -128,13 +116,7 @@
 @pytest.mark.anyio
 @pytest.mark.django_db(transaction=True)
 async def test_get_certificate_status_persists_check():
-<<<<<<< HEAD
     charger = await database_sync_to_async(Charger.objects.create)(charger_id="CERT-2")
-=======
-    charger = await anyio.to_thread.run_sync(
-        partial(Charger.objects.create, charger_id="CERT-2")
-    )
->>>>>>> d6a9e89b
     consumer = consumers.CSMSConsumer(scope={}, receive=None, send=None)
     consumer.store_key = "CERT-2"
     consumer.charger = charger
@@ -146,13 +128,8 @@
     )
 
     assert result["status"] == "Rejected"
-<<<<<<< HEAD
     status_check = await database_sync_to_async(CertificateStatusCheck.objects.get)(
         charger=charger
-=======
-    status_check = await anyio.to_thread.run_sync(
-        partial(CertificateStatusCheck.objects.get, charger=charger)
->>>>>>> d6a9e89b
     )
     assert status_check.status == CertificateStatusCheck.STATUS_REJECTED
     assert status_check.certificate_hash_data["hashAlgorithm"] == "SHA256"
@@ -161,13 +138,7 @@
 @pytest.mark.anyio
 @pytest.mark.django_db(transaction=True)
 async def test_sign_certificate_persists_request():
-<<<<<<< HEAD
     charger = await database_sync_to_async(Charger.objects.create)(charger_id="CERT-3")
-=======
-    charger = await anyio.to_thread.run_sync(
-        partial(Charger.objects.create, charger_id="CERT-3")
-    )
->>>>>>> d6a9e89b
     consumer = consumers.CSMSConsumer(scope={}, receive=None, send=None)
     consumer.store_key = "CERT-3"
     consumer.charger = charger
@@ -179,13 +150,7 @@
     )
 
     assert result["status"] == "Rejected"
-<<<<<<< HEAD
     request = await database_sync_to_async(CertificateRequest.objects.get)(charger=charger)
-=======
-    request = await anyio.to_thread.run_sync(
-        partial(CertificateRequest.objects.get, charger=charger)
-    )
->>>>>>> d6a9e89b
     assert request.action == CertificateRequest.ACTION_SIGN
     assert request.csr == "CSR-123"
 

--- conflicted
+++ resolved
@@ -176,23 +176,7 @@
     return vid_value, vin_value
 
 
-<<<<<<< HEAD
 class SinkConsumer(AsyncWebsocketConsumer):
-=======
-async def _get_transaction_by_ocpp_id(
-    charger: Charger, ocpp_transaction_id: str
-) -> Transaction | None:
-    """Return a transaction for the provided OCPP id when stored."""
-
-    if not ocpp_transaction_id:
-        return None
-    return await database_sync_to_async(Transaction.objects.filter(
-        charger=charger, ocpp_transaction_id=ocpp_transaction_id
-    ).first)()
-
-
-class SinkConsumer(RateLimitedConsumerMixin, AsyncWebsocketConsumer):
->>>>>>> 3bf76783
     """Accept any message without validation."""
 
     rate_limit_scope = "sink-connect"

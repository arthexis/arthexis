"""Helpers for clearing cached charger status fields."""

from __future__ import annotations

import logging
from datetime import datetime, timedelta
from typing import Iterable

from django.apps import apps
from django.db import connections
from django.db.utils import OperationalError, ProgrammingError
from django.db.models import Q
from django.utils import timezone

from . import store
from .status_display import ERROR_OK_VALUES


logger = logging.getLogger(__name__)


# Fields to reset when clearing stale status information.
STATUS_RESET_UPDATES = {
    "last_status": "",
    "last_error_code": "",
    "last_status_vendor_info": None,
    "last_status_timestamp": None,
}


def _charger_table_exists() -> bool:
    """Return ``True`` when the charger table is available on the default DB."""

    connection = connections["default"]
    try:
        with connection.cursor() as cursor:
            table_names = set(connection.introspection.table_names(cursor))
    except (OperationalError, ProgrammingError):
        return False

    charger_model = apps.get_model("ocpp", "Charger")
    return charger_model._meta.db_table in table_names


def clear_cached_statuses(charger_ids: Iterable[str] | None = None) -> int:
    """Clear cached status fields for the provided charger ids.

    When ``charger_ids`` is ``None``, all known chargers are cleared. The
    function returns the number of records updated.
    """

    charger_model = apps.get_model("ocpp", "Charger")
<<<<<<< HEAD
    connection = connections["default"]
    try:
        with connection.cursor() as cursor:
            table_names = set(connection.introspection.table_names(cursor))
    except (OperationalError, ProgrammingError):
        logger.warning("Charger table lookup failed; deferring cached status reset")
        return 0

    if charger_model._meta.db_table not in table_names:
        return 0

    try:
        queryset = charger_model.objects.all()
        if charger_ids is not None:
            queryset = queryset.filter(charger_id__in=charger_ids)
        return queryset.update(**STATUS_RESET_UPDATES)
    except (OperationalError, ProgrammingError):
        logger.warning(
            "Unable to clear cached charger statuses; schema appears to be mid-migration",
        )
        return 0
=======
    if not _charger_table_exists():
        return 0
    queryset = charger_model.objects.all()
    if charger_ids is not None:
        queryset = queryset.filter(charger_id__in=charger_ids)
    return queryset.update(**STATUS_RESET_UPDATES)
>>>>>>> ed961bd5


def clear_stale_cached_statuses(max_age: timedelta = timedelta(minutes=5)) -> int:
    """Clear status fields for chargers without a recent heartbeat.

    Any charger whose ``last_heartbeat`` is older than ``max_age`` (or missing)
    is treated as stale. Lock files used to flag active charging sessions are
    removed when they are older than the same threshold. The function returns
    the number of charger rows updated.
    """

    charger_model = apps.get_model("ocpp", "Charger")
    if not _charger_table_exists():
        return 0
    cutoff = timezone.now() - max_age
    try:
        stale_chargers = charger_model.objects.filter(
            Q(last_heartbeat__isnull=True) | Q(last_heartbeat__lt=cutoff)
        )

        placeholder_error_filter = Q(last_error_code__isnull=True) | Q(
            last_error_code__exact=""
        )
        for ok_value in ERROR_OK_VALUES:
            if not ok_value:
                continue
            placeholder_error_filter |= Q(last_error_code__iexact=ok_value)

        non_placeholder_fields = {
            key: value
            for key, value in STATUS_RESET_UPDATES.items()
            if key != "last_error_code"
        }
        updated = stale_chargers.exclude(placeholder_error_filter).update(
            **non_placeholder_fields
        )
        updated += stale_chargers.filter(placeholder_error_filter).update(
            **STATUS_RESET_UPDATES
        )
    except (OperationalError, ProgrammingError):
        logger.warning(
            "Unable to clear stale cached statuses; charger schema may be migrating",
        )
        return 0

    lock = store.SESSION_LOCK
    if lock.exists():
        try:
            modified = datetime.fromtimestamp(lock.stat().st_mtime, tz=timezone.utc)
        except Exception:  # pragma: no cover - defensive for invalid timestamps
            modified = None
        if modified is None or modified < cutoff:
            store.stop_session_lock()

    return updated
<|MERGE_RESOLUTION|>--- conflicted
+++ resolved
@@ -50,7 +50,6 @@
     """
 
     charger_model = apps.get_model("ocpp", "Charger")
-<<<<<<< HEAD
     connection = connections["default"]
     try:
         with connection.cursor() as cursor:
@@ -72,14 +71,6 @@
             "Unable to clear cached charger statuses; schema appears to be mid-migration",
         )
         return 0
-=======
-    if not _charger_table_exists():
-        return 0
-    queryset = charger_model.objects.all()
-    if charger_ids is not None:
-        queryset = queryset.filter(charger_id__in=charger_ids)
-    return queryset.update(**STATUS_RESET_UPDATES)
->>>>>>> ed961bd5
 
 
 def clear_stale_cached_statuses(max_age: timedelta = timedelta(minutes=5)) -> int:

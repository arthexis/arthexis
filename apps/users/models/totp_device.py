<<<<<<< HEAD
from django_otp.plugins.otp_totp.models import TOTPDevice as OTPTOTPDevice, default_key
=======
import time
from base64 import b32encode
from binascii import unhexlify
from urllib.parse import quote, urlencode

from django.conf import settings
from django.db import models

from django_otp.models import Device, ThrottlingMixin, TimestampMixin
from django_otp.oath import TOTP
from django_otp.util import hex_validator, random_hex


def default_key():
    return random_hex(20)


def key_validator(value):
    return hex_validator()(value)


class TOTPDevice(TimestampMixin, ThrottlingMixin, Device):
    """
    A TOTP :class:`~django_otp.models.Device` stored under the users app.

    This is adapted from ``django_otp.plugins.otp_totp.models.TOTPDevice`` but
    lives in the ``users`` domain to avoid the ``otp_totp`` app label.
    """

    user = models.ForeignKey(
        settings.AUTH_USER_MODEL,
        help_text="The user that this device belongs to.",
        on_delete=models.CASCADE,
        related_name="user_totp_devices",
    )
    key = models.CharField(
        max_length=80,
        validators=[key_validator],
        default=default_key,
        help_text="A hex-encoded secret key of up to 40 bytes.",
    )
    step = models.PositiveSmallIntegerField(
        default=30, help_text="The time step in seconds."
    )
    t0 = models.BigIntegerField(
        default=0, help_text="The Unix time at which to begin counting steps."
    )
    digits = models.PositiveSmallIntegerField(
        choices=[(6, 6), (8, 8)],
        default=6,
        help_text="The number of digits to expect in a token.",
    )
    tolerance = models.PositiveSmallIntegerField(
        default=1, help_text="The number of time steps in the past or future to allow."
    )
    drift = models.SmallIntegerField(
        default=0,
        help_text="The number of time steps the prover is known to deviate from our clock.",
    )
    last_t = models.BigIntegerField(
        default=-1,
        help_text="The t value of the latest verified token. The next token must be at a higher time step.",
    )

    class Meta(Device.Meta):
        verbose_name = "TOTP device"
        db_table = "otp_totp_totpdevice"

    @property
    def bin_key(self):
        """The secret key as a binary string."""

        return unhexlify(self.key.encode())

    def verify_token(self, token):
        OTP_TOTP_SYNC = getattr(settings, "OTP_TOTP_SYNC", True)

        verify_allowed, _ = self.verify_is_allowed()
        if not verify_allowed:
            return False

        try:
            token = int(token)
        except Exception:
            verified = False
        else:
            key = self.bin_key

            totp = TOTP(key, self.step, self.t0, self.digits, self.drift)
            totp.time = time.time()

            verified = totp.verify(token, self.tolerance, self.last_t + 1)
            if verified:
                self.last_t = totp.t()
                if OTP_TOTP_SYNC:
                    self.drift = totp.drift
                self.throttle_reset(commit=False)
                self.set_last_used_timestamp(commit=False)
                self.save()

        if not verified:
            self.throttle_increment(commit=True)

        return verified

    def get_throttle_factor(self):
        return getattr(settings, "OTP_TOTP_THROTTLE_FACTOR", 1)

    @property
    def config_url(self):
        """A URL for configuring Google Authenticator or similar."""

        label = str(self.user.get_username())
        params = {
            "secret": b32encode(self.bin_key),
            "algorithm": "SHA1",
            "digits": self.digits,
            "period": self.step,
        }
        urlencoded_params = urlencode(params)

        issuer = self._read_str_from_settings("OTP_TOTP_ISSUER")
        if issuer:
            issuer = issuer.replace(":", "")
            label = f"{issuer}:{label}"
            urlencoded_params += f"&issuer={quote(issuer)}"

        image = self._read_str_from_settings("OTP_TOTP_IMAGE")
        if image:
            urlencoded_params += f"&image={quote(image, safe=':/')}"

        url = f"otpauth://totp/{quote(label)}?{urlencoded_params}"

        return url

    def _read_str_from_settings(self, key):
        val = getattr(settings, key, None)
        if callable(val):
            val = val(self)
        if isinstance(val, str) and val != "":
            return val
        return None

>>>>>>> 00fcf7ad


class TOTPDevice(OTPTOTPDevice):
    """Local proxy for the django-otp TOTP device model."""

    class Meta:
        proxy = True
        app_label = "users"


__all__ = ["TOTPDevice", "default_key"]<|MERGE_RESOLUTION|>--- conflicted
+++ resolved
@@ -1,6 +1,3 @@
-<<<<<<< HEAD
-from django_otp.plugins.otp_totp.models import TOTPDevice as OTPTOTPDevice, default_key
-=======
 import time
 from base64 import b32encode
 from binascii import unhexlify
@@ -144,7 +141,6 @@
             return val
         return None
 
->>>>>>> 00fcf7ad
 
 
 class TOTPDevice(OTPTOTPDevice):

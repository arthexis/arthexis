from io import StringIO

import pytest
from django.contrib.auth import get_user_model
from django.core.management import call_command
from django.core.management.base import CommandError

from apps.nodes.models import Node


@pytest.mark.django_db
def test_purge_removes_soft_deleted_nodes():
    active = Node.objects.create(hostname="active")
    soft_deleted = Node.all_objects.create(hostname="soft", is_deleted=True)

    call_command("purge_nodes")

    assert Node.objects.filter(pk=active.pk).exists()
    assert not Node.all_objects.filter(pk=soft_deleted.pk).exists()


@pytest.mark.django_db
def test_purge_removes_duplicates_and_keeps_most_recent():
    first = Node.objects.create(hostname="duplicate")
    latest = Node.objects.create(hostname="duplicate")

    call_command("purge_nodes")

    assert Node.objects.filter(pk=latest.pk).exists()
    assert not Node.objects.filter(pk=first.pk).exists()
    assert Node.objects.filter(hostname="duplicate").count() == 1


@pytest.mark.django_db
<<<<<<< HEAD
def test_force_purge_hard_deletes_seed_nodes():
    seed = Node.all_objects.create(hostname="seed", is_seed_data=True, is_deleted=True)
    User = get_user_model()
    User.objects.create_superuser("root", "root@example.com", "password")

    call_command("purge_nodes", force=True, superuser="root")

    assert not Node.all_objects.filter(pk=seed.pk).exists()


@pytest.mark.django_db
def test_force_purge_requires_superuser_flag():
    Node.all_objects.create(hostname="seed", is_seed_data=True, is_deleted=True)

    with pytest.raises(CommandError):
        call_command("purge_nodes", force=True)
=======
def test_purge_reports_nodes_missing_deduplication_keys():
    anonymous = Node.objects.create()
    stdout = StringIO()

    call_command("purge_nodes", stdout=stdout)

    output = stdout.getvalue()
    assert "Skipped nodes missing deduplication keys" in output
    assert str(anonymous.pk) in output
    assert Node.objects.filter(pk=anonymous.pk).exists()


@pytest.mark.django_db
def test_purge_removes_anonymous_nodes_when_flag_enabled():
    anonymous = Node.objects.create()

    call_command("purge_nodes", remove_anonymous=True)

    assert not Node.objects.filter(pk=anonymous.pk).exists()
>>>>>>> ee39bda3
<|MERGE_RESOLUTION|>--- conflicted
+++ resolved
@@ -32,7 +32,6 @@
 
 
 @pytest.mark.django_db
-<<<<<<< HEAD
 def test_force_purge_hard_deletes_seed_nodes():
     seed = Node.all_objects.create(hostname="seed", is_seed_data=True, is_deleted=True)
     User = get_user_model()
@@ -48,25 +47,4 @@
     Node.all_objects.create(hostname="seed", is_seed_data=True, is_deleted=True)
 
     with pytest.raises(CommandError):
-        call_command("purge_nodes", force=True)
-=======
-def test_purge_reports_nodes_missing_deduplication_keys():
-    anonymous = Node.objects.create()
-    stdout = StringIO()
-
-    call_command("purge_nodes", stdout=stdout)
-
-    output = stdout.getvalue()
-    assert "Skipped nodes missing deduplication keys" in output
-    assert str(anonymous.pk) in output
-    assert Node.objects.filter(pk=anonymous.pk).exists()
-
-
-@pytest.mark.django_db
-def test_purge_removes_anonymous_nodes_when_flag_enabled():
-    anonymous = Node.objects.create()
-
-    call_command("purge_nodes", remove_anonymous=True)
-
-    assert not Node.objects.filter(pk=anonymous.pk).exists()
->>>>>>> ee39bda3
+        call_command("purge_nodes", force=True)
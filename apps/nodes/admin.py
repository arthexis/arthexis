--- conflicted
+++ resolved
@@ -1197,16 +1197,11 @@
         yield from temp.iter_remote_urls(path)
 
     def _resolve_visitor_base(self, request, default_port: int = 8888):
-<<<<<<< HEAD
-        raw_port = default_port
-        raw = (request.GET.get("visitor") or "").strip() or "127.0.0.1"
-=======
         raw_port = None
         raw = (request.GET.get("visitor") or "").strip()
         if not raw:
             raw = "127.0.0.1"
             raw_port = default_port
->>>>>>> fc2155fe
 
         candidate = raw
         if "://" not in candidate:

--- conflicted
+++ resolved
@@ -1048,10 +1048,6 @@
         return None, None
 
     def _resolve_visitor_base(self, request, default_port: int = 8888):
-<<<<<<< HEAD
-        raw_port = default_port
-        raw = (request.GET.get("visitor") or "").strip() or "127.0.0.1"
-=======
         raw_port = None
         raw = (request.GET.get("visitor") or "").strip()
         if not raw:
@@ -1062,7 +1058,6 @@
             else:
                 raw = "127.0.0.1"
                 raw_port = default_port
->>>>>>> fc2155fe
 
         candidate = raw
         if "://" not in candidate:

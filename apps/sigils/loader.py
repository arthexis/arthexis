"""Utilities for hydrating SigilRoot seed data from bundled fixtures."""

from __future__ import annotations

import json
import logging
from pathlib import Path
from typing import Iterable

from django.contrib.contenttypes.models import ContentType

from .models import SigilRoot


logger = logging.getLogger(__name__)

FIXTURE_GLOB = "sigil_roots__*.json"


def _iter_fixture_entries(fixtures_dir: Path) -> Iterable[dict]:
    for path in sorted(fixtures_dir.glob(FIXTURE_GLOB)):
        try:
            data = json.loads(path.read_text(encoding="utf-8"))
        except Exception as exc:  # pragma: no cover - defensive guard
            logger.warning("Failed to read SigilRoot fixture %s: %s", path, exc)
            continue
        if not isinstance(data, list):
            continue
        for entry in data:
            if not isinstance(entry, dict):
                continue
            fields = entry.get("fields") or {}
            if not isinstance(fields, dict):
                continue
            yield fields


<<<<<<< HEAD
def load_fixture_sigil_roots(sender=None, **kwargs) -> None:  # pragma: no cover - signal handler
=======
def load_fixture_sigil_roots(*_, **__) -> None:
>>>>>>> 8a151ad3
    """Hydrate bundled SigilRoot fixtures while tolerating missing models."""

    fixtures_dir = Path(__file__).resolve().parent / "fixtures"

    for fields in _iter_fixture_entries(fixtures_dir):
        prefix = fields.get("prefix")
        context_type = fields.get("context_type")
        if not prefix or not context_type:
            continue

        content_type = fields.get("content_type")
        ct_obj = None
        if isinstance(content_type, (list, tuple)) and len(content_type) == 2:
            app_label, model_name = content_type
            try:
                ct_obj = ContentType.objects.get_by_natural_key(app_label, model_name)
            except ContentType.DoesNotExist:
                logger.debug(
                    "Skipping SigilRoot %s: missing content type %s.%s",
                    prefix,
                    app_label,
                    model_name,
                )
                continue

        SigilRoot.objects.update_or_create(
            prefix=prefix,
            defaults={
                "context_type": context_type,
                "content_type": ct_obj,
                "is_seed_data": bool(fields.get("is_seed_data", False)),
                "is_deleted": bool(fields.get("is_deleted", False)),
            },
        )<|MERGE_RESOLUTION|>--- conflicted
+++ resolved
@@ -35,11 +35,7 @@
             yield fields
 
 
-<<<<<<< HEAD
 def load_fixture_sigil_roots(sender=None, **kwargs) -> None:  # pragma: no cover - signal handler
-=======
-def load_fixture_sigil_roots(*_, **__) -> None:
->>>>>>> 8a151ad3
     """Hydrate bundled SigilRoot fixtures while tolerating missing models."""
 
     fixtures_dir = Path(__file__).resolve().parent / "fixtures"

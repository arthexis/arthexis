--- conflicted
+++ resolved
@@ -50,17 +50,10 @@
         read -rp "Username: " UD_USER
         "$PYTHON" manage.py shell <<PYTHON
 from django.contrib.auth import get_user_model
-<<<<<<< HEAD
 from core.user_data import dump_user_fixture
 from nodes.models import Node, EmailOutbox
 node = Node.get_local()
 outbox = EmailOutbox.objects.get(node=node)
-=======
-from django.contrib.contenttypes.models import ContentType
-from core.user_data import UserDatum
-from nodes.models import EmailOutbox
-outbox = EmailOutbox.objects.latest("id")
->>>>>>> 3b215baf
 User = get_user_model()
 user = User.objects.get(username="$UD_USER")
 outbox.is_user_data = True

name: CI

on:
  push:
  pull_request:
  schedule:
    - cron: '0 2 * * *'

jobs:
  detect-roles:
    runs-on: ubuntu-latest
    outputs:
      roles: ${{ steps.detect.outputs.roles }}
    steps:
      - uses: actions/checkout@v4
        with:
          fetch-depth: 0
      - uses: actions/setup-python@v4
        with:
          python-version: '3.x'
      - name: Detect roles
        id: detect
        run: |
          python scripts/detect_impacted_roles.py > roles.json
          echo "roles=$(cat roles.json)" >> "$GITHUB_OUTPUT"
      - name: Summarize roles
        run: echo "Impacted roles: $(cat roles.json)" >> "$GITHUB_STEP_SUMMARY"
      - name: Comment roles
        if: github.event_name == 'pull_request'
        uses: actions/github-script@v6
        env:
          ROLES: ${{ steps.detect.outputs.roles }}
        with:
          script: |
            const roles = JSON.parse(process.env.ROLES);
            const body = `Impacted node roles: ${roles.join(', ')}`;
            await github.rest.issues.createComment({
              ...context.repo,
              issue_number: context.issue.number,
              body
            });
  tests:
    needs: detect-roles
    runs-on: ubuntu-latest
    services:
      postgres:
        image: postgres:16
        env:
          POSTGRES_DB: postgres
          POSTGRES_USER: postgres
          POSTGRES_PASSWORD: postgres
        ports:
          - 5432:5432
        options: >-
          --health-cmd "pg_isready -U postgres -d postgres"
          --health-interval 10s
          --health-timeout 5s
          --health-retries 5
    env:
      POSTGRES_DB: postgres
      POSTGRES_USER: postgres
      POSTGRES_PASSWORD: postgres
      POSTGRES_HOST: localhost
      POSTGRES_PORT: 5432
      DATABASE_URL: postgresql://postgres:postgres@localhost:5432/postgres
    strategy:
      matrix:
        role: ${{ fromJson(needs.detect-roles.outputs.roles) }}
    steps:
      - uses: actions/checkout@v4
      - uses: actions/setup-python@v4
        with:
          python-version: '3.x'
      - name: Install dependencies
        run: |
          pip install -r requirements.txt
          pip install pytest psycopg-binary
      - name: Run tests
        env:
          NODE_ROLE: ${{ matrix.role }}
        run: pytest -q

  pre-commit:
    runs-on: ubuntu-latest
    steps:
      - uses: actions/checkout@v4
      - uses: actions/setup-python@v4
        with:
          python-version: '3.x'
      - name: Install dependencies
        run: |
          pip install -r requirements.txt
          pip install pre-commit
      - name: Run pre-commit
        run: pre-commit run --all-files

  env-refresh:
    runs-on: ubuntu-latest
    steps:
      - uses: actions/checkout@v4
      - name: Run env refresh
        run: ./env-refresh.sh --clean

<<<<<<< HEAD
  container-scan:
    runs-on: ubuntu-latest
    steps:
      - uses: actions/checkout@v4
      - name: Set up QEMU
        uses: docker/setup-qemu-action@v3
        with:
          platforms: linux/arm64
      - name: Set up Docker Buildx
        uses: docker/setup-buildx-action@v3
      - name: Build container image
        run: |
          docker buildx build \
            --platform linux/arm64 \
            --tag arthexis-ci:latest \
            --file Dockerfile \
            --load \
            .
      - name: Cache Trivy database
        uses: actions/cache@v3
        with:
          path: ~/.cache/trivy
          key: ${{ runner.os }}-trivy-${{ hashFiles('Dockerfile', 'requirements.txt') }}
          restore-keys: |
            ${{ runner.os }}-trivy-
      - name: Scan container image
        uses: aquasecurity/trivy-action@v0
        with:
          scan-type: 'image'
          image-ref: arthexis-ci:latest
          severity: 'HIGH,CRITICAL'
          vuln-type: 'os,library'
          format: 'table'
          exit-code: '1'
          cache-dir: ~/.cache/trivy
=======
  pip-audit:
    runs-on: ubuntu-latest
    steps:
      - uses: actions/checkout@v4
      - uses: actions/setup-python@v4
        with:
          python-version: '3.x'
      - name: Install pip-audit
        run: pip install pip-audit
      - name: Run pip-audit
        run: pip-audit -r requirements.txt
>>>>>>> d76e00de

  ui-screenshots:
    needs: detect-roles
    runs-on: ubuntu-latest
    steps:
      - uses: actions/checkout@v4
        with:
          fetch-depth: 0
      - uses: actions/setup-python@v4
        with:
          python-version: '3.x'
      - name: Install Firefox
        run: |
          sudo apt-get update
          sudo apt-get install -y firefox firefox-geckodriver
      - name: Install dependencies
        run: |
          pip install -r requirements.txt
      - name: Run screenshot specs
        env:
          PYTHONUNBUFFERED: "1"
        run: |
          python scripts/ci/run_screenshots.py --base-ref "${GITHUB_BASE_REF}" --output-dir artifacts/ui-screens $(if [ "${GITHUB_EVENT_NAME}" != "pull_request" ]; then echo "--run-all"; fi)
      - name: Upload screenshot artefacts
        uses: actions/upload-artifact@v3
        with:
          name: ui-screenshots
          path: artifacts/ui-screens
<|MERGE_RESOLUTION|>--- conflicted
+++ resolved
@@ -101,7 +101,6 @@
       - name: Run env refresh
         run: ./env-refresh.sh --clean
 
-<<<<<<< HEAD
   container-scan:
     runs-on: ubuntu-latest
     steps:
@@ -137,19 +136,6 @@
           format: 'table'
           exit-code: '1'
           cache-dir: ~/.cache/trivy
-=======
-  pip-audit:
-    runs-on: ubuntu-latest
-    steps:
-      - uses: actions/checkout@v4
-      - uses: actions/setup-python@v4
-        with:
-          python-version: '3.x'
-      - name: Install pip-audit
-        run: pip install pip-audit
-      - name: Run pip-audit
-        run: pip-audit -r requirements.txt
->>>>>>> d76e00de
 
   ui-screenshots:
     needs: detect-roles

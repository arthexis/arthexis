--- conflicted
+++ resolved
@@ -2,7 +2,6 @@
 
 on:
   pull_request:
-<<<<<<< HEAD
     paths:
       - '**/migrations/**'
       - '.github/workflows/release-install.yml'
@@ -10,8 +9,6 @@
     paths:
       - '**/migrations/**'
       - '.github/workflows/release-install.yml'
-=======
->>>>>>> 8174fccc
 
 jobs:
   install:

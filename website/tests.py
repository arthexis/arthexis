from django.test import Client, TestCase
from django.urls import reverse
from django.contrib.auth import get_user_model
from django.contrib.sites.models import Site
import socket


class LoginViewTests(TestCase):
    def setUp(self):
        self.client = Client()
        User = get_user_model()
        self.staff = User.objects.create_user(
            username="staff", password="pwd", is_staff=True
        )
        self.user = User.objects.create_user(username="user", password="pwd")
        Site.objects.update_or_create(id=1, defaults={"name": "website"})

    def test_login_link_in_navbar(self):
        resp = self.client.get(reverse("website:index"))
        self.assertContains(resp, "href=\"/login/?next=/\"")

    def test_staff_login_redirects_admin(self):
        resp = self.client.post(
            reverse("website:login"),
            {"username": "staff", "password": "pwd"},
        )
        self.assertRedirects(resp, reverse("admin:index"))

    def test_already_logged_in_staff_redirects(self):
        self.client.force_login(self.staff)
        resp = self.client.get(reverse("website:login"))
        self.assertRedirects(resp, reverse("admin:index"))

    def test_regular_user_redirects_next(self):
        resp = self.client.post(
            reverse("website:login") + "?next=/nodes/list/",
            {"username": "user", "password": "pwd"},
        )
        self.assertRedirects(resp, "/nodes/list/")


class AdminBadgesTests(TestCase):
    def setUp(self):
        self.client = Client()
        User = get_user_model()
        self.admin = User.objects.create_superuser(
<<<<<<< HEAD
            username="badge-admin", password="pwd", email="admin@example.com"
=======
            username="badge_admin", password="pwd", email="admin@example.com"
>>>>>>> d2aecb1d
        )
        self.client.force_login(self.admin)
        Site.objects.update_or_create(
            id=1, defaults={"name": "test", "domain": "testserver"}
        )
        from nodes.models import Node

        self.node_hostname = "otherhost"
        Node.objects.create(
            hostname=self.node_hostname,
            address=socket.gethostbyname(socket.gethostname()),
        )

    def test_badges_show_site_and_node(self):
        resp = self.client.get(reverse("admin:index"))
        self.assertContains(resp, "SITE: testserver")
        self.assertContains(resp, f"NODE: {self.node_hostname}")

    def test_badges_warn_when_node_missing(self):
        from nodes.models import Node

        Node.objects.all().delete()
        resp = self.client.get(reverse("admin:index"))
        self.assertContains(resp, "NODE: Unknown")
        self.assertContains(resp, "badge-unknown")
        self.assertContains(resp, "#6c757d")


class AdminSidebarTests(TestCase):
    def setUp(self):
        self.client = Client()
        User = get_user_model()
        self.admin = User.objects.create_superuser(
            username="sidebar_admin", password="pwd", email="admin@example.com"
        )
        self.client.force_login(self.admin)
        Site.objects.update_or_create(
            id=1, defaults={"name": "test", "domain": "testserver"}
        )
        from nodes.models import Node

        Node.objects.create(hostname="testserver", address="127.0.0.1")

    def test_sidebar_app_groups_collapsible_script_present(self):
        url = reverse("admin:nodes_node_changelist")
        resp = self.client.get(url)
        self.assertContains(resp, 'id="admin-collapsible-apps"')


class ReadmeSidebarTests(TestCase):
    def setUp(self):
        self.client = Client()
        Site.objects.update_or_create(id=1, defaults={"name": "website"})

    def test_table_of_contents_sidebar_present(self):
        resp = self.client.get(reverse("website:index"))
        self.assertIn("toc", resp.context)
        self.assertContains(resp, 'class="toc"')


class SiteAdminRegisterCurrentTests(TestCase):
    def setUp(self):
        self.client = Client()
        User = get_user_model()
        self.admin = User.objects.create_superuser(
            username="site-admin", password="pwd", email="admin@example.com"
        )
        self.client.force_login(self.admin)
        Site.objects.update_or_create(
            id=1, defaults={"name": "example", "domain": "example.com"}
        )

    def test_register_current_creates_site(self):
        resp = self.client.get(reverse("admin:sites_site_changelist"))
        self.assertContains(resp, "Register Current")

        resp = self.client.get(reverse("admin:sites_site_register_current"))
        self.assertRedirects(resp, reverse("admin:sites_site_changelist"))
        self.assertTrue(Site.objects.filter(domain="testserver").exists())
        site = Site.objects.get(domain="testserver")
        self.assertEqual(site.name, "testserver")
<|MERGE_RESOLUTION|>--- conflicted
+++ resolved
@@ -44,11 +44,7 @@
         self.client = Client()
         User = get_user_model()
         self.admin = User.objects.create_superuser(
-<<<<<<< HEAD
             username="badge-admin", password="pwd", email="admin@example.com"
-=======
-            username="badge_admin", password="pwd", email="admin@example.com"
->>>>>>> d2aecb1d
         )
         self.client.force_login(self.admin)
         Site.objects.update_or_create(

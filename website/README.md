# Website App

Displays the README for a particular app depending on the subdomain.
The mapping uses Django's `Site` model: set a site's *name* to the
label of the app whose README should be shown. If the domain isn't
recognized, the project README is rendered instead.

Rendered pages use [Bootstrap](https://getbootstrap.com/) loaded from a CDN so
the README content has simple default styling. The JavaScript bundle is also
included so interactive components like the navigation dropdowns work. A button
in the upper-right corner toggles between light and dark themes and remembers
the preference using `localStorage`.

When visiting the default *website* domain, a navigation bar shows links to all
<<<<<<< HEAD
enabled apps that expose public URLs. These links are injected via a context
processor so the bar remains consistent across pages. It also includes a link
to an automatically generated sitemap.
=======
enabled apps that expose public URLs. Views decorated with `footer_link` are
collected into a footer where links can be grouped into columns. The
automatically generated sitemap now appears there.
>>>>>>> 19027bb6
<|MERGE_RESOLUTION|>--- conflicted
+++ resolved
@@ -12,12 +12,6 @@
 the preference using `localStorage`.
 
 When visiting the default *website* domain, a navigation bar shows links to all
-<<<<<<< HEAD
-enabled apps that expose public URLs. These links are injected via a context
-processor so the bar remains consistent across pages. It also includes a link
-to an automatically generated sitemap.
-=======
 enabled apps that expose public URLs. Views decorated with `footer_link` are
 collected into a footer where links can be grouped into columns. The
 automatically generated sitemap now appears there.
->>>>>>> 19027bb6

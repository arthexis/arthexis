# Arthexis Django Project

This repository contains a basic [Django](https://www.djangoproject.com/) project.

## Setup

1. Install dependencies:
   ```bash
   pip install -r requirements.txt
   ```
2. Apply database migrations:
   ```bash
   python manage.py migrate
   ```
3. Run the development server:
   ```bash
   python manage.py runserver
   ```

The default configuration uses SQLite and is for local development only.

<<<<<<< HEAD
## VS Code

Launch configurations are provided in `.vscode/launch.json`:

1. **Run Django Server** – starts the site normally without the debugger.
2. **Debug Django Server** – runs the server with debugging enabled.

Open the *Run and Debug* pane in VS Code and choose the desired configuration.
=======
### Websocket example

This project includes basic websocket support using
[Django Channels](https://channels.readthedocs.io/). After launching the
development server you can connect a websocket client to
`ws://localhost:8000/ws/echo/` and any text you send will be echoed back.
>>>>>>> 9dd57c59
<|MERGE_RESOLUTION|>--- conflicted
+++ resolved
@@ -19,7 +19,6 @@
 
 The default configuration uses SQLite and is for local development only.
 
-<<<<<<< HEAD
 ## VS Code
 
 Launch configurations are provided in `.vscode/launch.json`:
@@ -28,11 +27,10 @@
 2. **Debug Django Server** – runs the server with debugging enabled.
 
 Open the *Run and Debug* pane in VS Code and choose the desired configuration.
-=======
+
 ### Websocket example
 
 This project includes basic websocket support using
 [Django Channels](https://channels.readthedocs.io/). After launching the
 development server you can connect a websocket client to
-`ws://localhost:8000/ws/echo/` and any text you send will be echoed back.
->>>>>>> 9dd57c59
+`ws://localhost:8000/ws/echo/` and any text you send will be echoed back.
--- conflicted
+++ resolved
@@ -101,14 +101,12 @@
 known to the system is stored in the `Charger` model. When a device
 connects with an unknown ID it will be created automatically. The model
 includes a JSON `config` field for storing charger-specific settings.
-<<<<<<< HEAD
 Each charger also has a `require_rfid` flag that can be enabled to
 enforce RFID authentication. When set, the server validates the `idTag`
 against known users before allowing a transaction to start.
-=======
+
 It also records the timestamp of the last `Heartbeat` message and the
 payload of the most recent `MeterValues` message received from the charger.
->>>>>>> dcd3a1bc
 
 
 ### REST Endpoints

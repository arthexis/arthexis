# Arthexis Django Project

This repository contains a basic [Django](https://www.djangoproject.com/) project.

## Setup

1. Install dependencies:
   ```bash
   pip install -r requirements.txt
   ```
2. Apply database migrations:
   ```bash
   python manage.py migrate
   ```
3. Run the development server:
   ```bash
   python manage.py runserver
   ```

<<<<<<< HEAD
The default configuration uses SQLite and is for local development only.

## VS Code

Launch configurations are provided in `.vscode/launch.json`:

1. **Run Django Server** – starts the site normally without the debugger.
2. **Debug Django Server** – runs the server with debugging enabled.

Open the *Run and Debug* pane in VS Code and choose the desired configuration.
=======
The default configuration uses SQLite and is for local development only.
>>>>>>> 7d2cd782
<|MERGE_RESOLUTION|>--- conflicted
+++ resolved
@@ -17,7 +17,6 @@
    python manage.py runserver
    ```
 
-<<<<<<< HEAD
 The default configuration uses SQLite and is for local development only.
 
 ## VS Code
@@ -28,6 +27,3 @@
 2. **Debug Django Server** – runs the server with debugging enabled.
 
 Open the *Run and Debug* pane in VS Code and choose the desired configuration.
-=======
-The default configuration uses SQLite and is for local development only.
->>>>>>> 7d2cd782

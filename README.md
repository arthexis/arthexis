--- conflicted
+++ resolved
@@ -10,12 +10,8 @@
 - Single codebase with special features per role
 
 ## Support
-<<<<<<< HEAD
 You may contact us at tecnologia at gelectriic dot com or visit our web page https://www.gelectriic.com/ for professional services and commercial support.
 
 ## About Me
 > "What? You want to know about me too? Well, I enjoy developing software, roleplaying games, long walks on the beach and a fourth secret thing."
 > --Arthexis
-=======
-You may contact us at tecnologia at gelectriic dot com or visit our web page https://www.gelectriic.com/ for professional services and commercial support.
->>>>>>> ff2d4678

--- conflicted
+++ resolved
@@ -371,10 +371,7 @@
 ```
 
 The Django admin includes an action to test connectivity to the configured upstream servers.
-<<<<<<< HEAD
 It also shows the rendered configuration so it can be reviewed or copied.
-=======
->>>>>>> 892e1283
 
 
 # Website App

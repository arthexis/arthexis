# Arthexis Constellation

A Django-based MESH-like system. Its objective is to serve as a monorepo that centralizes all the functions and models required by the distinct nodes that compose the execution platform.

## Setup

1. Install dependencies:
   ```bash
   pip install -r requirements.txt
   ```
2. Apply database migrations:
   ```bash
   python manage.py migrate
   ```
3. Run the development server:
   ```bash
   python manage.py runserver
   ```

    The included `runserver` command comes from Daphne via Django Channels,
    so it serves the ASGI application and supports WebSocket endpoints.

   When it starts you will see the server URL along with direct WebSocket
   and admin links printed to the console.

If you prefer an automated setup, run `./install.sh` which creates a
virtual environment and installs dependencies for you.  Adding
`--service <name>` installs a systemd service with the specified name
that launches the server on boot.

   To have the server automatically restart when files change, set
   the `DJANGO_DEV_RELOAD` environment variable:

   ```bash
   DJANGO_DEV_RELOAD=1 python manage.py runserver
   ```

   When the server restarts under VS Code with this variable set, it
   automatically installs any updated dependencies from
   `requirements.txt`, merges and applies migrations, and commits and
   pushes the changes if anything was modified.

The default configuration uses SQLite and is for local development only.
To use PostgreSQL instead, set the `POSTGRES_DB` environment variable (and
optionally `POSTGRES_USER`, `POSTGRES_PASSWORD`, `POSTGRES_HOST` and
`POSTGRES_PORT`) before running management commands. If `POSTGRES_DB` is
defined, the project will connect to a PostgreSQL server using these
settings.

Environment variables can also be placed in files inside the `envs/` directory.
Any `*.env` file found there is automatically loaded when running management
commands or the server. The directory is included in the repository but `.env`
files themselves are ignored so secrets remain local.

### Resetting OCPP Migrations

If OCPP migrations become inconsistent during development, clear their recorded
state and rerun them:
<<<<<<< HEAD

=======
>>>>>>> c44244bf
```bash
python manage.py reset_ocpp_migrations
```

This command deletes recorded migration entries for the OCPP app and reapplies
<<<<<<< HEAD
them with Django's `--fake-initial` option so existing tables remain untouched.
=======
them using Django's migration framework without dropping existing tables.
>>>>>>> c44244bf

### Offline Mode

Set the environment variable `ARTHEXIS_OFFLINE=1` to prevent code paths that
require network access from running. Functions marked with a special decorator
will raise an error if they execute while this flag is set, allowing tests or
other strict operations to ensure no external services are contacted.

## VS Code

Launch configurations are provided in `.vscode/launch.json`:

1. **Run Django Server** – starts the site normally without the debugger.
2. **Debug Django Server** – runs the server with debugging enabled.

Open the *Run and Debug* pane in VS Code and choose the desired configuration.

## Internationalization

English is the primary language for this project.  A Spanish translation is
available under `locale/es`.  You can activate it by setting the `LANGUAGE_CODE`
setting or selecting the language via Django's i18n mechanisms.  The supported
languages are defined in `config/settings.py`.

## Logging

Log messages are written to `logs/<active_app>.log` where `<active_app>` is the
application handling the current request. By default this is `website.log`. The
file rotates at midnight with the date appended to the filename. When running
the test suite, logs are stored in `logs/tests.log` instead.

## Updating

Run `./upgrade.sh` to fetch the latest code from this repository. Any
local changes are stashed automatically before pulling and restored
afterwards.  When a virtual environment exists, the script also
reinstalls dependencies.

## Maintaining Documentation

Documentation is split across multiple files. `README.base.md` provides the
overview while each app has its own `README.md` with app-specific details.
After updating any of these files, regenerate `README.md` with:

```bash
python manage.py build_readme
```

Avoid editing the combined `README.md` directly.

## Release

The `release` app provides utilities for publishing the project to PyPI.
Package metadata and optional credentials may be stored in the
`PackageConfig` model which is managed through the Django admin. An admin
action can invoke the full release workflow using the saved settings. Use the
`build_pypi` management command to bump the version, build the distribution and
upload it via Twine:

```bash
python manage.py build_pypi --all
```

Run the command with `--help` to see individual options.

Package metadata lives in the `release.DEFAULT_PACKAGE` dataclass. Provide a
custom `Package` instance or a `Credentials` object to `release.utils.build()` if
you need to override the defaults or supply PyPI credentials programmatically.

## Social Integrations

The `social` app groups functionality for connecting with external social
networks. The `bsky` sub-app links user accounts with the
[Bluesky](https://bsky.app) network, allowing posts on their behalf. The
`meta` sub-app provides basic interaction with Facebook Pages through the Graph
API so content can be published to a page.

## Todos

The `todos` app offers a lightweight API for recording project tasks and a
management command that scans the codebase for `# TODO` comments to populate the
database.

## Subdomain Routing

The project uses Django's **sites** framework together with the `website`
app to select which application handles requests for a given domain.  Each
`Site`'s *name* should be set to the label of the Django app whose `urls`
module will serve that domain.  Requests for unknown domains fall back to
the `readme` site which renders this documentation.


# Readme App

Provides a view for rendering the project's generated `README.md` as HTML
and a management command `build_readme` that rebuilds the file from
`README.base.md` and each app's own `README.md`.


# Nodes App

The `nodes` app exposes a simple JSON interface for keeping track of other instances of this project:

- `POST /nodes/register/` with `hostname`, `address` and optional `port` will register or update the node.
- `GET /nodes/list/` returns all known nodes.
- `GET /nodes/screenshot/` captures a screenshot of the site and records it for the current node.

## NGINX Templates

The `NginxConfig` model manages NGINX templates with support for HTTP, WebSockets,
optional SSL certificates and fallback upstream servers. Templates can be applied
to the host using a management command:

```bash
python manage.py apply_nginx_config <id>
```

The Django admin includes an action to test connectivity to the configured
upstream servers and shows the rendered template for review.

## Recipes

`Recipe` objects allow storing scripts as ordered `Step` entries. In the Django
admin the recipe can be edited either as a list of steps or as a single text
block representing the full script.


# Accounts and Products App

Users may authenticate using any RFID tag assigned to their account. POST the RFID value as JSON to `/accounts/rfid-login/` and the server will return the user's details if the tag matches one stored in the `RFID` model.

The `RFID` model stores card identifiers (8 hexadecimal digits). A tag may belong to a user and is `allowed` by default. Set `allowed` to `false` to disable it.

The `User` model has a **Contact** section containing optional `phone_number` and
`address` fields. The `address` field is a foreign key to the `Address` model
which stores `street`, `number`, `municipality`, `state` and `postal_code`.
Only municipalities from the Mexican states of Coahuila and Nuevo León are
accepted. The user model also includes a `has_charger` flag indicating whether
the user has a charger at that location.

The `RFID` model stores card identifiers (8 hexadecimal digits). A tag may belong to a user or be marked as `blacklisted` to disable it.

## Account Credits

Each user may have an associated **Account** record that tracks available energy credits.
Credits are added (or removed) in the Django admin by creating **Credit** entries.
Each entry stores the amount, who created it and when it was added so every
movement is tracked individually. Consumption is calculated from recorded
transactions. The account exposes:

- `credits_kwh` – sum of all credit amounts.
- `total_kwh_spent` – kWh consumed across transactions.
- `balance_kwh` – remaining credit after subtracting usage.

The account is linked to the user with a one‑to‑one relationship and can be
referenced during authorization or billing steps. Accounts include a **Service
Account** flag which, when enabled, bypasses balance checks during
authorization. The admin lists the current authorization status so staff can
quickly verify whether an account would be accepted by a charger.

## Vehicles

An account may be associated with multiple **Vehicle** records. Each vehicle
stores the `brand`, `model` and `VIN` (Vehicle Identification Number) so that a
user's cars can be identified when using OCPP chargers.

## Products and Subscriptions

Provides a simple subscription model:

- `GET /accounts/products/` returns available products.
- `POST /accounts/subscribe/` with `account_id` and `product_id` creates a subscription.
- `GET /accounts/list/?account_id=<id>` lists subscriptions for an account.

## RFID CSV Utilities

RFID tags can be exported and imported using management commands:

- `python manage.py export_rfids [path]` writes all tags to CSV. If `path` is omitted the data is printed to stdout.
- `python manage.py import_rfids path` loads tags from a CSV file created by the export command.
- The Django admin also provides export and import actions powered by [`django-import-export`](https://django-import-export.readthedocs.io/).


# OCPP App

This app implements a lightweight Charge Point management system using
[OCPP 1.6](https://github.com/OCA/ocpp) over WebSockets.

### Resetting Migrations

If OCPP migrations become inconsistent, clear their recorded state and rerun
them:

<<<<<<< HEAD
=======

>>>>>>> c44244bf
```bash
python manage.py reset_ocpp_migrations
```

<<<<<<< HEAD
This deletes recorded migration entries for the OCPP app and reapplies them with
Django's `--fake-initial` option so existing tables remain untouched.
=======
This deletes recorded migration entries for the OCPP app and reapplies them
without dropping existing tables.
>>>>>>> c44244bf

### Sink Endpoint

A permissive WebSocket sink is exposed at `ws://127.0.0.1:8000/ws/sink/` which
accepts any OCPP CALL message and replies with an empty CALLRESULT payload. This
is useful when a charge point should be able to send data without triggering
validation errors.

### WebSocket Endpoint

```
ws://127.0.0.1:8000/<path>/<charger_id>/
```

The server accepts connections on any path. The final segment is treated as the
charger ID, so `/CP1/` and `/foo/bar/CP1/` both register charger `CP1`. The full
path used by a charger is stored in the `last_path` field of its database
record.

If a client offers the `ocpp1.6` WebSocket subprotocol, the server will
acknowledge it during the handshake. Clients may also omit the subprotocol and
still connect successfully.

A connected charge point may send standard OCPP CALL messages
(BootNotification, Heartbeat, Authorize, Start/StopTransaction). The
server replies with basic CALLRESULT payloads and records transactions
in the database while keeping active connections in memory. Every charger
known to the system is stored in the `Charger` model. When a device
connects with an unknown ID it will be created automatically. The model
includes a JSON `config` field for storing charger-specific settings.

Each charger also has a `require_rfid` flag that can be enabled to
enforce RFID authentication. When set, the server validates the `idTag`
against entries in the `RFID` table before allowing a transaction to start.

It also records the timestamp of the last `Heartbeat` message and the
payload of the most recent `MeterValues` message received from the charger.
Every individual sampled value is also stored in the `MeterReading` model so
historical meter data can be queried per charger.

Chargers may optionally store their geographic `latitude` and `longitude`.
The admin interface displays a map (centered on Monterrey, Mexico by default)
where these coordinates can be selected by dragging a marker or clicking on the
map.



### REST Endpoints

- `GET /ocpp/chargers/` – list known chargers and their current state.
- `GET /ocpp/chargers/<cid>/` – retrieve details and message log for a charger.
- `POST /ocpp/chargers/<cid>/action/` – send actions such as `remote_stop` or
  `reset` to the charger.
- `GET /ocpp/log/<cid>/` – HTML page showing the message log for a charger.
- `GET /ocpp/` – dashboard listing all chargers and their status.

### Charger Landing Pages

Each `Charger` instance automatically gets a public landing page at
`/ocpp/c/<charger_id>/`. A QR code pointing to this URL is created when the
charger is saved and can be embedded in templates via the `ref_img` tag from the
`references` app. The admin list displays a "Landing Page" link for quick testing.
Another "Log" link opens `/ocpp/log/<charger_id>/` which renders the stored
message exchange as HTML. The landing page lists the charger status, the total
energy delivered so far and a table of recorded sessions with the energy used
in each one.

Active connections remain in-memory via `ocpp.store`. OCPP messages are
also written to the project's log file. Completed charging sessions are
saved in the `Transaction` model for later inspection.

### Simulator

The app includes a small WebSocket charge point simulator located in
`ocpp/simulator.py`.  It can be used to exercise the CSMS during
development.  Example usage:

```python
import asyncio
from ocpp.simulator import SimulatorConfig, ChargePointSimulator

config = SimulatorConfig(host="127.0.0.1", ws_port=8000, cp_path="SIM1/")
sim = ChargePointSimulator(config)
asyncio.run(sim._run_session())
```

The simulator establishes an OCPP 1.6 connection, starts a transaction and
sends periodic meter values.  See the module for additional options such as
RFID authentication or repeat mode.  The `interval` and `kwh_max` parameters
control how often meter values are sent (in seconds) and the total kWh a
simulated session will deliver.

Simulators can also be preconfigured in the Django admin site.  Add
`Simulator` entries and use the provided actions to start or stop them
without writing any code.  The admin list shows the full WebSocket URL for
each simulator along with its configured interval and kWh limit.


# References App

Provides a small `Reference` model that stores values or links which can be represented by QR codes or other methods. Each
reference can store alternative text and tracks how often it is used. A template tag `ref_img` renders the QR image in templates
and automatically creates or updates the record when needed.

A simple landing page at `/ref/` can generate a QR code for arbitrary text without saving anything to the database.



# AWG App

Provides reference tables for American Wire Gauge calculations. Two models store cable specifications and conduit fill allowances.

## AWG Calculator

A landing page is available at `/awg/awg-calculator/` that lets you select an
AWG size, material, and number of conductors to view properties such as
diameter, area, resistance, ampacity and the conduit fill table.


# Release App

Provides utilities for packaging the project and uploading it to PyPI.

Package metadata and PyPI credentials are represented by simple dataclasses. The
`DEFAULT_PACKAGE` constant exposes the current project details while the
`Credentials` class can hold either an API token or a username/password pair for
Twine uploads.

For convenience the `PackageConfig` model stores this information in the
database. It is exposed in the Django admin where an action can invoke the
release workflow using the stored metadata and credentials.

The management command `build_pypi` wraps the release logic. Run it with `--all`
for the full workflow:

```bash
python manage.py build_pypi --all
```

Individual flags exist for incrementing the version, building the distribution
and uploading via Twine. See `--help` for details.


# CRM App

Provides customer relationship management features, including an integration with an Odoo server.
The `crm.odoo` sub-app stores connection credentials in the `Instance` model and exposes a
`/odoo/test/<id>/` endpoint to verify authentication. Instances can be managed through the
Django admin under **Relationship Managers**, where a **Test connection** action attempts to
authenticate with the selected servers.


# Footer App

Collects and exposes links displayed at the bottom of the site.
Views can be decorated with `footer_link()` to appear in the footer.
Links can be grouped into columns by providing a column name to the decorator.


# Todos

Simple app for tracking tasks within the project.

## API

- `GET /todos/` – list all todos.
- `POST /todos/` – create a new todo. JSON body: `{ "text": "Buy milk" }`
- `POST /todos/<id>/toggle/` – toggle completion status.

## Importing from Code

Run the management command to create todo items from `# TODO` comments found in
project files:

```bash
python manage.py import_todos
```


# Website App

Displays the README for a particular app depending on the subdomain.
The mapping uses Django's `Site` model: set a site's *name* to the
label of the app whose README should be shown. If the domain isn't
recognized, the project README is rendered instead.

Rendered pages use [Bootstrap](https://getbootstrap.com/) loaded from a CDN so
the README content has simple default styling. The JavaScript bundle is also
included so interactive components like the navigation dropdowns work. A button
in the upper-right corner toggles between light and dark themes and remembers
the preference using `localStorage`.

When visiting the default *website* domain, a navigation bar shows links to all
enabled apps that expose public URLs. Views decorated with `footer_link` are
collected into a footer where links can be grouped into columns. The
automatically generated sitemap now appears there. The footer stays at the
bottom of short pages but scrolls into view on longer ones.


# Clipboard

Stores clipboard text snippets as `Sample` entries. Use the management command
`sample_clipboard` or the Django admin to capture the current system clipboard
content.

Patterns can be defined with optional `[sigils]` to scan the most recent sample.
Each pattern has a `priority` and the admin action **Scan latest sample**
returns the first matching pattern along with any sigil substitutions.
<|MERGE_RESOLUTION|>--- conflicted
+++ resolved
@@ -56,20 +56,15 @@
 
 If OCPP migrations become inconsistent during development, clear their recorded
 state and rerun them:
-<<<<<<< HEAD
-
-=======
->>>>>>> c44244bf
+
+
 ```bash
 python manage.py reset_ocpp_migrations
 ```
 
 This command deletes recorded migration entries for the OCPP app and reapplies
-<<<<<<< HEAD
 them with Django's `--fake-initial` option so existing tables remain untouched.
-=======
-them using Django's migration framework without dropping existing tables.
->>>>>>> c44244bf
+
 
 ### Offline Mode
 
@@ -263,21 +258,14 @@
 If OCPP migrations become inconsistent, clear their recorded state and rerun
 them:
 
-<<<<<<< HEAD
-=======
-
->>>>>>> c44244bf
+
 ```bash
 python manage.py reset_ocpp_migrations
 ```
 
-<<<<<<< HEAD
 This deletes recorded migration entries for the OCPP app and reapplies them with
 Django's `--fake-initial` option so existing tables remain untouched.
-=======
-This deletes recorded migration entries for the OCPP app and reapplies them
-without dropping existing tables.
->>>>>>> c44244bf
+
 
 ### Sink Endpoint
 

# Arthexis Constellation

## Purpose

Arthexis Constellation is a [narrative-driven](https://en.wikipedia.org/wiki/Narrative) [Django](https://www.djangoproject.com/)-based [software suite](https://en.wikipedia.org/wiki/Software_suite) that centralizes tools for managing [electric vehicle charging infrastructure](https://en.wikipedia.org/wiki/Charging_station) and orchestrating [energy](https://en.wikipedia.org/wiki/Energy)-related [products](https://en.wikipedia.org/wiki/Product_(business)) and [services](https://en.wikipedia.org/wiki/Service_(economics)).

## Features

- Compatible with the [Open Charge Point Protocol (OCPP) 1.6](https://www.openchargealliance.org/protocols/ocpp-16/) central system, handling:
  - BootNotification
  - Heartbeat
  - StatusNotification
  - Authorize
  - MeterValues
  - DiagnosticsStatusNotification
  - StartTransaction
  - StopTransaction
  - FirmwareStatusNotification
- [API](https://en.wikipedia.org/wiki/API) integration with [Odoo](https://www.odoo.com/), syncing:
  - Employee credentials via `res.users`
  - Product catalog lookups via `product.product`
- Runs on [Windows 11](https://www.microsoft.com/windows/windows-11) and [Ubuntu 22.04 LTS](https://releases.ubuntu.com/22.04/)
- Tested for the [Raspberry Pi 4 Model B](https://www.raspberrypi.com/products/raspberry-pi-4-model-b/)

Project under active development.

## Role Architecture

Arthexis Constellation ships in four node roles tailored to different deployment scenarios.

| Role | Description & Common Features |
| --- | --- |
| Terminal | Single-User Research & Development<br>Features: GUI Toast |
| Control | Single-Device Testing & Special Task Appliances<br>Features: AP Public Wi-Fi, Celery Queue, GUI Toast, LCD Screen, NGINX Server, RFID Scanner |
| Satellite | Multi-Device Edge, Network & Data Acquisition<br>Features: AP Router, Celery Queue, NGINX Server, RFID Scanner |
| Constellation | Multi-User Cloud & Orchestration<br>Features: Celery Queue, NGINX Server |

## Quick Guide

### 1. Clone
- **[Linux](https://en.wikipedia.org/wiki/Linux)**: open a [terminal](https://en.wikipedia.org/wiki/Command-line_interface) and run  
  `git clone https://github.com/arthexis/arthexis.git`
- **[Windows](https://en.wikipedia.org/wiki/Microsoft_Windows)**: open [PowerShell](https://learn.microsoft.com/powershell/) or [Git Bash](https://gitforwindows.org/) and run the same command.

### 2. Start and stop
<<<<<<< HEAD
Terminal nodes can start directly with the scripts below without installing; Control, Satellite, and Constellation roles require installation first. Both approaches listen on [`http://localhost:8000/`](http://localhost:8000/) by default—pass `--port` to use a different value.

- **[VS Code](https://code.visualstudio.com/)**
  - Open the folder and go to the **Run and Debug** panel (`Ctrl+Shift+D`).
  - Select the **Run Server** (or **Debug Server**) configuration.
  - Press the green start button. Stop the server with the red square button (`Shift+F5`).
- **[Shell](https://en.wikipedia.org/wiki/Shell_(computing))**
  - Linux: run [`./start.sh`](start.sh) and stop with [`./stop.sh`](stop.sh).
  - Windows: run [`start.bat`](start.bat) and stop with `Ctrl+C`.
=======
Terminal nodes can start directly with the scripts below without installing; Control, Satellite, and Constellation roles require installation first. Both approaches listen on [`http://localhost:8888/`](http://localhost:8888/) by default—pass `--port` to use a different value, or add `--public` to expose the service on `0.0.0.0:8000` so other devices can reach it (for example `http://192.168.1.10:8000/`). Constellation installations enable public mode automatically.
- **[VS Code](https://code.visualstudio.com/)**: open the folder, go to the
  **Run and Debug** panel (`Ctrl+Shift+D`), select the **Run Server** (or
  **Debug Server**) configuration, and press the green start button. Stop the
  server with the red square button (`Shift+F5`).
- **[Shell](https://en.wikipedia.org/wiki/Shell_(computing))**: on Linux run [`./start.sh`](start.sh) and stop with [`./stop.sh`](stop.sh); on Windows run [`start.bat`](start.bat) and stop with `Ctrl+C`.
>>>>>>> fdeaef63

### 3. Install and upgrade
- **Linux**: run [`./install.sh`](install.sh) with a node role flag:
  - `--terminal` – default when unspecified and recommended if you're unsure. Terminal nodes can also use the start/stop scripts above without installing.
  - `--control` – prepares the single-device testing appliance.
  - `--satellite` – configures the edge data acquisition node.
  - `--constellation` – enables the multi-user orchestration stack.
  Use `./install.sh --help` to list every available flag if you need to customize the node beyond the role defaults. Upgrade with [`./upgrade.sh`](upgrade.sh).
<<<<<<< HEAD
- **Windows**: run [`install.bat`](install.bat) to install (Terminal role) and [`upgrade.bat`](upgrade.bat) to upgrade.

### 4. Administration
Visit [`http://localhost:8000/admin/`](http://localhost:8000/admin/) for the [Django admin](https://docs.djangoproject.com/en/stable/ref/contrib/admin/) and [`http://localhost:8000/admindocs/`](http://localhost:8000/admindocs/) for the [admindocs](https://docs.djangoproject.com/en/stable/ref/contrib/admin/admindocs/). Use `--port` with the start scripts or installer when you need to expose a different port.
=======
  Constellation installations run in public mode on port 8000; Terminal, Control, and Satellite default to the internal port 8888 unless you pass `--public` or override the port.
- **Windows**: run [`install.bat`](install.bat) to install (Terminal role) and [`upgrade.bat`](upgrade.bat) to upgrade.

### 4. Administration
Visit [`http://localhost:8888/admin/`](http://localhost:8888/admin/) for the [Django admin](https://docs.djangoproject.com/en/stable/ref/contrib/admin/) and [`http://localhost:8888/admindocs/`](http://localhost:8888/admindocs/) for the [admindocs](https://docs.djangoproject.com/en/stable/ref/contrib/admin/admindocs/). If you've enabled public mode (either manually with `--public` or by installing the Constellation role), open [`http://localhost:8000/`](http://localhost:8000/) on the host itself or replace `localhost` with the machine's IP when connecting from another device. Use `--port` with the start scripts or installer when you need to expose a different port.
>>>>>>> fdeaef63

## Support

Contact us at [tecnologia@gelectriic.com](mailto:tecnologia@gelectriic.com) or visit our [web page](https://www.gelectriic.com/) for [professional services](https://en.wikipedia.org/wiki/Professional_services) and [commercial support](https://en.wikipedia.org/wiki/Technical_support).

## About Me

> "What, you want to know about me too? Well, I enjoy [developing software](https://en.wikipedia.org/wiki/Software_development), [role-playing games](https://en.wikipedia.org/wiki/Role-playing_game), long walks on the [beach](https://en.wikipedia.org/wiki/Beach) and a fourth secret thing."
> --Arthexis
<|MERGE_RESOLUTION|>--- conflicted
+++ resolved
@@ -43,7 +43,6 @@
 - **[Windows](https://en.wikipedia.org/wiki/Microsoft_Windows)**: open [PowerShell](https://learn.microsoft.com/powershell/) or [Git Bash](https://gitforwindows.org/) and run the same command.
 
 ### 2. Start and stop
-<<<<<<< HEAD
 Terminal nodes can start directly with the scripts below without installing; Control, Satellite, and Constellation roles require installation first. Both approaches listen on [`http://localhost:8000/`](http://localhost:8000/) by default—pass `--port` to use a different value.
 
 - **[VS Code](https://code.visualstudio.com/)**
@@ -53,14 +52,6 @@
 - **[Shell](https://en.wikipedia.org/wiki/Shell_(computing))**
   - Linux: run [`./start.sh`](start.sh) and stop with [`./stop.sh`](stop.sh).
   - Windows: run [`start.bat`](start.bat) and stop with `Ctrl+C`.
-=======
-Terminal nodes can start directly with the scripts below without installing; Control, Satellite, and Constellation roles require installation first. Both approaches listen on [`http://localhost:8888/`](http://localhost:8888/) by default—pass `--port` to use a different value, or add `--public` to expose the service on `0.0.0.0:8000` so other devices can reach it (for example `http://192.168.1.10:8000/`). Constellation installations enable public mode automatically.
-- **[VS Code](https://code.visualstudio.com/)**: open the folder, go to the
-  **Run and Debug** panel (`Ctrl+Shift+D`), select the **Run Server** (or
-  **Debug Server**) configuration, and press the green start button. Stop the
-  server with the red square button (`Shift+F5`).
-- **[Shell](https://en.wikipedia.org/wiki/Shell_(computing))**: on Linux run [`./start.sh`](start.sh) and stop with [`./stop.sh`](stop.sh); on Windows run [`start.bat`](start.bat) and stop with `Ctrl+C`.
->>>>>>> fdeaef63
 
 ### 3. Install and upgrade
 - **Linux**: run [`./install.sh`](install.sh) with a node role flag:
@@ -69,18 +60,10 @@
   - `--satellite` – configures the edge data acquisition node.
   - `--constellation` – enables the multi-user orchestration stack.
   Use `./install.sh --help` to list every available flag if you need to customize the node beyond the role defaults. Upgrade with [`./upgrade.sh`](upgrade.sh).
-<<<<<<< HEAD
 - **Windows**: run [`install.bat`](install.bat) to install (Terminal role) and [`upgrade.bat`](upgrade.bat) to upgrade.
 
 ### 4. Administration
 Visit [`http://localhost:8000/admin/`](http://localhost:8000/admin/) for the [Django admin](https://docs.djangoproject.com/en/stable/ref/contrib/admin/) and [`http://localhost:8000/admindocs/`](http://localhost:8000/admindocs/) for the [admindocs](https://docs.djangoproject.com/en/stable/ref/contrib/admin/admindocs/). Use `--port` with the start scripts or installer when you need to expose a different port.
-=======
-  Constellation installations run in public mode on port 8000; Terminal, Control, and Satellite default to the internal port 8888 unless you pass `--public` or override the port.
-- **Windows**: run [`install.bat`](install.bat) to install (Terminal role) and [`upgrade.bat`](upgrade.bat) to upgrade.
-
-### 4. Administration
-Visit [`http://localhost:8888/admin/`](http://localhost:8888/admin/) for the [Django admin](https://docs.djangoproject.com/en/stable/ref/contrib/admin/) and [`http://localhost:8888/admindocs/`](http://localhost:8888/admindocs/) for the [admindocs](https://docs.djangoproject.com/en/stable/ref/contrib/admin/admindocs/). If you've enabled public mode (either manually with `--public` or by installing the Constellation role), open [`http://localhost:8000/`](http://localhost:8000/) on the host itself or replace `localhost` with the machine's IP when connecting from another device. Use `--port` with the start scripts or installer when you need to expose a different port.
->>>>>>> fdeaef63
 
 ## Support
 

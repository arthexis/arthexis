# Arthexis Constellation

A Django-based MESH system. Its objective is to serve as a monorepo that centralizes all the functions and models required by the distinct nodes in the system.

## Setup

1. Install dependencies:
   ```bash
   pip install -r requirements.txt
   ```
2. Apply database migrations:
   ```bash
   python manage.py migrate
   ```
3. Run the development server:
   ```bash
   python manage.py runserver
   ```

    The included `runserver` command comes from Daphne via Django Channels,
    so it serves the ASGI application and supports WebSocket endpoints.

   When it starts you will see the server URL along with direct WebSocket
   and admin links printed to the console.

If you prefer an automated setup, run `./install.sh` which creates a
virtual environment and installs dependencies for you.  Adding
`--service <name>` installs a systemd service with the specified name
that launches the server on boot.

   To have the server automatically restart when files change, set
   the `DJANGO_DEV_RELOAD` environment variable:

   ```bash
   DJANGO_DEV_RELOAD=1 python manage.py runserver
   ```

   When the server restarts under VS Code with this variable set, it
   automatically installs any updated dependencies from
   `requirements.txt`, merges and applies migrations, and commits and
   pushes the changes if anything was modified.

The default configuration uses SQLite and is for local development only.
To use PostgreSQL instead, set the `POSTGRES_DB` environment variable (and
optionally `POSTGRES_USER`, `POSTGRES_PASSWORD`, `POSTGRES_HOST` and
`POSTGRES_PORT`) before running management commands. If `POSTGRES_DB` is
defined, the project will connect to a PostgreSQL server using these
settings.

Environment variables can also be placed in files inside the `envs/` directory.
Any `*.env` file found there is automatically loaded when running management
commands or the server. The directory is included in the repository but `.env`
files themselves are ignored so secrets remain local.

## VS Code

Launch configurations are provided in `.vscode/launch.json`:

1. **Run Django Server** – starts the site normally without the debugger.
2. **Debug Django Server** – runs the server with debugging enabled.

Open the *Run and Debug* pane in VS Code and choose the desired configuration.

## Internationalization

English is the primary language for this project.  A Spanish translation is
available under `locale/es`.  You can activate it by setting the `LANGUAGE_CODE`
setting or selecting the language via Django's i18n mechanisms.  The supported
languages are defined in `config/settings.py`.

## Logging

Log messages are written to `logs/<active_app>.log` where `<active_app>` is the
application handling the current request. By default this is `website.log`. The
file rotates at midnight with the date appended to the filename. When running
the test suite, logs are stored in `logs/tests.log` instead.

## Updating

Run `./upgrade.sh` to fetch the latest code from this repository. Any
local changes are stashed automatically before pulling and restored
afterwards.  When a virtual environment exists, the script also
reinstalls dependencies.

## Maintaining Documentation

Documentation is split across multiple files. `README.base.md` provides the
overview while each app has its own `README.md` with app-specific details.
After updating any of these files, regenerate `README.md` with:

```bash
python manage.py build_readme
```

Avoid editing the combined `README.md` directly.

## Release

The `release` app provides utilities for publishing the project to PyPI.
Use the `build_pypi` management command to bump the version, build the
distribution and upload it via Twine:

```bash
python manage.py build_pypi --all
```

Run the command with `--help` to see individual options.

Package metadata lives in the `release.DEFAULT_PACKAGE` dataclass. Provide a
custom `Package` instance or a `Credentials` object to `release.utils.build()` if
you need to override the defaults or supply PyPI credentials programmatically.

## Subdomain Routing

The project uses Django's **sites** framework together with the `website`
app to select which application handles requests for a given domain.  Each
`Site`'s *name* should be set to the label of the Django app whose `urls`
module will serve that domain.  Requests for unknown domains fall back to
the `readme` site which renders this documentation.


# Readme App

Provides a view for rendering the project's generated `README.md` as HTML
and a management command `build_readme` that rebuilds the file from
`README.base.md` and each app's own `README.md`.


# Chat App

This project includes basic websocket support using [Django Channels](https://channels.readthedocs.io/). After launching the development server the console now prints the available WebSocket endpoint:

```
WebSocket available at ws://127.0.0.1:8000/ws/echo/
```

You can connect a WebSocket client to this URL and any text you send will be echoed back.


# Nodes App

The `nodes` app exposes a simple JSON interface for keeping track of other instances of this project:

- `POST /nodes/register/` with `hostname`, `address` and optional `port` will register or update the node.
- `GET /nodes/list/` returns all known nodes.


# Accounts App

Users may authenticate using any RFID tag assigned to their account. POST the RFID value as JSON to `/accounts/rfid-login/` and the server will return the user's details if the tag matches one stored in the `RFID` model.

The `RFID` model stores card identifiers (8 hexadecimal digits). A tag may belong to a user and is `allowed` by default. Set `allowed` to `false` to disable it.

The `User` model has a **Contact** section containing optional `phone_number` and
`address` fields. The `address` field is a foreign key to the `Address` model
which stores `street`, `number`, `municipality`, `state` and `postal_code`.
Only municipalities from the Mexican states of Coahuila and Nuevo León are
accepted. The user model also includes a `has_charger` flag indicating whether
the user has a charger at that location.

The `RFID` model stores card identifiers (8 hexadecimal digits). A tag may belong to a user or be marked as `blacklisted` to disable it.

## Account Credits

Each user may have an associated **Account** record that tracks available energy credits.
Credits are added (or removed) in the Django admin by creating **Credit** entries.
Each entry stores the amount, who created it and when it was added so every
movement is tracked individually. Consumption is calculated from recorded
transactions. The account exposes:

- `credits_kwh` – sum of all credit amounts.
- `total_kwh_spent` – kWh consumed across transactions.
- `balance_kwh` – remaining credit after subtracting usage.

The account is linked to the user with a one‑to‑one relationship and can be
referenced during authorization or billing steps. Accounts include a **Service
Account** flag which, when enabled, bypasses balance checks during
authorization. The admin lists the current authorization status so staff can
quickly verify whether an account would be accepted by a charger.

## Vehicles

An account may be associated with multiple **Vehicle** records. Each vehicle
stores the `brand`, `model` and `VIN` (Vehicle Identification Number) so that a
user's cars can be identified when using OCPP chargers.

## RFID CSV Utilities

RFID tags can be exported and imported using management commands:

- `python manage.py export_rfids [path]` writes all tags to CSV. If `path` is omitted the data is printed to stdout.
- `python manage.py import_rfids path` loads tags from a CSV file created by the export command.
- The Django admin also provides export and import actions powered by [`django-import-export`](https://django-import-export.readthedocs.io/).


# Subscriptions App

Provides a simple subscription model:

- `GET /subscriptions/products/` returns available products.
- `POST /subscriptions/subscribe/` with `account_id` and `product_id` creates a subscription.
- `GET /subscriptions/list/?account_id=<id>` lists subscriptions for an account.


# OCPP App

This app implements a lightweight Charge Point management system using
[OCPP 1.6](https://github.com/OCA/ocpp) over WebSockets.

### WebSocket Endpoint

```
ws://127.0.0.1:8000/<path>/<charger_id>/
```

The server accepts connections on any path. The final segment is treated as the
charger ID, so `/CP1/` and `/foo/bar/CP1/` both register charger `CP1`. The full
path used by a charger is stored in the `last_path` field of its database
record.

A connected charge point may send standard OCPP CALL messages
(BootNotification, Heartbeat, Authorize, Start/StopTransaction). The
server replies with basic CALLRESULT payloads and records transactions
in the database while keeping active connections in memory. Every charger
known to the system is stored in the `Charger` model. When a device
connects with an unknown ID it will be created automatically. The model
includes a JSON `config` field for storing charger-specific settings.

Each charger also has a `require_rfid` flag that can be enabled to
enforce RFID authentication. When set, the server validates the `idTag`
against entries in the `RFID` table before allowing a transaction to start.

It also records the timestamp of the last `Heartbeat` message and the
payload of the most recent `MeterValues` message received from the charger.
Every individual sampled value is also stored in the `MeterReading` model so
historical meter data can be queried per charger.

Chargers may optionally store their geographic `latitude` and `longitude`.
The admin interface displays a map (centered on Monterrey, Mexico by default)
where these coordinates can be selected by dragging a marker or clicking on the
map.



### REST Endpoints

- `GET /ocpp/chargers/` – list known chargers and their current state.
- `GET /ocpp/chargers/<cid>/` – retrieve details and message log for a charger.
- `POST /ocpp/chargers/<cid>/action/` – send actions such as `remote_stop` or
  `reset` to the charger.
- `GET /ocpp/log/<cid>/` – HTML page showing the message log for a charger.
- `GET /ocpp/` – dashboard listing all chargers and their status.

### Charger Landing Pages

Each `Charger` instance automatically gets a public landing page at
`/ocpp/c/<charger_id>/`. A QR code pointing to this URL is created when the
charger is saved and can be embedded in templates via the `qr_img` tag from the
`qrcodes` app. The admin list displays a "Landing Page" link for quick testing.
Another "Log" link opens `/ocpp/log/<charger_id>/` which renders the stored
message exchange as HTML. The landing page lists the charger status, the total
energy delivered so far and a table of recorded sessions with the energy used
in each one.

Active connections remain in-memory via `ocpp.store`. OCPP messages are
also written to the project's log file. Completed charging sessions are
saved in the `Transaction` model for later inspection.

### Simulator

The app includes a small WebSocket charge point simulator located in
`ocpp/simulator.py`.  It can be used to exercise the CSMS during
development.  Example usage:

```python
import asyncio
from ocpp.simulator import SimulatorConfig, ChargePointSimulator

config = SimulatorConfig(host="127.0.0.1", ws_port=8000, cp_path="SIM1/")
sim = ChargePointSimulator(config)
asyncio.run(sim._run_session())
```

The simulator establishes an OCPP 1.6 connection, starts a transaction and
sends periodic meter values.  See the module for additional options such as
RFID authentication or repeat mode.  The `interval` and `kwh_max` parameters
control how often meter values are sent (in seconds) and the total kWh a
simulated session will deliver.

Simulators can also be preconfigured in the Django admin site.  Add
`Simulator` entries and use the provided actions to start or stop them
without writing any code.  The admin list shows the full WebSocket URL for
each simulator along with its configured interval and kWh limit.


# QRCodes App

Provides a small `QRLink` model that stores a value and generates a QR image for it. A template tag `qr_img` renders the QR code in templates and automatically creates the record if needed.

A simple landing page at `/qr/` can generate a QR code for arbitrary text without saving anything to the database.


# AWG App

Provides reference tables for American Wire Gauge calculations. Two models store cable specifications and conduit fill allowances.


# Release App

Provides utilities for packaging the project and uploading it to PyPI.

Package metadata and PyPI credentials are represented by simple dataclasses. The
`DEFAULT_PACKAGE` constant exposes the current project details while the
`Credentials` class can hold either an API token or a username/password pair for
Twine uploads.

The management command `build_pypi` wraps the release logic. Run it with `--all`
for the full workflow:

```bash
python manage.py build_pypi --all
```

Individual flags exist for incrementing the version, building the distribution
and uploading via Twine. See `--help` for details.


# Odoo App

Provides a simple integration with an Odoo server. The `Instance` model stores
connection credentials and a `/odoo/test/<id>/` endpoint checks whether the
specified instance can be authenticated. Instances can be managed through the
Django admin where a **Test connection** action attempts to authenticate with
the selected servers.


# Mailer App

Allows creation of email templates and queuing of emails using those templates.
Queued emails can be sent with the `send_queued` helper or via a management
command. A `/purge/` endpoint deletes sent entries from the queue.


# Footer App

Collects and exposes links displayed at the bottom of the site.
Views can be decorated with `footer_link()` to appear in the footer.
Links can be grouped into columns by providing a column name to the decorator.


# Website App

Displays the README for a particular app depending on the subdomain.
The mapping uses Django's `Site` model: set a site's *name* to the
label of the app whose README should be shown. If the domain isn't
recognized, the project README is rendered instead.

Rendered pages use [Bootstrap](https://getbootstrap.com/) loaded from a CDN so
the README content has simple default styling. The JavaScript bundle is also
included so interactive components like the navigation dropdowns work. A button
in the upper-right corner toggles between light and dark themes and remembers
the preference using `localStorage`.

When visiting the default *website* domain, a navigation bar shows links to all
enabled apps that expose public URLs. Views decorated with `footer_link` are
collected into a footer where links can be grouped into columns. The
<<<<<<< HEAD
automatically generated sitemap now appears there.
=======
automatically generated sitemap now appears there. The footer stays at the
bottom of short pages but scrolls into view on longer ones.
>>>>>>> 3b98b396
<|MERGE_RESOLUTION|>--- conflicted
+++ resolved
@@ -364,9 +364,5 @@
 When visiting the default *website* domain, a navigation bar shows links to all
 enabled apps that expose public URLs. Views decorated with `footer_link` are
 collected into a footer where links can be grouped into columns. The
-<<<<<<< HEAD
-automatically generated sitemap now appears there.
-=======
 automatically generated sitemap now appears there. The footer stays at the
-bottom of short pages but scrolls into view on longer ones.
->>>>>>> 3b98b396
+bottom of short pages but scrolls into view on longer ones.
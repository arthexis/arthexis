# Arthexis Constellation

A Django-based MESH-like system. Its objective is to serve as a monorepo that centralizes all the functions and models required by the distinct nodes that compose the execution platform.

## Setup

1. Install dependencies:
   ```bash
   pip install -r requirements.txt
   ```
2. Apply database migrations:
   ```bash
   python manage.py migrate
   ```
3. Run the development server:
   ```bash
   python manage.py runserver
   ```

    The included `runserver` command comes from Daphne via Django Channels,
    so it serves the ASGI application and supports WebSocket endpoints.

   When it starts you will see the server URL along with direct WebSocket
   and admin links printed to the console.

If you prefer an automated setup, run `./install.sh` which creates a
virtual environment and installs dependencies for you.  Adding
`--service <name>` installs a systemd service with the specified name
that launches the server on boot.

   To have the server automatically restart when files change, set
   the `DJANGO_DEV_RELOAD` environment variable:

   ```bash
   DJANGO_DEV_RELOAD=1 python manage.py runserver
   ```

   When the server restarts under VS Code with this variable set, it
   automatically installs any updated dependencies from
   `requirements.txt`, merges and applies migrations, and commits and
   pushes the changes if anything was modified.

The default configuration uses SQLite and is for local development only.
To use PostgreSQL instead, set the `POSTGRES_DB` environment variable (and
optionally `POSTGRES_USER`, `POSTGRES_PASSWORD`, `POSTGRES_HOST` and
`POSTGRES_PORT`) before running management commands. If `POSTGRES_DB` is
defined, the project will connect to a PostgreSQL server using these
settings.

Environment variables can also be placed in files inside the `envs/` directory.
Any `*.env` file found there is automatically loaded when running management
commands or the server. The directory is included in the repository but `.env`
files themselves are ignored so secrets remain local.

### Offline Mode

Set the environment variable `ARTHEXIS_OFFLINE=1` to prevent code paths that
require network access from running. Functions marked with a special decorator
will raise an error if they execute while this flag is set, allowing tests or
other strict operations to ensure no external services are contacted.

## VS Code

Launch configurations are provided in `.vscode/launch.json`:

1. **Run Django Server** – starts the site normally without the debugger.
2. **Debug Django Server** – runs the server with debugging enabled.

Open the *Run and Debug* pane in VS Code and choose the desired configuration.

## Internationalization

English is the primary language for this project.  A Spanish translation is
available under `locale/es`.  You can activate it by setting the `LANGUAGE_CODE`
setting or selecting the language via Django's i18n mechanisms.  The supported
languages are defined in `config/settings.py`.

## Logging

Log messages are written to `logs/<active_app>.log` where `<active_app>` is the
application handling the current request. By default this is `website.log`. The
file rotates at midnight with the date appended to the filename. When running
the test suite, logs are stored in `logs/tests.log` instead.

## Updating

Run `./upgrade.sh` to fetch the latest code from this repository. Any
local changes are stashed automatically before pulling and restored
afterwards.  When a virtual environment exists, the script also
reinstalls dependencies.

## Maintaining Documentation

Documentation is split across multiple files. `README.base.md` provides the
overview while each app has its own `README.md` with app-specific details.
After updating any of these files, regenerate `README.md` with:

```bash
python manage.py build_readme
```

Avoid editing the combined `README.md` directly.

## Release

The `release` app provides utilities for publishing the project to PyPI.
Package metadata and optional credentials may be stored in the
`PackageConfig` model which is managed through the Django admin. An admin
action can invoke the full release workflow using the saved settings. Use the
`build_pypi` management command to bump the version, build the distribution and
upload it via Twine:

```bash
python manage.py build_pypi --all
```

Run the command with `--help` to see individual options.

Package metadata lives in the `release.DEFAULT_PACKAGE` dataclass. Provide a
custom `Package` instance or a `Credentials` object to `release.utils.build()` if
you need to override the defaults or supply PyPI credentials programmatically.

## Social Integrations

The `social` app groups functionality for connecting with external social
networks. The `bsky` sub-app links user accounts with the
[Bluesky](https://bsky.app) network, allowing posts on their behalf. The
`meta` sub-app provides basic interaction with Facebook Pages through the Graph
API so content can be published to a page.

## Todos

The `todos` app offers a lightweight API for recording project tasks and a
management command that scans the codebase for `# TODO` comments to populate the
database.

## Subdomain Routing

The project uses Django's **sites** framework together with the `website`
app to select which application handles requests for a given domain.  Each
`Site`'s *name* should be set to the label of the Django app whose `urls`
module will serve that domain.  Requests for unknown domains fall back to
the `readme` site which renders this documentation.


# Readme App

Provides a view for rendering the project's generated `README.md` as HTML
and a management command `build_readme` that rebuilds the file from
`README.base.md` and each app's own `README.md`.


# Chat App

This project includes basic websocket support using [Django Channels](https://channels.readthedocs.io/). After launching the development server the console now prints the available WebSocket endpoint:

```
WebSocket available at ws://127.0.0.1:8000/ws/echo/
```

You can connect a WebSocket client to this URL and any text you send will be echoed back.


# Nodes App

The `nodes` app exposes a simple JSON interface for keeping track of other instances of this project:

- `POST /nodes/register/` with `hostname`, `address` and optional `port` will register or update the node.
- `GET /nodes/list/` returns all known nodes.
- `GET /nodes/screenshot/` captures a screenshot of the site and records it for the current node.

## NGINX Templates

The `NginxConfig` model manages NGINX templates with support for HTTP, WebSockets,
optional SSL certificates and fallback upstream servers. Templates can be applied
to the host using a management command:

```bash
python manage.py apply_nginx_config <id>
```

The Django admin includes an action to test connectivity to the configured
upstream servers and shows the rendered template for review.


# Accounts and Products App

Users may authenticate using any RFID tag assigned to their account. POST the RFID value as JSON to `/accounts/rfid-login/` and the server will return the user's details if the tag matches one stored in the `RFID` model.

The `RFID` model stores card identifiers (8 hexadecimal digits). A tag may belong to a user and is `allowed` by default. Set `allowed` to `false` to disable it.

The `User` model has a **Contact** section containing optional `phone_number` and
`address` fields. The `address` field is a foreign key to the `Address` model
which stores `street`, `number`, `municipality`, `state` and `postal_code`.
Only municipalities from the Mexican states of Coahuila and Nuevo León are
accepted. The user model also includes a `has_charger` flag indicating whether
the user has a charger at that location.

The `RFID` model stores card identifiers (8 hexadecimal digits). A tag may belong to a user or be marked as `blacklisted` to disable it.

## Account Credits

Each user may have an associated **Account** record that tracks available energy credits.
Credits are added (or removed) in the Django admin by creating **Credit** entries.
Each entry stores the amount, who created it and when it was added so every
movement is tracked individually. Consumption is calculated from recorded
transactions. The account exposes:

- `credits_kwh` – sum of all credit amounts.
- `total_kwh_spent` – kWh consumed across transactions.
- `balance_kwh` – remaining credit after subtracting usage.

The account is linked to the user with a one‑to‑one relationship and can be
referenced during authorization or billing steps. Accounts include a **Service
Account** flag which, when enabled, bypasses balance checks during
authorization. The admin lists the current authorization status so staff can
quickly verify whether an account would be accepted by a charger.

## Vehicles

An account may be associated with multiple **Vehicle** records. Each vehicle
stores the `brand`, `model` and `VIN` (Vehicle Identification Number) so that a
user's cars can be identified when using OCPP chargers.

## Products and Subscriptions

Provides a simple subscription model:

- `GET /accounts/products/` returns available products.
- `POST /accounts/subscribe/` with `account_id` and `product_id` creates a subscription.
- `GET /accounts/list/?account_id=<id>` lists subscriptions for an account.

## RFID CSV Utilities

RFID tags can be exported and imported using management commands:

- `python manage.py export_rfids [path]` writes all tags to CSV. If `path` is omitted the data is printed to stdout.
- `python manage.py import_rfids path` loads tags from a CSV file created by the export command.
- The Django admin also provides export and import actions powered by [`django-import-export`](https://django-import-export.readthedocs.io/).


# OCPP App

This app implements a lightweight Charge Point management system using
[OCPP 1.6](https://github.com/OCA/ocpp) over WebSockets.

### WebSocket Endpoint

```
ws://127.0.0.1:8000/<path>/<charger_id>/
```

The server accepts connections on any path. The final segment is treated as the
charger ID, so `/CP1/` and `/foo/bar/CP1/` both register charger `CP1`. The full
path used by a charger is stored in the `last_path` field of its database
record.

If a client offers the `ocpp1.6` WebSocket subprotocol, the server will
acknowledge it during the handshake. Clients may also omit the subprotocol and
still connect successfully.

A connected charge point may send standard OCPP CALL messages
(BootNotification, Heartbeat, Authorize, Start/StopTransaction). The
server replies with basic CALLRESULT payloads and records transactions
in the database while keeping active connections in memory. Every charger
known to the system is stored in the `Charger` model. When a device
connects with an unknown ID it will be created automatically. The model
includes a JSON `config` field for storing charger-specific settings.

Each charger also has a `require_rfid` flag that can be enabled to
enforce RFID authentication. When set, the server validates the `idTag`
against entries in the `RFID` table before allowing a transaction to start.

It also records the timestamp of the last `Heartbeat` message and the
payload of the most recent `MeterValues` message received from the charger.
Every individual sampled value is also stored in the `MeterReading` model so
historical meter data can be queried per charger.

Chargers may optionally store their geographic `latitude` and `longitude`.
The admin interface displays a map (centered on Monterrey, Mexico by default)
where these coordinates can be selected by dragging a marker or clicking on the
map.



### REST Endpoints

- `GET /ocpp/chargers/` – list known chargers and their current state.
- `GET /ocpp/chargers/<cid>/` – retrieve details and message log for a charger.
- `POST /ocpp/chargers/<cid>/action/` – send actions such as `remote_stop` or
  `reset` to the charger.
- `GET /ocpp/log/<cid>/` – HTML page showing the message log for a charger.
- `GET /ocpp/` – dashboard listing all chargers and their status.

### Charger Landing Pages

Each `Charger` instance automatically gets a public landing page at
`/ocpp/c/<charger_id>/`. A QR code pointing to this URL is created when the
charger is saved and can be embedded in templates via the `ref_img` tag from the
`references` app. The admin list displays a "Landing Page" link for quick testing.
Another "Log" link opens `/ocpp/log/<charger_id>/` which renders the stored
message exchange as HTML. The landing page lists the charger status, the total
energy delivered so far and a table of recorded sessions with the energy used
in each one.

Active connections remain in-memory via `ocpp.store`. OCPP messages are
also written to the project's log file. Completed charging sessions are
saved in the `Transaction` model for later inspection.

### Simulator

The app includes a small WebSocket charge point simulator located in
`ocpp/simulator.py`.  It can be used to exercise the CSMS during
development.  Example usage:

```python
import asyncio
from ocpp.simulator import SimulatorConfig, ChargePointSimulator

config = SimulatorConfig(host="127.0.0.1", ws_port=8000, cp_path="SIM1/")
sim = ChargePointSimulator(config)
asyncio.run(sim._run_session())
```

The simulator establishes an OCPP 1.6 connection, starts a transaction and
sends periodic meter values.  See the module for additional options such as
RFID authentication or repeat mode.  The `interval` and `kwh_max` parameters
control how often meter values are sent (in seconds) and the total kWh a
simulated session will deliver.

Simulators can also be preconfigured in the Django admin site.  Add
`Simulator` entries and use the provided actions to start or stop them
without writing any code.  The admin list shows the full WebSocket URL for
each simulator along with its configured interval and kWh limit.


# References App

Provides a small `Reference` model that stores values or links which can be represented by QR codes or other methods. Each
reference can store alternative text and tracks how often it is used. A template tag `ref_img` renders the QR image in templates
and automatically creates or updates the record when needed.

A simple landing page at `/ref/` can generate a QR code for arbitrary text without saving anything to the database.



# AWG App

Provides reference tables for American Wire Gauge calculations. Two models store cable specifications and conduit fill allowances.

## AWG Calculator

A landing page is available at `/awg/awg-calculator/` that lets you select an
AWG size, material, and number of conductors to view properties such as
diameter, area, resistance, ampacity and the conduit fill table.


# Release App

Provides utilities for packaging the project and uploading it to PyPI.

Package metadata and PyPI credentials are represented by simple dataclasses. The
`DEFAULT_PACKAGE` constant exposes the current project details while the
`Credentials` class can hold either an API token or a username/password pair for
Twine uploads.

For convenience the `PackageConfig` model stores this information in the
database. It is exposed in the Django admin where an action can invoke the
release workflow using the stored metadata and credentials.

The management command `build_pypi` wraps the release logic. Run it with `--all`
for the full workflow:

```bash
python manage.py build_pypi --all
```

Individual flags exist for incrementing the version, building the distribution
and uploading via Twine. See `--help` for details.


# CRM App

Provides customer relationship management features, including an integration with an Odoo server.
The `crm.odoo` sub-app stores connection credentials in the `Instance` model and exposes a
`/odoo/test/<id>/` endpoint to verify authentication. Instances can be managed through the
Django admin under **Relationship Managers**, where a **Test connection** action attempts to
authenticate with the selected servers.


# Footer App

Collects and exposes links displayed at the bottom of the site.
Views can be decorated with `footer_link()` to appear in the footer.
Links can be grouped into columns by providing a column name to the decorator.


# Todos

Simple app for tracking tasks within the project.

## API

- `GET /todos/` – list all todos.
- `POST /todos/` – create a new todo. JSON body: `{ "text": "Buy milk" }`
- `POST /todos/<id>/toggle/` – toggle completion status.

## Importing from Code

Run the management command to create todo items from `# TODO` comments found in
project files:

```bash
python manage.py import_todos
```


# Website App

Displays the README for a particular app depending on the subdomain.
The mapping uses Django's `Site` model: set a site's *name* to the
label of the app whose README should be shown. If the domain isn't
recognized, the project README is rendered instead.

Rendered pages use [Bootstrap](https://getbootstrap.com/) loaded from a CDN so
the README content has simple default styling. The JavaScript bundle is also
included so interactive components like the navigation dropdowns work. A button
in the upper-right corner toggles between light and dark themes and remembers
the preference using `localStorage`.

When visiting the default *website* domain, a navigation bar shows links to all
enabled apps that expose public URLs. Views decorated with `footer_link` are
collected into a footer where links can be grouped into columns. The
automatically generated sitemap now appears there. The footer stays at the
bottom of short pages but scrolls into view on longer ones.


# Clipboard

<<<<<<< HEAD
Integration with [Bluesky](https://bsky.app).

Users can register their Bluesky handle with an app password so the
project can publish posts on their behalf.  A domain-wide account may
also be configured using the `BSKY_HANDLE` and `BSKY_APP_PASSWORD`
settings to send posts from the site itself.


# Clipboard

Stores clipboard text snippets as `Sample` entries. Use the management command
`sample_clipboard` or the Django admin to capture the current system clipboard
content.

Patterns can be defined with optional `[sigils]` to scan the most recent sample.
Each pattern has a `priority` and the admin action **Scan latest sample**
returns the first matching pattern along with any sigil substitutions.
=======
Stores clipboard text snippets as `Sample` entries. Use the management command
`sample_clipboard` or the Django admin to capture the current system clipboard
content.
>>>>>>> 45979e9a
<|MERGE_RESOLUTION|>--- conflicted
+++ resolved
@@ -437,26 +437,6 @@
 
 # Clipboard
 
-<<<<<<< HEAD
-Integration with [Bluesky](https://bsky.app).
-
-Users can register their Bluesky handle with an app password so the
-project can publish posts on their behalf.  A domain-wide account may
-also be configured using the `BSKY_HANDLE` and `BSKY_APP_PASSWORD`
-settings to send posts from the site itself.
-
-
-# Clipboard
-
 Stores clipboard text snippets as `Sample` entries. Use the management command
 `sample_clipboard` or the Django admin to capture the current system clipboard
 content.
-
-Patterns can be defined with optional `[sigils]` to scan the most recent sample.
-Each pattern has a `priority` and the admin action **Scan latest sample**
-returns the first matching pattern along with any sigil substitutions.
-=======
-Stores clipboard text snippets as `Sample` entries. Use the management command
-`sample_clipboard` or the Django admin to capture the current system clipboard
-content.
->>>>>>> 45979e9a

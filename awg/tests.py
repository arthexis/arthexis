--- conflicted
+++ resolved
@@ -2,7 +2,6 @@
 from datetime import time
 from decimal import Decimal
 
-<<<<<<< HEAD
 import os
 
 os.environ.setdefault("DJANGO_SETTINGS_MODULE", "config.settings")
@@ -10,13 +9,6 @@
 import django
 
 django.setup()
-=======
-os.environ.setdefault("DJANGO_SETTINGS_MODULE", "config.settings")
-
-# Import the root test configuration to initialise Django and prepare the
-# database schema for these standalone tests.
-import tests.conftest  # noqa: F401
->>>>>>> 98bc005e
 
 from django.contrib.auth import get_user_model
 from django.test import TestCase
@@ -254,7 +246,6 @@
         self.assertEqual(resp.status_code, 200)
         self.assertEqual(seen, {2, 3})
 
-<<<<<<< HEAD
     def test_max_awg_force_emits_warning(self):
         url = reverse("awg:calculator")
         data = {
@@ -302,19 +293,6 @@
         self.assertIn(">6</td>", content)
         self.assertIn("Voltage drop exceeds 3% with given max_awg", content)
         self.assertIn("Conduit", content)
-=======
-    def test_find_conduit_prefers_larger_trade_size_with_tie_capacity(self):
-        desired_cables = 2
-        ConduitFill.objects.create(
-            trade_size="3/4",
-            conduit="emt",
-            awg_8=desired_cables,
-        )
-
-        result = find_conduit("8", desired_cables, conduit="emt")
-
-        self.assertEqual(result["size_inch"], "1")
->>>>>>> 98bc005e
 
     def test_odd_awg_displays_even_preference(self):
         CableSize.objects.create(

--- conflicted
+++ resolved
@@ -93,15 +93,6 @@
 | `--no-warn` | Skips interactive confirmation before destructive database operations (used with `--clean` or uninstall flows).【F:upgrade.sh†L122-L167】 |
 
 Additional behaviour:
-
-<<<<<<< HEAD
-- `upgrade.sh` aborts when it detects interrupted Git operations (rebase/merge/cherry-pick) so you do not lose work, then realigns Control/Watchtower branches by discarding local commits and untracked files.【F:upgrade.sh†L33-L118】【F:upgrade.sh†L203-L315】
-- Failover branches follow the `failover-YYYYMMDD-N` naming scheme, preserving both code and database snapshots. Older failover branches are pruned after a successful run to avoid clutter.【F:upgrade.sh†L168-L315】
-- The script fetches origin, compares `VERSION`, and exits early on the stable channel when the release version matches; unstable runs continue so revision-only changes still upgrade.【F:upgrade.sh†L333-L377】【F:upgrade.sh†L520-L550】
-=======
-- `upgrade.sh` aborts when it detects interrupted Git operations (rebase/merge/cherry-pick) so you do not lose work, then realigns Control/Constellation/Watchtower branches by discarding local commits and untracked files.【F:upgrade.sh†L33-L118】【F:upgrade.sh†L203-L315】
-- The script fetches origin, compares `VERSION`, and exits early when already up to date unless `--latest` overrides. Stable mode only upgrades when the remote release leaves the current minor version.【F:upgrade.sh†L332-L404】
->>>>>>> dd2f757a
 - Before applying migrations it refreshes Nginx maintenance assets, optionally clears the database, reruns `env-refresh.sh`, migrates legacy systemd configurations, and restarts services unless `--no-restart` was requested.【F:upgrade.sh†L404-L551】
 - After restarting, it updates desktop shortcuts so GUI launchers stay current.【F:upgrade.sh†L552-L555】
 

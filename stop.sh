#!/usr/bin/env bash
set -e

BASE_DIR="$(cd "$(dirname "$0")" && pwd)"
LOG_DIR="$BASE_DIR/logs"
mkdir -p "$LOG_DIR"
LOG_FILE="$LOG_DIR/$(basename "$0" .sh).log"
exec > >(tee "$LOG_FILE") 2>&1
cd "$BASE_DIR"
LOCK_DIR="$BASE_DIR/locks"
LCD_LOCK="$LOCK_DIR/lcd_screen.lck"
PYTHON="python3"
if [ -d "$BASE_DIR/.venv" ]; then
  PYTHON="$BASE_DIR/.venv/bin/python"
fi

# If a systemd service was installed, stop it instead of killing processes
if [ -f "$LOCK_DIR/service.lck" ]; then
  SERVICE_NAME="$(cat "$LOCK_DIR/service.lck")"
  if systemctl list-unit-files | grep -Fq "${SERVICE_NAME}.service"; then
    sudo systemctl stop "$SERVICE_NAME"
    sudo systemctl status "$SERVICE_NAME" --no-pager || true
    if [ -f "$LOCK_DIR/celery.lck" ]; then
      CELERY_SERVICE="celery-$SERVICE_NAME"
      CELERY_BEAT_SERVICE="celery-beat-$SERVICE_NAME"
      if systemctl list-unit-files | grep -Fq "${CELERY_BEAT_SERVICE}.service"; then
        sudo systemctl stop "$CELERY_BEAT_SERVICE" || true
        sudo systemctl status "$CELERY_BEAT_SERVICE" --no-pager || true
      fi
      if systemctl list-unit-files | grep -Fq "${CELERY_SERVICE}.service"; then
        sudo systemctl stop "$CELERY_SERVICE" || true
        sudo systemctl status "$CELERY_SERVICE" --no-pager || true
      fi
    fi
    if [ -f "$LCD_LOCK" ]; then
      LCD_SERVICE="lcd-$SERVICE_NAME"
      "$PYTHON" - <<'PY'
from core.notifications import notify
notify("Goodbye!")
PY
      sleep 1
      if systemctl list-unit-files | grep -Fq "${LCD_SERVICE}.service"; then
        sudo systemctl stop "$LCD_SERVICE"
        sudo systemctl status "$LCD_SERVICE" --no-pager || true
      fi
    fi
    exit 0
  fi
fi

# Activate virtual environment if present
if [ -d .venv ]; then
  source .venv/bin/activate
fi

ALL=false
PORT=8888

while [[ $# -gt 0 ]]; do
  case "$1" in
    --all)
      ALL=true
      shift
      ;;
    *)
      PORT="$1"
      shift
      ;;
  esac
done

PATTERN="manage.py runserver"
# Assumes passwordless sudo for process management
if [ "$ALL" = true ]; then
  sudo pkill -f "$PATTERN" || true
else
  sudo pkill -f "$PATTERN 0.0.0.0:$PORT" || true
fi
# Also stop any Celery components started by start.sh
sudo pkill -f "celery -A config" || true

# Wait for processes to fully terminate
if [ "$ALL" = true ]; then
<<<<<<< HEAD
  while sudo pgrep -f "$PATTERN" > /dev/null; do
    sleep 0.5
  done
else
  while sudo pgrep -f "$PATTERN 0.0.0.0:$PORT" > /dev/null; do
    sleep 0.5
  done
fi
while sudo pgrep -f "celery -A config" > /dev/null; do
  sleep 0.5
done
=======
  if ! timeout 30s sh -c "while pgrep -f '$PATTERN' >/dev/null; do sleep 0.5; done"; then
    echo "Error: Timed out waiting for server processes to terminate" >&2
    exit 1
  fi
else
  if ! timeout 30s sh -c "while pgrep -f '$PATTERN 0.0.0.0:$PORT' >/dev/null; do sleep 0.5; done"; then
    echo "Error: Timed out waiting for server process on port $PORT to terminate" >&2
    exit 1
  fi
fi
if ! timeout 30s sh -c 'while pgrep -f "celery -A config" >/dev/null; do sleep 0.5; done'; then
  echo "Error: Timed out waiting for Celery processes to terminate" >&2
  exit 1
fi
>>>>>>> 6256dd4f

if [ -f "$LCD_LOCK" ]; then
  "$PYTHON" - <<'PY'
from core.notifications import notify
notify("Goodbye!")
PY
fi<|MERGE_RESOLUTION|>--- conflicted
+++ resolved
@@ -81,7 +81,6 @@
 
 # Wait for processes to fully terminate
 if [ "$ALL" = true ]; then
-<<<<<<< HEAD
   while sudo pgrep -f "$PATTERN" > /dev/null; do
     sleep 0.5
   done
@@ -93,22 +92,7 @@
 while sudo pgrep -f "celery -A config" > /dev/null; do
   sleep 0.5
 done
-=======
-  if ! timeout 30s sh -c "while pgrep -f '$PATTERN' >/dev/null; do sleep 0.5; done"; then
-    echo "Error: Timed out waiting for server processes to terminate" >&2
-    exit 1
-  fi
-else
-  if ! timeout 30s sh -c "while pgrep -f '$PATTERN 0.0.0.0:$PORT' >/dev/null; do sleep 0.5; done"; then
-    echo "Error: Timed out waiting for server process on port $PORT to terminate" >&2
-    exit 1
-  fi
-fi
-if ! timeout 30s sh -c 'while pgrep -f "celery -A config" >/dev/null; do sleep 0.5; done'; then
-  echo "Error: Timed out waiting for Celery processes to terminate" >&2
-  exit 1
-fi
->>>>>>> 6256dd4f
+
 
 if [ -f "$LCD_LOCK" ]; then
   "$PYTHON" - <<'PY'

--- conflicted
+++ resolved
@@ -387,7 +387,6 @@
 
 # Application definition
 
-<<<<<<< HEAD
 LOCAL_APPS = [
     "apps.celery",
     "apps.nodes",
@@ -412,40 +411,6 @@
     "apps.awg",
     "apps.pages",
     "apps.teams",
-=======
-_PREFERRED_LOCAL_APP_ORDER = [
-    "celery",
-    "nodes",
-    "screens",
-    "counters",
-    "energy",
-    "core",
-    "emails",
-    "payments",
-    "links",
-    "locals",
-    "media",
-    "odoo",
-    "sigils",
-    "repos",
-    "app",
-    "vehicle",
-    "ocpp",
-    "cards",
-    "awg",
-    "pages",
-    "teams",
-]
-
-_DISCOVERED_LOCAL_APPS = {
-    module.name
-    for module in pkgutil.iter_modules([str(APPS_DIR)])
-    if module.ispkg and not module.name.startswith("_")
-}
-
-_ORDERED_LOCAL_APPS = [
-    app for app in _PREFERRED_LOCAL_APP_ORDER if app in _DISCOVERED_LOCAL_APPS
->>>>>>> 2da95b42
 ]
 
 APPLICATION_APPS = [

"""Project URL configuration with automatic app discovery.

This module includes URL patterns from any installed application that exposes
an internal ``urls`` module. This allows new apps with URL configurations to be
added without editing this file, except for top-level routes such as the admin
interface or the main pages.
"""

from importlib import import_module
from pathlib import Path

from django.apps import apps
from django.conf import settings
from django.conf.urls.static import static
from django.contrib import admin
from django.contrib.admin import autodiscover
from django.urls import include, path
from django.views.decorators.csrf import csrf_exempt
from django.views.generic import RedirectView
from django.views.i18n import set_language
from django.utils.translation import gettext_lazy as _
from core import views as core_views
from core.admindocs import CommandsView
from man import views as man_views

autodiscover()
admin.site.site_header = _("Constellation")
admin.site.site_title = _("Constellation")

# Apps that require a custom prefix for their URLs
URL_PREFIX_OVERRIDES = {"core": "api/rfid"}


def autodiscovered_urlpatterns():
    """Collect URL patterns from project apps automatically.

    Scans all installed apps located inside the project directory. If an app
    exposes a ``urls`` module, it is included under ``/<app_label>/`` unless a
    custom prefix is defined in :data:`URL_PREFIX_OVERRIDES`.
    """

    patterns = []
    base_dir = Path(settings.BASE_DIR).resolve()
    for app_config in apps.get_app_configs():
        app_path = Path(app_config.path).resolve()
        try:
            app_path.relative_to(base_dir)
        except ValueError:
            # Skip third-party apps outside of the project
            continue

        if app_config.label == "pages":
            # Root pages URLs are handled explicitly below
            continue

        module_name = f"{app_config.name}.urls"
        try:
            import_module(module_name)
        except ModuleNotFoundError:
            continue

        prefix = URL_PREFIX_OVERRIDES.get(app_config.label, app_config.label)
        patterns.append(path(f"{prefix}/", include(module_name)))

    return patterns


urlpatterns = [
    path(
<<<<<<< HEAD
        "admin/doc/manuals/",
        man_views.manual_list,
        name="django-admindocs-manuals",
    ),
    path(
        "admin/doc/manuals/<slug:slug>/",
        man_views.manual_html,
        name="django-admindocs-manual-detail",
    ),
    path(
        "admin/doc/manuals/<slug:slug>/pdf/",
        man_views.manual_pdf,
        name="django-admindocs-manual-pdf",
    ),
    path(
        "admin/doc/commands/",
=======
        "admindocs/commands/",
>>>>>>> da66396e
        CommandsView.as_view(),
        name="django-admindocs-commands",
    ),
    path(
        "admin/doc/commands/",
        RedirectView.as_view(pattern_name="django-admindocs-commands"),
    ),
    path("admindocs/", include("django.contrib.admindocs.urls")),
    path(
        "admin/doc/",
        RedirectView.as_view(pattern_name="django-admindocs-docroot"),
    ),
    path(
        "admin/core/releases/<int:pk>/<str:action>/",
        core_views.release_progress,
        name="release-progress",
    ),
    path(
        "admin/core/todos/<int:pk>/done/",
        core_views.todo_done,
        name="todo-done",
    ),
    path("admin/", admin.site.urls),
    path("i18n/setlang/", csrf_exempt(set_language), name="set_language"),
    path("api/", include("core.workgroup_urls")),
    path("", include("pages.urls")),
]

urlpatterns += autodiscovered_urlpatterns()

if settings.DEBUG:
    try:
        import debug_toolbar
    except ModuleNotFoundError:  # pragma: no cover - optional dependency
        pass
    else:
        urlpatterns = [
            path(
                "__debug__/",
                include(
                    ("debug_toolbar.urls", "debug_toolbar"), namespace="debug_toolbar"
                ),
            )
        ] + urlpatterns

    urlpatterns += static(settings.MEDIA_URL, document_root=settings.MEDIA_ROOT)<|MERGE_RESOLUTION|>--- conflicted
+++ resolved
@@ -67,7 +67,6 @@
 
 urlpatterns = [
     path(
-<<<<<<< HEAD
         "admin/doc/manuals/",
         man_views.manual_list,
         name="django-admindocs-manuals",
@@ -84,9 +83,6 @@
     ),
     path(
         "admin/doc/commands/",
-=======
-        "admindocs/commands/",
->>>>>>> da66396e
         CommandsView.as_view(),
         name="django-admindocs-commands",
     ),

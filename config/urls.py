"""
URL configuration for config project.

The `urlpatterns` list routes URLs to views. For more information please see:
    https://docs.djangoproject.com/en/5.2/topics/http/urls/
Examples:
Function views
    1. Add an import:  from my_app import views
    2. Add a URL to urlpatterns:  path('', views.home, name='home')
Class-based views
    1. Add an import:  from other_app.views import Home
    2. Add a URL to urlpatterns:  path('', Home.as_view(), name='home')
Including another URLconf
    1. Import the include() function: from django.urls import include, path
    2. Add a URL to urlpatterns:  path('blog/', include('blog.urls'))
"""

from django.conf import settings
from django.conf.urls.static import static
from django.contrib import admin
from django.urls import include, path
from django.utils.translation import gettext_lazy as _

admin.site.site_header = _("Arthexis Constellation")
admin.site.site_title = _("Arthexis Constellation")

urlpatterns = [
    path("admin/", admin.site.urls),
    path("", include("website.urls")),
    path("nodes/", include("nodes.urls")),
    path("accounts/", include("accounts.urls")),
    path("subscriptions/", include("subscriptions.urls")),
    path("ocpp/", include("ocpp.urls")),
    path("qr/", include("qrcodes.urls")),
    path("odoo/", include("odoo.urls")),
<<<<<<< HEAD
    path("mailer/", include("mailer.urls")),
    path("todos/", include("todos.urls")),
=======
>>>>>>> ebe2634f
]
if settings.DEBUG:
    urlpatterns += static(settings.MEDIA_URL, document_root=settings.MEDIA_ROOT)<|MERGE_RESOLUTION|>--- conflicted
+++ resolved
@@ -33,11 +33,7 @@
     path("ocpp/", include("ocpp.urls")),
     path("qr/", include("qrcodes.urls")),
     path("odoo/", include("odoo.urls")),
-<<<<<<< HEAD
-    path("mailer/", include("mailer.urls")),
     path("todos/", include("todos.urls")),
-=======
->>>>>>> ebe2634f
 ]
 if settings.DEBUG:
     urlpatterns += static(settings.MEDIA_URL, document_root=settings.MEDIA_ROOT)